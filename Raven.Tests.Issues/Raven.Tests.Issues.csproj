﻿<?xml version="1.0" encoding="utf-8"?>
<Project ToolsVersion="12.0" DefaultTargets="Build" xmlns="http://schemas.microsoft.com/developer/msbuild/2003">
  <Import Project="$(MSBuildExtensionsPath)\$(MSBuildToolsVersion)\Microsoft.Common.props" Condition="Exists('$(MSBuildExtensionsPath)\$(MSBuildToolsVersion)\Microsoft.Common.props')" />
  <PropertyGroup>
    <Configuration Condition=" '$(Configuration)' == '' ">Debug</Configuration>
    <Platform Condition=" '$(Platform)' == '' ">AnyCPU</Platform>
    <ProjectGuid>{D8BDD718-6E21-41B7-9C41-D0FBE0532DF4}</ProjectGuid>
    <OutputType>Library</OutputType>
    <AppDesignerFolder>Properties</AppDesignerFolder>
    <RootNamespace>Raven.Tests.Issues</RootNamespace>
    <AssemblyName>Raven.Tests.Issues</AssemblyName>
    <TargetFrameworkVersion>v4.5</TargetFrameworkVersion>
    <FileAlignment>512</FileAlignment>
    <SolutionDir Condition="$(SolutionDir) == '' Or $(SolutionDir) == '*Undefined*'">..\</SolutionDir>
    <RestorePackages>true</RestorePackages>
    <TargetFrameworkProfile />
  </PropertyGroup>
  <PropertyGroup Condition=" '$(Configuration)|$(Platform)' == 'Debug|AnyCPU' ">
    <DebugSymbols>true</DebugSymbols>
    <DebugType>full</DebugType>
    <Optimize>false</Optimize>
    <OutputPath>bin\Debug\</OutputPath>
    <DefineConstants>DEBUG;TRACE</DefineConstants>
    <ErrorReport>prompt</ErrorReport>
    <WarningLevel>4</WarningLevel>
    <NoWarn>618, 3016, 3005</NoWarn>
  </PropertyGroup>
  <PropertyGroup Condition=" '$(Configuration)|$(Platform)' == 'Release|AnyCPU' ">
    <DebugType>pdbonly</DebugType>
    <Optimize>true</Optimize>
    <OutputPath>bin\Release\</OutputPath>
    <DefineConstants>TRACE</DefineConstants>
    <ErrorReport>prompt</ErrorReport>
    <WarningLevel>4</WarningLevel>
  </PropertyGroup>
  <PropertyGroup>
    <SignAssembly>true</SignAssembly>
  </PropertyGroup>
  <PropertyGroup>
    <AssemblyOriginatorKeyFile>..\Raven.Database\RavenDB.snk</AssemblyOriginatorKeyFile>
  </PropertyGroup>
  <ItemGroup>
    <Reference Include="FizzWare.NBuilder">
      <HintPath>..\packages\NBuilder.3.0.1.1\lib\FizzWare.NBuilder.dll</HintPath>
    </Reference>
    <Reference Include="Jint, Version=2.4.0.0, Culture=neutral, PublicKeyToken=2e92ba9c8d81157f, processorArchitecture=MSIL">
      <SpecificVersion>False</SpecificVersion>
      <HintPath>..\SharedLibs\Jint.dll</HintPath>
    </Reference>
    <Reference Include="Lucene.Net">
      <HintPath>..\SharedLibs\Lucene.Net.dll</HintPath>
    </Reference>
    <Reference Include="Microsoft.Owin, Version=3.0.0.0, Culture=neutral, PublicKeyToken=31bf3856ad364e35, processorArchitecture=MSIL">
      <SpecificVersion>False</SpecificVersion>
      <HintPath>..\packages\Microsoft.Owin.3.0.0\lib\net45\Microsoft.Owin.dll</HintPath>
    </Reference>
    <Reference Include="Microsoft.Owin.Host.HttpListener, Version=3.0.0.0, Culture=neutral, PublicKeyToken=31bf3856ad364e35, processorArchitecture=MSIL">
      <SpecificVersion>False</SpecificVersion>
      <HintPath>..\packages\Microsoft.Owin.Host.HttpListener.3.0.0\lib\net45\Microsoft.Owin.Host.HttpListener.dll</HintPath>
    </Reference>
    <Reference Include="Microsoft.Owin.Hosting, Version=3.0.0.0, Culture=neutral, PublicKeyToken=31bf3856ad364e35, processorArchitecture=MSIL">
      <SpecificVersion>False</SpecificVersion>
      <HintPath>..\packages\Microsoft.Owin.Hosting.3.0.0\lib\net45\Microsoft.Owin.Hosting.dll</HintPath>
    </Reference>
    <Reference Include="Newtonsoft.Json, Version=6.0.0.0, Culture=neutral, PublicKeyToken=30ad4fe6b2a6aeed, processorArchitecture=MSIL">
      <SpecificVersion>False</SpecificVersion>
      <HintPath>..\packages\Newtonsoft.Json.6.0.6\lib\net45\Newtonsoft.Json.dll</HintPath>
    </Reference>
    <Reference Include="Owin, Version=1.0.0.0, Culture=neutral, PublicKeyToken=f0ebd12fd5e55cc5, processorArchitecture=MSIL">
      <SpecificVersion>False</SpecificVersion>
      <HintPath>..\packages\Owin.1.0\lib\net40\Owin.dll</HintPath>
    </Reference>
    <Reference Include="System" />
    <Reference Include="System.ComponentModel.Composition" />
    <Reference Include="System.Core" />
    <Reference Include="System.Net.Http" />
    <Reference Include="System.Net.Http.Formatting, Version=5.2.2.0, Culture=neutral, PublicKeyToken=31bf3856ad364e35, processorArchitecture=MSIL">
      <SpecificVersion>False</SpecificVersion>
      <HintPath>..\packages\Microsoft.AspNet.WebApi.Client.5.2.2\lib\net45\System.Net.Http.Formatting.dll</HintPath>
    </Reference>
    <Reference Include="System.Reactive.Core, Version=2.2.5.0, Culture=neutral, PublicKeyToken=31bf3856ad364e35, processorArchitecture=MSIL">
      <SpecificVersion>False</SpecificVersion>
      <HintPath>..\packages\Rx-Core.2.2.5\lib\net45\System.Reactive.Core.dll</HintPath>
    </Reference>
    <Reference Include="System.Reactive.Interfaces, Version=2.2.5.0, Culture=neutral, PublicKeyToken=31bf3856ad364e35, processorArchitecture=MSIL">
      <SpecificVersion>False</SpecificVersion>
      <HintPath>..\packages\Rx-Interfaces.2.2.5\lib\net45\System.Reactive.Interfaces.dll</HintPath>
    </Reference>
    <Reference Include="System.Runtime.Serialization" />
    <Reference Include="System.Transactions" />
    <Reference Include="System.Web.Http, Version=5.2.2.0, Culture=neutral, PublicKeyToken=31bf3856ad364e35, processorArchitecture=MSIL">
      <SpecificVersion>False</SpecificVersion>
      <HintPath>..\packages\Microsoft.AspNet.WebApi.Core.5.2.2\lib\net45\System.Web.Http.dll</HintPath>
    </Reference>
    <Reference Include="System.Xml.Linq" />
    <Reference Include="System.Data.DataSetExtensions" />
    <Reference Include="Microsoft.CSharp" />
    <Reference Include="System.Data" />
    <Reference Include="System.Xml" />
    <Reference Include="xunit">
      <HintPath>..\SharedLibs\xunit\xunit.dll</HintPath>
    </Reference>
    <Reference Include="xunit.extensions">
      <HintPath>..\SharedLibs\xunit\xunit.extensions.dll</HintPath>
    </Reference>
  </ItemGroup>
  <ItemGroup>
    <Compile Include="..\CommonAssemblyInfo.cs">
      <Link>Properties\CommonAssemblyInfo.cs</Link>
    </Compile>
    <Compile Include="..\Raven.Tests\Properties\TestAssemblyInfo.cs">
      <Link>Properties\TestAssemblyInfo.cs</Link>
    </Compile>
    <Compile Include="1379\RavenDB_1379.cs" />
    <Compile Include="1379\RavenDB_1379_Client.cs" />
    <Compile Include="1379\RavenDB_1379_Client_Lazy.cs" />
    <Compile Include="1379\RavenDB_1379_Client_Remote.cs" />
    <Compile Include="ActualValueInJsonReaderException.cs" />
    <Compile Include="RavenDB-3179.cs" />
    <Compile Include="RavenDB-3302.cs" />
    <Compile Include="RavenDB-3314.cs" />
    <Compile Include="RavenDB-3326.cs" />
    <Compile Include="RavenDB_3199.cs" />
<<<<<<< HEAD
    <Compile Include="RavenDB-3383.cs" />
=======
    <Compile Include="RavenDB_2706.cs" />
>>>>>>> e4d9c0f7
    <Compile Include="RavenDB_3230.cs" />
    <Compile Include="RavenDB_3271.cs" />
    <Compile Include="RavenDB_3276.cs" />
    <Compile Include="BulkInsertAuth.cs" />
    <Compile Include="BulkInsertClient.cs" />
    <Compile Include="BulkInsertDatabaseUrl.cs" />
    <Compile Include="BulkInsertTests.cs" />
    <Compile Include="RaqvenDB_3222.cs" />
    <Compile Include="RavenDB-3136.cs" />
    <Compile Include="RavenDB-3150.cs" />
    <Compile Include="RavenDB-3277.cs" />
    <Compile Include="RavenDB-3285.cs" />
    <Compile Include="RavenDB-3300.cs" />
    <Compile Include="RavenDB-3301.cs" />
    <Compile Include="RavenDB3075.cs" />
    <Compile Include="RavenDB_2627.cs" />
    <Compile Include="RavenDB_2712\GlobalConfigurationTest.cs" />
    <Compile Include="RavenDB_2712\RavenDB_2712.cs" />
    <Compile Include="RavenDB_2712\RavenDB_2712_JavascriptFunctions.cs" />
    <Compile Include="RavenDB_2712\RavenDB_2712_PeriodicExport.cs" />
    <Compile Include="RavenDB_2712\RavenDB_2712_Quotas.cs" />
    <Compile Include="RavenDB_2712\RavenDB_2712_Replication.cs" />
    <Compile Include="RavenDB_2712\RavenDB_2712_SqlReplication.cs" />
    <Compile Include="RavenDB_2712\RavenDB_2712_Versioning.cs" />
    <Compile Include="RavenDB_2867.cs" />
    <Compile Include="RavenDB_2879.cs" />
    <Compile Include="RavenDB-2716.cs" />
    <Compile Include="RavenDB-2717.cs" />
    <Compile Include="RavenDB-2913.cs" />
    <Compile Include="RavenDB2854.cs" />
    <Compile Include="RavenDB_1344 .cs" />
    <Compile Include="RavenDB_1733.cs" />
    <Compile Include="RavenDB_2115.cs" />
    <Compile Include="RavenDB_2699.cs" />
    <Compile Include="DatabaseConfiguration.cs" />
    <Compile Include="EmbeddedMultipleDatabases.cs" />
    <Compile Include="GermanUmlauts.cs" />
    <Compile Include="IndexResestWithReplication.cs" />
    <Compile Include="LongIndexAndTransformerNames.cs" />
    <Compile Include="NestedPropertiesIndex_1182.cs" />
    <Compile Include="RaveDB-1279.cs" />
    <Compile Include="RavenDB-1847.cs" />
    <Compile Include="RavenDb-1934.cs" />
    <Compile Include="RavenDB-2036.cs" />
    <Compile Include="RavenDB-2334.cs" />
    <Compile Include="RavenDB-2643.cs" />
    <Compile Include="RavenDB1009.cs" />
    <Compile Include="RavenDB1019.cs" />
    <Compile Include="RavenDB1025.cs" />
    <Compile Include="RavenDB1067.cs" />
    <Compile Include="RavenDB1229.cs" />
    <Compile Include="RavenDB1247.cs" />
    <Compile Include="RavenDB1259.cs" />
    <Compile Include="RavenDB1260.cs" />
    <Compile Include="RavenDB1261.cs" />
    <Compile Include="RavenDB1316.cs" />
    <Compile Include="RavenDB1369.cs" />
    <Compile Include="RavenDB1508.cs" />
    <Compile Include="RavenDB1519.cs" />
    <Compile Include="RavenDb1962.cs" />
    <Compile Include="RavenDB2408.cs" />
    <Compile Include="RavenDB2537.cs" />
    <Compile Include="RavenDB2568.cs" />
    <Compile Include="Ravendb718\DateTimeOffset_LoadTests.cs" />
    <Compile Include="Ravendb718\DateTimeOffset_QueryDynamicTests.cs" />
    <Compile Include="Ravendb718\DateTimeOffset_QueryMapReduceAnalyzedTests.cs" />
    <Compile Include="Ravendb718\DateTimeOffset_QueryMapReduceNotAnalyzedTests.cs" />
    <Compile Include="Ravendb718\DateTimeOffset_QueryMapReduceTests.cs" />
    <Compile Include="Ravendb718\DateTimeOffset_QueryMultiMapTests.cs" />
    <Compile Include="Ravendb718\DateTimeOffset_QueryStaticTests.cs" />
    <Compile Include="Ravendb718\DateTimeOffset_QueryTransformTests.cs" />
    <Compile Include="Ravendb718\DateTime_LoadTests.cs" />
    <Compile Include="Ravendb718\DateTime_QueryDynamicTests.cs" />
    <Compile Include="Ravendb718\DateTime_QueryMapReduceTests.cs" />
    <Compile Include="Ravendb718\DateTime_QueryMultiMapTests.cs" />
    <Compile Include="Ravendb718\DateTime_QueryStaticTests.cs" />
    <Compile Include="Ravendb718\DateTime_QueryTransformTests.cs" />
    <Compile Include="RavenDB741.cs" />
    <Compile Include="RavenDB814.cs" />
    <Compile Include="RavenDB815.cs" />
    <Compile Include="RavenDB820.cs" />
    <Compile Include="RavenDb827.cs" />
    <Compile Include="RavenDB845.cs" />
    <Compile Include="RavenDB903.cs" />
    <Compile Include="RavenDB921.cs" />
    <Compile Include="RavenDB934.cs" />
    <Compile Include="RavenDB937.cs" />
    <Compile Include="RavenDB953.cs" />
    <Compile Include="RavenDB955.cs" />
    <Compile Include="RavenDB957.cs" />
    <Compile Include="RavenDB982.cs" />
    <Compile Include="RavenDB987.cs" />
    <Compile Include="RavenDB_10.cs" />
    <Compile Include="RavenDB_1007.cs" />
    <Compile Include="RavenDB_1010.cs" />
    <Compile Include="RavenDB_1018.cs" />
    <Compile Include="RavenDB_1041.cs" />
    <Compile Include="RavenDB_1077.cs" />
    <Compile Include="RavenDB_1088.cs" />
    <Compile Include="RavenDB_1107.cs" />
    <Compile Include="RavenDB_1165.cs" />
    <Compile Include="RavenDB_1187.cs" />
    <Compile Include="RavenDB_1205.cs" />
    <Compile Include="RavenDB_1207.cs" />
    <Compile Include="RavenDB_1217.cs" />
    <Compile Include="RavenDB_1226.cs" />
    <Compile Include="RavenDB_1235.cs" />
    <Compile Include="RavenDB_1251_1.cs" />
    <Compile Include="RavenDB_1251_2.cs" />
    <Compile Include="RavenDB_1279.cs" />
    <Compile Include="RavenDB_1285.cs" />
    <Compile Include="RavenDB_1288.cs" />
    <Compile Include="RavenDB_1289.cs" />
    <Compile Include="RavenDB_1297 .cs" />
    <Compile Include="RavenDB_1302.cs" />
    <Compile Include="RavenDB_1304.cs" />
    <Compile Include="RavenDB_1305.cs" />
    <Compile Include="RavenDB_1333.cs" />
    <Compile Include="RavenDB_1345.cs" />
    <Compile Include="RavenDB_1346.cs" />
    <Compile Include="RavenDB_1353.cs" />
    <Compile Include="RavenDB_1374 .cs" />
    <Compile Include="RavenDB_1377.cs" />
    <Compile Include="RavenDB_1380.cs" />
    <Compile Include="RavenDB_1395.cs" />
    <Compile Include="RavenDB_1410.cs" />
    <Compile Include="RavenDB_1435.cs" />
    <Compile Include="RavenDB_1443 .cs" />
    <Compile Include="RavenDB_1461.cs" />
    <Compile Include="RavenDB_1466.cs" />
    <Compile Include="RavenDB_1470.cs" />
    <Compile Include="RavenDB_1472.cs" />
    <Compile Include="RavenDB_1489.cs" />
    <Compile Include="RavenDB_1493.cs" />
    <Compile Include="RavenDB_1497.cs" />
    <Compile Include="RavenDB_2176.cs" />
    <Compile Include="RavenDB_2514.cs" />
    <Compile Include="RavenDB_2516.cs" />
    <Compile Include="RavenDB_1517.cs" />
    <Compile Include="RavenDB_1520.cs" />
    <Compile Include="RavenDB_1533.cs" />
    <Compile Include="RavenDB_1538.cs" />
    <Compile Include="RavenDB_1539.cs" />
    <Compile Include="RavenDB_1540.cs" />
    <Compile Include="RavenDB_1553.cs" />
    <Compile Include="RavenDB_1555.cs" />
    <Compile Include="RavenDB_1557.cs" />
    <Compile Include="RavenDB_1560.cs" />
    <Compile Include="RavenDB_1561.cs" />
    <Compile Include="RavenDB_1565.cs" />
    <Compile Include="RavenDB_1595.cs" />
    <Compile Include="RavenDB_1598_MappingComplexProperties.cs" />
    <Compile Include="RavenDB_1600.cs" />
    <Compile Include="RavenDB_1601.cs" />
    <Compile Include="RavenDB_1609.cs" />
    <Compile Include="RavenDB_1610.cs" />
    <Compile Include="RavenDB_1650.cs" />
    <Compile Include="RavenDB_1666.cs" />
    <Compile Include="RavenDB_1716.cs" />
    <Compile Include="RavenDB_1717.cs" />
    <Compile Include="RavenDB_1735.cs" />
    <Compile Include="RavenDB_1749.cs" />
    <Compile Include="RavenDB_1760.cs" />
    <Compile Include="RavenDB_1761.cs" />
    <Compile Include="RavenDB_1762.cs" />
    <Compile Include="RavenDB_1765.cs" />
    <Compile Include="RavenDb_1816.cs" />
    <Compile Include="RavenDB_1817.cs" />
    <Compile Include="RavenDB_1824.cs" />
    <Compile Include="RavenDB_1825.cs" />
    <Compile Include="RavenDB_1828.cs" />
    <Compile Include="RavenDB_187.cs" />
    <Compile Include="RavenDB_1877.cs" />
    <Compile Include="RavenDb_1977.cs" />
    <Compile Include="RavenDb_1982.cs" />
    <Compile Include="RavenDb_2016.cs" />
    <Compile Include="RavenDB_2101.cs" />
    <Compile Include="RavenDB_2113.cs" />
    <Compile Include="RavenDb_2123.cs" />
    <Compile Include="RavenDB_2124.cs" />
    <Compile Include="RavenDB_2129.cs" />
    <Compile Include="RavenDB_2172.cs" />
    <Compile Include="RavenDB_2181.cs" />
    <Compile Include="RavenDB_2183.cs" />
    <Compile Include="RavenDB_2205.cs" />
    <Compile Include="RavenDB_2209.cs" />
    <Compile Include="RavenDb_2215.cs" />
    <Compile Include="RavenDb_2239.cs" />
    <Compile Include="RavenDB_2233.cs" />
    <Compile Include="RavenDB_2244.cs" />
    <Compile Include="RavenDB_2273.cs" />
    <Compile Include="RavenDB_2325.cs" />
    <Compile Include="RavenDB_2314.cs">
      <SubType>Code</SubType>
    </Compile>
    <Compile Include="RavenDB_2387.cs" />
    <Compile Include="RavenDB_2424.cs" />
    <Compile Include="RavenDB_2391.cs" />
    <Compile Include="RavenDB_2432.cs" />
    <Compile Include="RavenDB_2435.cs" />
    <Compile Include="RavenDB_2440.cs" />
    <Compile Include="RavenDB_2458.cs" />
    <Compile Include="RavenDB_2486.cs" />
    <Compile Include="RavenDB_2495.cs" />
    <Compile Include="RavenDB_2496.cs" />
    <Compile Include="RavenDB_2502.cs" />
    <Compile Include="RavenDB_2556.cs" />
    <Compile Include="RavenDB_2566.cs" />
    <Compile Include="RavenDB_2571.cs" />
    <Compile Include="RavenDB_2576.cs" />
    <Compile Include="RavenDB_2586.cs" />
    <Compile Include="RavenDB_2604.cs" />
    <Compile Include="RavenDB_2609.cs" />
    <Compile Include="RavenDB_2607.cs" />
    <Compile Include="RavenDB_2615.cs" />
    <Compile Include="RavenDB_2623.cs" />
    <Compile Include="RavenDB_2670.cs" />
    <Compile Include="RavenDB_2672.cs" />
    <Compile Include="RavenDB_2719.cs" />
    <Compile Include="RavenDB_2762 .cs" />
    <Compile Include="RavenDB_2710.cs" />
    <Compile Include="RavenDB_2767.cs" />
    <Compile Include="RavenDB_2779.cs" />
    <Compile Include="RavenDB_2793.cs" />
    <Compile Include="RavenDB_2794.cs" />
    <Compile Include="RavenDB_2808.cs" />
    <Compile Include="RavenDB_2824 .cs" />
    <Compile Include="RavenDB_2862.cs" />
    <Compile Include="RavenDB_2877.cs" />
    <Compile Include="RavenDB_2908.cs" />
    <Compile Include="RavenDB_2909.cs" />
    <Compile Include="RavenDB_2911.cs" />
    <Compile Include="RavenDB_2936.cs" />
    <Compile Include="RavenDB_2944.cs" />
    <Compile Include="RavenDB_295.cs" />
    <Compile Include="RavenDB_2955.cs" />
    <Compile Include="RavenDB_2974.cs" />
    <Compile Include="RavenDB_2984.cs" />
    <Compile Include="RavenDB_299.cs" />
    <Compile Include="RavenDB_2994.cs" />
    <Compile Include="RavenDB_3008.cs" />
    <Compile Include="RavenDB_301.cs" />
    <Compile Include="RavenDB_3013.cs" />
    <Compile Include="RavenDB_302.cs" />
    <Compile Include="RavenDB_3042.cs" />
    <Compile Include="RavenDB_3071.cs" />
    <Compile Include="RavenDB_3082.cs" />
    <Compile Include="RavenDB_3086.cs" />
    <Compile Include="RavenDB_3109.cs" />
    <Compile Include="RavenDB_3117.cs" />
    <Compile Include="RavenDB_3145.cs" />
    <Compile Include="RavenDB_3166.cs" />
    <Compile Include="RavenDB_3173.cs" />
    <Compile Include="RavenDB_3181.cs" />
    <Compile Include="RavenDB_3190.cs" />
    <Compile Include="RavenDB_3193.cs" />
    <Compile Include="RavenDB_3197.cs" />
    <Compile Include="RavenDB_3207.cs" />
    <Compile Include="RavenDB_3232.cs" />
    <Compile Include="RavenDB_3237.cs" />
    <Compile Include="RavenDB_3248.cs" />
    <Compile Include="RavenDB_3264.cs" />
    <Compile Include="RavenDB_3286.cs" />
    <Compile Include="RavenDB_3298.cs" />
    <Compile Include="RavenDB_3335.cs" />
    <Compile Include="Ravendb_334.cs" />
    <Compile Include="RavenDB_3344.cs" />
    <Compile Include="RavenDB_3373.cs" />
    <Compile Include="RavenDB_3375.cs" />
    <Compile Include="RavenDB_3381.cs" />
    <Compile Include="RavenDB_349.cs" />
    <Compile Include="RavenDB_367.cs" />
    <Compile Include="RavenDB_381.cs" />
    <Compile Include="RavenDB_384.cs" />
    <Compile Include="RavenDB_406.cs" />
    <Compile Include="RavenDB_410.cs" />
    <Compile Include="RavenDB_421.cs" />
    <Compile Include="RavenDB_422.cs" />
    <Compile Include="RavenDB_425.cs" />
    <Compile Include="RavenDB_478.cs" />
    <Compile Include="RavenDB_483.cs" />
    <Compile Include="RavenDB_505.cs" />
    <Compile Include="RavenDB_514.cs" />
    <Compile Include="RavenDB_535.cs" />
    <Compile Include="RavenDB_542 .cs" />
    <Compile Include="RavenDB_554.cs" />
    <Compile Include="RavenDB_556.cs" />
    <Compile Include="RavenDB_576.cs" />
    <Compile Include="RavenDB_578.cs" />
    <Compile Include="RavenDB_579.cs" />
    <Compile Include="RavenDB_626.cs" />
    <Compile Include="RavenDB_644.cs" />
    <Compile Include="RavenDB_651.cs" />
    <Compile Include="RavenDB_653.cs" />
    <Compile Include="RavenDB_659.cs" />
    <Compile Include="RavenDB_689.cs" />
    <Compile Include="RavenDB_714.cs" />
    <Compile Include="RavenDB_718.cs" />
    <Compile Include="RavenDB_72.cs" />
    <Compile Include="RavenDB_726.cs" />
    <Compile Include="RavenDB_743.cs" />
    <Compile Include="RavenDB_752.cs" />
    <Compile Include="RavenDB_757.cs" />
    <Compile Include="RavenDB_766.cs" />
    <Compile Include="RavenDB_772.cs" />
    <Compile Include="RavenDb_783.cs" />
    <Compile Include="RavenDB_784.cs" />
    <Compile Include="RavenDB_790.cs" />
    <Compile Include="RavenDB_806.cs" />
    <Compile Include="RavenDB_851.cs" />
    <Compile Include="RavenDB_863.cs" />
    <Compile Include="RavenDB_863_2.cs" />
    <Compile Include="RavenDB_868.cs" />
    <Compile Include="RavenDB_967.cs" />
    <Compile Include="RavenDB_993.cs" />
    <Compile Include="RavenDB_2344.cs" />
    <Compile Include="RavenDB_2907.cs" />
    <Compile Include="RDBQA_1.cs" />
    <Compile Include="RDBQA_11.cs" />
    <Compile Include="RDBQA_13.cs" />
    <Compile Include="RDBQA_16.cs" />
    <Compile Include="RDBQA_17.cs" />
    <Compile Include="RDBQA_18.cs" />
    <Compile Include="RDBQA_4.cs" />
    <Compile Include="RDBQA_7.cs" />
    <Compile Include="RDBQA_9.cs" />
    <Compile Include="RDoc_56.cs" />
    <Compile Include="RDoc_60.cs" />
    <Compile Include="RDoc_76.cs" />
    <Compile Include="ReplicationAlerts.cs" />
    <Compile Include="ReplicationBehavior.cs" />
    <Compile Include="RavenDB_3096.cs" />
    <Compile Include="SlowIndex.cs" />
    <Compile Include="RavenDB_3113.cs" />
    <Compile Include="RavenDB_3106.cs" />
    <Compile Include="RavenDB-3225.cs" />
    <Compile Include="WaitForStaleOnAbandonedIndexShouldWork.cs" />
  </ItemGroup>
  <ItemGroup>
    <ProjectReference Include="..\Bundles\Raven.Client.Authorization\Raven.Client.Authorization.csproj">
      <Project>{3A852FD2-E0F9-449C-8F66-0C6A180D030A}</Project>
      <Name>Raven.Client.Authorization</Name>
    </ProjectReference>
    <ProjectReference Include="..\Bundles\Raven.Client.UniqueConstraints\Raven.Client.UniqueConstraints.csproj">
      <Project>{d185331d-2b7c-4251-8ebe-140ede1fab9f}</Project>
      <Name>Raven.Client.UniqueConstraints</Name>
    </ProjectReference>
    <ProjectReference Include="..\Raven.Abstractions\Raven.Abstractions.csproj">
      <Project>{41ac479e-1eb2-4d23-aaf2-e4c8df1bc2ba}</Project>
      <Name>Raven.Abstractions</Name>
    </ProjectReference>
    <ProjectReference Include="..\Raven.Backup\Raven.Backup.csproj">
      <Project>{dbb6561c-6264-430d-8f3c-e11c6268981e}</Project>
      <Name>Raven.Backup</Name>
    </ProjectReference>
    <ProjectReference Include="..\Raven.Client.Lightweight\Raven.Client.Lightweight.csproj">
      <Project>{4e087ecb-e7ca-4891-ac3c-3c76702715b6}</Project>
      <Name>Raven.Client.Lightweight</Name>
    </ProjectReference>
    <ProjectReference Include="..\Raven.Database\Raven.Database.csproj">
      <Project>{212823cd-25e1-41ac-92d1-d6df4d53fc85}</Project>
      <Name>Raven.Database</Name>
    </ProjectReference>
    <ProjectReference Include="..\Raven.Migration\Raven.Migration.csproj">
      <Project>{e6c2eaa5-b5bc-4be2-b981-0064e819dbeb}</Project>
      <Name>Raven.Migration</Name>
    </ProjectReference>
    <ProjectReference Include="..\Raven.Smuggler\Raven.Smuggler.csproj">
      <Project>{3e6401ac-3e33-4b61-a460-49953654a207}</Project>
      <Name>Raven.Smuggler</Name>
    </ProjectReference>
    <ProjectReference Include="..\Raven.Tests.Bundles\Raven.Tests.Bundles.csproj">
      <Project>{83AB5B46-5502-40DD-BA5F-83499F19B953}</Project>
      <Name>Raven.Tests.Bundles</Name>
    </ProjectReference>
    <ProjectReference Include="..\Raven.Tests.Common\Raven.Tests.Common.csproj">
      <Project>{381234cc-8aa7-41ff-8cad-22330e15f993}</Project>
      <Name>Raven.Tests.Common</Name>
    </ProjectReference>
    <ProjectReference Include="..\Raven.Tests.Helpers\Raven.Tests.Helpers.csproj">
      <Project>{1B88473F-743B-4F6B-8E5E-97BB816E6C68}</Project>
      <Name>Raven.Tests.Helpers</Name>
    </ProjectReference>
    <ProjectReference Include="..\Raven.Tests.MailingList\Raven.Tests.MailingList.csproj">
      <Project>{EA32FD05-8537-4A31-879E-20A0F2C87479}</Project>
      <Name>Raven.Tests.MailingList</Name>
    </ProjectReference>
    <ProjectReference Include="..\Raven.Voron\Voron\Voron.csproj">
      <Project>{ff83c7c2-bc7b-4dcc-a782-49ef9bbd9390}</Project>
      <Name>Voron</Name>
    </ProjectReference>
  </ItemGroup>
  <ItemGroup>
    <None Include="..\Raven.Database\RavenDB.snk">
      <Link>RavenDB.snk</Link>
    </None>
    <None Include="app.config" />
    <None Include="packages.config" />
  </ItemGroup>
  <ItemGroup>
    <Service Include="{82A7F48D-3B50-4B1E-B82E-3ADA8210C358}" />
  </ItemGroup>
  <Import Project="$(MSBuildToolsPath)\Microsoft.CSharp.targets" Condition="'$(TasksTargetsImported)' == ''" />
  <Import Project="$(SolutionDir)\.nuget\NuGet.targets" Condition="'$(TasksTargetsImported)' == ''" />
  <Target Name="EnsureNuGetPackageBuildImports" BeforeTargets="PrepareForBuild">
    <PropertyGroup>
      <ErrorText>This project references NuGet package(s) that are missing on this computer. Enable NuGet Package Restore to download them.  For more information, see http://go.microsoft.com/fwlink/?LinkID=322105. The missing file is {0}.</ErrorText>
    </PropertyGroup>
    <Error Condition="!Exists('$(SolutionDir)\.nuget\NuGet.targets')" Text="$([System.String]::Format('$(ErrorText)', '$(SolutionDir)\.nuget\NuGet.targets'))" />
  </Target>
  <!-- To modify your build process, add your task inside one of the targets below and uncomment it. 
       Other similar extension points exist, see Microsoft.Common.targets.
  <Target Name="BeforeBuild">
  </Target>
  <Target Name="AfterBuild">
  </Target>
  -->
  <Import Project="..\Imports\Tasks.targets" Condition="'$(TasksTargetsImported)' == ''" />
</Project><|MERGE_RESOLUTION|>--- conflicted
+++ resolved
@@ -121,11 +121,8 @@
     <Compile Include="RavenDB-3314.cs" />
     <Compile Include="RavenDB-3326.cs" />
     <Compile Include="RavenDB_3199.cs" />
-<<<<<<< HEAD
     <Compile Include="RavenDB-3383.cs" />
-=======
     <Compile Include="RavenDB_2706.cs" />
->>>>>>> e4d9c0f7
     <Compile Include="RavenDB_3230.cs" />
     <Compile Include="RavenDB_3271.cs" />
     <Compile Include="RavenDB_3276.cs" />
