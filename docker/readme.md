## RavenDB Docker Support

The files here support building and running RavenDB 5.0 in a docker container on either Linux or Windows (nanoserver).

### Official images

Official Docker images are available on our [Docker Hub](https://hub.docker.com/r/ravendb/ravendb/). We provide images in two flavors: ubuntu-based (to be run on Linux containers) and nanoserver-based (to be run using Windows containers). The following tags are available:

<<<<<<< HEAD
- `5.0-ubuntu-latest` - contains the latest version of RavenDB 5.0 running on Ubuntu 18.04 container

- `5.0-windows-nanoserver-latest` - contains the latest version of RavenDB 5.0 running running on Windows nanoserver

- every 5.0 release is going to have its own image set for both Ubuntu and Windows containers
=======
-   `4.2-ubuntu-latest` - contains the latest version of RavenDB 4.2 running on Ubuntu 18.04 container

-   `4.2-windows-nanoserver-latest` - contains the latest version of RavenDB 4.2 running running on Windows nanoserver

-   every 4.2 release is going to have its own image set for both Ubuntu and Windows containers
>>>>>>> f6786604

### Running

Simplest way to run and try RavenDB out is:

Linux image:

```
$ docker run -p 8080:8080 ravendb/ravendb:5.0-ubuntu-latest
```

Ubuntu ARM image:

```
$ docker run -p 8080:8080 ravendb/ravendb:4.2-ubuntu-arm-latest
```

Windows image:

```
$ docker run -p 8080:8080 ravendb/ravendb:5.0-windows-nanoserver-latest
```

Optionally nightly images can be used from [ravendb/ravendb-nightly](https://hub.docker.com/r/ravendb/ravendb-nightly/)

You can run RavenDB docker container manually by invoking `docker run`, yet if you don't feel that docker-savvy we recommend using our scripts:

Run Ubuntu-based image: [run-linux.ps1](https://github.com/ravendb/ravendb/blob/v5.0/docker/run-linux.ps1)

Run Windows-based image: [run-nanoserver.ps1](https://github.com/ravendb/ravendb/blob/v5.0/docker/run-nanoserver.ps1)

Above mentioned Powershell scripts are simplifying usage of our images allowing you to pass various switches and options to configure RavenDB inside the container:

| Option                             |  Default   | Description                                                                                                                             |
| ---------------------------------- | :--------: | --------------------------------------------------------------------------------------------------------------------------------------- |
| `-DryRun`                          |            | print `docker run` command and exit                                                                                                     |
| `-LogsMode [log level]`            | Operations | set logging level (Operations, Information)                                                                                             |
| `-ConfigPath [absolute file path]` |            | _absolute_ path to settings file used by RavenDB inside the container                                                                   |
| `-DataDir [absolute dir path]`     |            | host directory mounted to the volume used for persistence of RavenDB data (if not provided a regular docker volume is going to be used) |
| `-BindPort [port]`                 |    8080    | the port number on which RavenDB Server is exposed on the container                                                                     |
| `-BindTcpPort [port]`              |   38888    | the port number on which RavenDB Server listens for TCP connections exposed on the container                                            |
| `-NoSetup`                         |            | disable setup wizard                                                                                                                    |
| `-RemoveOnExit`                    |            | removes container on server process exit                                                                                                |
| `-PublicServerUrl`                 |            | set the public url under which server is available to other nodes or admins (e.g. http://4.live-test.ravendb.net:80)                    |
| `-PublicTcpServerUrl`              |            | set the url under which server is available to the outside world (e.g. tcp://4.live-test.ravendb.net:38888)                             |
| `-Unsecured`                       |            | HERE BE DRAGONS - disable authentication for RavenDB server                                                                             |

Once run RavenDB server should be exposed on port 8080 by default.

### Docker volumes

Each of images above makes use of 2 volumes:

-   settings volume - holding RavenDB configuration,

    Ubuntu container: `/opt/RavenDB/config`

    Windows container: `C:\RavenDB\Config`

-   databases volume - used for persistence of RavenDB data,

    Ubuntu container: `/opt/RavenDB/Server/RavenData`

    Windows container: `C:/RavenDB/Server/RavenData`

### Configuration

To configure RavenDB one can use (in order of precedence):

    - environment variables,

    - `settings.json` configuration file,

    - CLI arguments

#### Environment variables

Environment variables prefixed with `RAVEN_` can be used to configure RavenDB server. E.g. one can use:

```bash
RAVEN_Setup_Mode='None'
```

to disable RavenDB Setup Wizard.

#### FAQ

##### I'm using compose / doing automated installation. How do I disable setup wizard?

Set `Setup.Mode` configuration option to `None` like so:

```bash
RAVEN_Setup_Mode='None'
```

##### I want to try it out on my local / development machine. How do I run unsecured server?

Set env variables like so:

```bash
RAVEN_Setup_Mode='None'
RAVEN_Security_UnsecuredAccessAllowed='PrivateNetwork'
```

##### How can I pass command line arguments?

By modifying `RAVEN_ARGS` environment variable. It's passed as an CLI arguments line.

##### Can I see RavenDB logs by running `docker logs`?

To get logs available when running `docker logs` command, you need to turn that on for RavenDB server. Setting below environment variables like so is going to enable logging to console. Please note such behavior may have performance implications. Log level may be modified using `RAVEN_Logs_Mode` variable.

```bash
RAVEN_ARGS='--log-to-console'
```

##### How to set a custom config file?

Mount it as a docker volume and use `--config-path PATH_TO_CONFIG` command line argument in order to use settings file from outside of server directory.

#### Dockerfiles

These images were built using the following Dockerfiles:

<<<<<<< HEAD
- [Windows Nanoserver image Dockerfile](https://github.com/ravendb/ravendb/blob/v5.0/docker/ravendb-nanoserver/Dockerfile)

- [Ubuntu 18.04 image Dockerfile](https://github.com/ravendb/ravendb/blob/v5.0/docker/ravendb-linux/Dockerfile)
=======
-   [Windows Nanoserver image Dockerfile](https://github.com/ravendb/ravendb/blob/v4.2/docker/ravendb-nanoserver/Dockerfile)

-   [Ubuntu 18.04 image Dockerfile](https://github.com/ravendb/ravendb/blob/v4.2/docker/ravendb-ubuntu/Dockerfile.x64)

-   [Ubuntu 18.04 ARM image Dockerfile](https://github.com/ravendb/ravendb/blob/v4.2/docker/ravendb-ubuntu/Dockerfile.arm32v7)
>>>>>>> f6786604
<|MERGE_RESOLUTION|>--- conflicted
+++ resolved
@@ -4,21 +4,13 @@
 
 ### Official images
 
-Official Docker images are available on our [Docker Hub](https://hub.docker.com/r/ravendb/ravendb/). We provide images in two flavors: ubuntu-based (to be run on Linux containers) and nanoserver-based (to be run using Windows containers). The following tags are available:
+ Official Docker images are available on our [Docker Hub](https://hub.docker.com/r/ravendb/ravendb/). We provide images in two flavors: ubuntu-based (to be run on Linux containers) and nanoserver-based (to be run using Windows containers). The following tags are available:
 
-<<<<<<< HEAD
 - `5.0-ubuntu-latest` - contains the latest version of RavenDB 5.0 running on Ubuntu 18.04 container
 
 - `5.0-windows-nanoserver-latest` - contains the latest version of RavenDB 5.0 running running on Windows nanoserver
 
 - every 5.0 release is going to have its own image set for both Ubuntu and Windows containers
-=======
--   `4.2-ubuntu-latest` - contains the latest version of RavenDB 4.2 running on Ubuntu 18.04 container
-
--   `4.2-windows-nanoserver-latest` - contains the latest version of RavenDB 4.2 running running on Windows nanoserver
-
--   every 4.2 release is going to have its own image set for both Ubuntu and Windows containers
->>>>>>> f6786604
 
 ### Running
 
@@ -52,19 +44,19 @@
 
 Above mentioned Powershell scripts are simplifying usage of our images allowing you to pass various switches and options to configure RavenDB inside the container:
 
-| Option                             |  Default   | Description                                                                                                                             |
+|Option|Default|Description|
 | ---------------------------------- | :--------: | --------------------------------------------------------------------------------------------------------------------------------------- |
-| `-DryRun`                          |            | print `docker run` command and exit                                                                                                     |
-| `-LogsMode [log level]`            | Operations | set logging level (Operations, Information)                                                                                             |
+|`-DryRun`| | print `docker run` command and exit |
+|`-LogsMode [log level]`| Operations | set logging level (Operations, Information) |
 | `-ConfigPath [absolute file path]` |            | _absolute_ path to settings file used by RavenDB inside the container                                                                   |
-| `-DataDir [absolute dir path]`     |            | host directory mounted to the volume used for persistence of RavenDB data (if not provided a regular docker volume is going to be used) |
-| `-BindPort [port]`                 |    8080    | the port number on which RavenDB Server is exposed on the container                                                                     |
-| `-BindTcpPort [port]`              |   38888    | the port number on which RavenDB Server listens for TCP connections exposed on the container                                            |
-| `-NoSetup`                         |            | disable setup wizard                                                                                                                    |
-| `-RemoveOnExit`                    |            | removes container on server process exit                                                                                                |
+| `-DataDir [absolute dir path]` || host directory mounted to the volume used for persistence of RavenDB data (if not provided a regular docker volume is going to be used) |
+| `-BindPort [port]` | 8080 | the port number on which RavenDB Server is exposed on the container |
+| `-BindTcpPort [port]` | 38888 | the port number on which RavenDB Server listens for TCP connections exposed on the container |
+| `-NoSetup` | | disable setup wizard |
+| `-RemoveOnExit` || removes container on server process exit |
 | `-PublicServerUrl`                 |            | set the public url under which server is available to other nodes or admins (e.g. http://4.live-test.ravendb.net:80)                    |
-| `-PublicTcpServerUrl`              |            | set the url under which server is available to the outside world (e.g. tcp://4.live-test.ravendb.net:38888)                             |
-| `-Unsecured`                       |            | HERE BE DRAGONS - disable authentication for RavenDB server                                                                             |
+| `-PublicTcpServerUrl` || set the url under which server is available to the outside world (e.g. tcp://4.live-test.ravendb.net:38888) |
+| `-Unsecured` | | HERE BE DRAGONS - disable authentication for RavenDB server |
 
 Once run RavenDB server should be exposed on port 8080 by default.
 
@@ -72,13 +64,13 @@
 
 Each of images above makes use of 2 volumes:
 
--   settings volume - holding RavenDB configuration,
+- settings volume - holding RavenDB configuration,
 
     Ubuntu container: `/opt/RavenDB/config`
 
     Windows container: `C:\RavenDB\Config`
 
--   databases volume - used for persistence of RavenDB data,
+- databases volume - used for persistence of RavenDB data,
 
     Ubuntu container: `/opt/RavenDB/Server/RavenData`
 
@@ -88,9 +80,9 @@
 
 To configure RavenDB one can use (in order of precedence):
 
-    - environment variables,
+    - environment variables, 
 
-    - `settings.json` configuration file,
+    - `settings.json` configuration file, 
 
     - CLI arguments
 
@@ -107,7 +99,7 @@
 #### FAQ
 
 ##### I'm using compose / doing automated installation. How do I disable setup wizard?
-
+    
 Set `Setup.Mode` configuration option to `None` like so:
 
 ```bash
@@ -129,7 +121,7 @@
 
 ##### Can I see RavenDB logs by running `docker logs`?
 
-To get logs available when running `docker logs` command, you need to turn that on for RavenDB server. Setting below environment variables like so is going to enable logging to console. Please note such behavior may have performance implications. Log level may be modified using `RAVEN_Logs_Mode` variable.
+To get logs available when running `docker logs` command, you need to turn that on for RavenDB server. Setting below environment variables like so is going to enable logging to console. Please note such behavior may have performance implications. Log level may be modified using `RAVEN_Logs_Mode` variable. 
 
 ```bash
 RAVEN_ARGS='--log-to-console'
@@ -143,14 +135,8 @@
 
 These images were built using the following Dockerfiles:
 
-<<<<<<< HEAD
 - [Windows Nanoserver image Dockerfile](https://github.com/ravendb/ravendb/blob/v5.0/docker/ravendb-nanoserver/Dockerfile)
 
-- [Ubuntu 18.04 image Dockerfile](https://github.com/ravendb/ravendb/blob/v5.0/docker/ravendb-linux/Dockerfile)
-=======
--   [Windows Nanoserver image Dockerfile](https://github.com/ravendb/ravendb/blob/v4.2/docker/ravendb-nanoserver/Dockerfile)
+-   [Ubuntu 18.04 image Dockerfile](https://github.com/ravendb/ravendb/blob/v5.0/docker/ravendb-ubuntu/Dockerfile.x64)
 
--   [Ubuntu 18.04 image Dockerfile](https://github.com/ravendb/ravendb/blob/v4.2/docker/ravendb-ubuntu/Dockerfile.x64)
-
--   [Ubuntu 18.04 ARM image Dockerfile](https://github.com/ravendb/ravendb/blob/v4.2/docker/ravendb-ubuntu/Dockerfile.arm32v7)
->>>>>>> f6786604
+-   [Ubuntu 18.04 ARM image Dockerfile](https://github.com/ravendb/ravendb/blob/v5.0/docker/ravendb-ubuntu/Dockerfile.arm32v7)