<<<<<<< HEAD
//-----------------------------------------------------------------------
// <copyright file="Program.cs" company="Hibernating Rhinos LTD">
//     Copyright (c) Hibernating Rhinos LTD. All rights reserved.
// </copyright>
//-----------------------------------------------------------------------
using System;
using System.IO;
using System.Net;
using NDesk.Options;
using Raven.Abstractions.Data;
using Raven.Abstractions.Smuggler;

namespace Raven.Smuggler
{
	public class Program
	{
		private readonly RavenConnectionStringOptions connectionStringOptions;
		private readonly SmugglerOptions options;
		private readonly OptionSet optionSet;
		bool incremental;

		private Program()
		{
			connectionStringOptions = new RavenConnectionStringOptions();
			options = new SmugglerOptions();

			optionSet = new OptionSet
			            	{
			            		{
			            			"operate-on-types:", "Specify the types to operate on. Specify the types to operate on. You can specify more than one type by combining items with a comma." + Environment.NewLine +
			            			                     "Default is all items." + Environment.NewLine +
			            			                     "Usage example: Indexes,Documents,Attachments", value =>
			            			                                                                     	{
			            			                                                                     		try
			            			                                                                     		{
			            			                                                                     			options.OperateOnTypes = (ItemType) Enum.Parse(typeof (ItemType), value);
			            			                                                                     		}
			            			                                                                     		catch (Exception e)
			            			                                                                     		{
			            			                                                                     			PrintUsageAndExit(e);
			            			                                                                     		}
			            			                                                                     	}
			            			},
			            		{
			            			"metadata-filter:{=}", "Filter documents by a metadata property." + Environment.NewLine +
			            			                       "Usage example: Raven-Entity-Name=Posts", (key, val) => options.Filters["@metadata." + key] = val
			            			},
			            		{
			            			"filter:{=}", "Filter documents by a document property" + Environment.NewLine +
			            			              "Usage example: Property-Name=Value", (key, val) => options.Filters[key] = val
			            			},
								{"timeout:", "The timeout to use for requests", s => options.Timeout = int.Parse(s) },
								{"batch-size:", "The batch size for requests", s => options.BatchSize = int.Parse(s) },
			            		{"d|database:", "The database to operate on. If no specified, the operations will be on the default database.", value => connectionStringOptions.DefaultDatabase = value},
			            		{"u|user|username:", "The username to use when the database requires the client to authenticate.", value => Credentials.UserName = value},
			            		{"p|pass|password:", "The password to use when the database requires the client to authenticate.", value => Credentials.Password = value},
			            		{"domain:", "The domain to use when the database requires the client to authenticate.", value => Credentials.Domain = value},
			            		{"key|api-key|apikey:", "The API-key to use, when using OAuth.", value => connectionStringOptions.ApiKey = value},
								{"incremental", "States usage of incremental operations", _ => incremental = true },
			            		{"h|?|help", v => PrintUsageAndExit(0)},
			            	};
		}

		private NetworkCredential Credentials
		{
			get { return connectionStringOptions.Credentials ?? (connectionStringOptions.Credentials = new NetworkCredential()); }
		}

		static void Main(string[] args)
		{
			var program = new Program();
			program.Parse(args);
		}

		private void Parse(string[] args)
		{
			// Do these arguments the traditional way to maintain compatibility
			if (args.Length < 3)
				PrintUsageAndExit(-1);

			SmugglerAction action = SmugglerAction.Export;
			if (string.Equals(args[0], "in", StringComparison.OrdinalIgnoreCase))
				action = SmugglerAction.Import;
			else if (string.Equals(args[0], "out", StringComparison.OrdinalIgnoreCase))
				action = SmugglerAction.Export;
			else
				PrintUsageAndExit(-1);

			var url = args[1];
			if (url == null)
			{
				PrintUsageAndExit(-1);
				return;
			}
			connectionStringOptions.Url = url;

			options.File = args[2];
			if (options.File == null)
				PrintUsageAndExit(-1);

			try
			{
				optionSet.Parse(args);
			}
			catch (Exception e)
			{
				PrintUsageAndExit(e);
			}

			if (options.File != null && Directory.Exists(options.File))
			{
				incremental = true;
			}

			var smugglerApi = new SmugglerApi(options,connectionStringOptions);

			try
			{
				switch (action)
				{
					case SmugglerAction.Import:
						smugglerApi.ImportData(options, incremental);
						break;
					case SmugglerAction.Export:
						smugglerApi.ExportData(options, incremental);
						break;
				}
			}
			catch (WebException e)
			{
				var httpWebResponse = e.Response as HttpWebResponse;
				if (httpWebResponse == null)
					throw;
				Console.WriteLine("Error: " + e.Message);
				Console.WriteLine("Http Status Code: " + httpWebResponse.StatusCode + " " + httpWebResponse.StatusDescription);

				using (var reader = new StreamReader(httpWebResponse.GetResponseStream()))
				{
					string line;
					while ((line = reader.ReadLine()) != null)
					{
						Console.WriteLine(line);
					}
				}

				Environment.Exit((int)httpWebResponse.StatusCode);
			}
			catch (Exception e)
			{
				Console.WriteLine(e);
				Environment.Exit(-1);
			}
		}

		private void PrintUsageAndExit(Exception e)
		{
			Console.WriteLine(e.Message);
			PrintUsageAndExit(-1);
		}

		private void PrintUsageAndExit(int exitCode)
		{
			Console.WriteLine(@"
Smuggler Import/Export utility for RavenDB
----------------------------------------
Copyright (C) 2008 - {0} - Hibernating Rhinos
----------------------------------------
Usage:
	- Import the dump.raven file to a local instance:
		Raven.Smuggler in http://localhost:8080/ dump.raven
	- Export a local instance to dump.raven:
		Raven.Smuggler out http://localhost:8080/ dump.raven

Command line options:", DateTime.UtcNow.Year);

			optionSet.WriteOptionDescriptions(Console.Out);
			Console.WriteLine();

			Environment.Exit(exitCode);
		}
	}
=======
//-----------------------------------------------------------------------
// <copyright file="Program.cs" company="Hibernating Rhinos LTD">
//     Copyright (c) Hibernating Rhinos LTD. All rights reserved.
// </copyright>
//-----------------------------------------------------------------------
using System;
using System.IO;
using System.Net;
using NDesk.Options;
using Raven.Abstractions.Data;
using Raven.Abstractions.Smuggler;

namespace Raven.Smuggler
{
	public class Program
	{
		private readonly RavenConnectionStringOptions connectionStringOptions;
		private readonly SmugglerOptions options;
		private readonly OptionSet optionSet;
		bool incremental;

		private Program()
		{
			connectionStringOptions = new RavenConnectionStringOptions();
			options = new SmugglerOptions();

			optionSet = new OptionSet
			            	{
			            		{
			            			"operate-on-types:", "Specify the types to operate on. Specify the types to operate on. You can specify more than one type by combining items with a comma." + Environment.NewLine +
			            			                     "Default is all items." + Environment.NewLine +
			            			                     "Usage example: Indexes,Documents,Attachments", value =>
			            			                                                                     	{
			            			                                                                     		try
			            			                                                                     		{
			            			                                                                     			options.OperateOnTypes =
                                                                                                                    (ItemType)
                                                                                                                    options.ItemTypeParser(
                                                                                                                        value);
			            			                                                                     		}
			            			                                                                     		catch (Exception e)
			            			                                                                     		{
			            			                                                                     			PrintUsageAndExit(e);
			            			                                                                     		}
			            			                                                                     	}
			            			},
			            		{
			            			"metadata-filter:{=}", "Filter documents by a metadata property." + Environment.NewLine +
			            			                       "Usage example: Raven-Entity-Name=Posts", (key, val) => options.Filters["@metadata." + key] = val
			            			},
			            		{
			            			"filter:{=}", "Filter documents by a document property" + Environment.NewLine +
			            			              "Usage example: Property-Name=Value", (key, val) => options.Filters[key] = val
			            			},
			            		{"d|database:", "The database to operate on. If no specified, the operations will be on the default database.", value => connectionStringOptions.DefaultDatabase = value},
			            		{"u|user|username:", "The username to use when the database requires the client to authenticate.", value => Credentials.UserName = value},
			            		{"p|pass|password:", "The password to use when the database requires the client to authenticate.", value => Credentials.Password = value},
			            		{"domain:", "The domain to use when the database requires the client to authenticate.", value => Credentials.Domain = value},
			            		{"key|api-key|apikey:", "The API-key to use, when using OAuth.", value => connectionStringOptions.ApiKey = value},
								{"incremental", "States usage of incremental operations", _ => incremental = true },
			            		{"h|?|help", v => PrintUsageAndExit(0)},
			            	};
		}

		private NetworkCredential Credentials
		{
			get { return connectionStringOptions.Credentials ?? (connectionStringOptions.Credentials = new NetworkCredential()); }
		}

		static void Main(string[] args)
		{
			var program = new Program();
			program.Parse(args);
		}

       

		private void Parse(string[] args)
		{
			// Do these arguments the traditional way to maintain compatibility
			if (args.Length < 3)
				PrintUsageAndExit(-1);

			SmugglerAction action = SmugglerAction.Export;
			if (string.Equals(args[0], "in", StringComparison.OrdinalIgnoreCase))
				action = SmugglerAction.Import;
			else if (string.Equals(args[0], "out", StringComparison.OrdinalIgnoreCase))
				action = SmugglerAction.Export;
			else
				PrintUsageAndExit(-1);

			var url = args[1];
			if (url == null)
			{
				PrintUsageAndExit(-1);
				return;
			}
			connectionStringOptions.Url = url;

			options.File = args[2];
			if (options.File == null)
				PrintUsageAndExit(-1);

			try
			{
				optionSet.Parse(args);
			}
			catch (Exception e)
			{
				PrintUsageAndExit(e);
			}

			if (options.File != null && Directory.Exists(options.File))
			{
				incremental = true;
			}

			var smugglerApi = new SmugglerApi(connectionStringOptions);

			try
			{
				switch (action)
				{
					case SmugglerAction.Import:
						smugglerApi.ImportData(options, incremental);
						break;
					case SmugglerAction.Export:
						smugglerApi.ExportData(options, incremental);
						break;
				}
			}
			catch (WebException e)
			{
				var httpWebResponse = e.Response as HttpWebResponse;
				if (httpWebResponse == null)
					throw;
				Console.WriteLine("Error: " + e.Message);
				Console.WriteLine("Http Status Code: " + httpWebResponse.StatusCode + " " + httpWebResponse.StatusDescription);

				using (var reader = new StreamReader(httpWebResponse.GetResponseStream()))
				{
					string line;
					while ((line = reader.ReadLine()) != null)
					{
						Console.WriteLine(line);
					}
				}

				Environment.Exit((int)httpWebResponse.StatusCode);
			}
			catch (Exception e)
			{
				Console.WriteLine(e);
				Environment.Exit(-1);
			}
		}

		private void PrintUsageAndExit(Exception e)
		{
			Console.WriteLine(e.Message);
			PrintUsageAndExit(-1);
		}

		private void PrintUsageAndExit(int exitCode)
		{
			Console.WriteLine(@"
Smuggler Import/Export utility for RavenDB
----------------------------------------
Copyright (C) 2008 - {0} - Hibernating Rhinos
----------------------------------------
Usage:
	- Import the dump.raven file to a local instance:
		Raven.Smuggler in http://localhost:8080/ dump.raven
	- Export a local instance to dump.raven:
		Raven.Smuggler out http://localhost:8080/ dump.raven

Command line options:", DateTime.UtcNow.Year);

			optionSet.WriteOptionDescriptions(Console.Out);
			Console.WriteLine();

			Environment.Exit(exitCode);
		}
	}
>>>>>>> 5df261da
}<|MERGE_RESOLUTION|>--- conflicted
+++ resolved
@@ -1,4 +1,3 @@
-<<<<<<< HEAD
 //-----------------------------------------------------------------------
 // <copyright file="Program.cs" company="Hibernating Rhinos LTD">
 //     Copyright (c) Hibernating Rhinos LTD. All rights reserved.
@@ -34,7 +33,10 @@
 			            			                                                                     	{
 			            			                                                                     		try
 			            			                                                                     		{
-			            			                                                                     			options.OperateOnTypes = (ItemType) Enum.Parse(typeof (ItemType), value);
+			            			                                                                     			options.OperateOnTypes =
+                                                                                                                    (ItemType)
+                                                                                                                    options.ItemTypeParser(
+                                                                                                                        value);
 			            			                                                                     		}
 			            			                                                                     		catch (Exception e)
 			            			                                                                     		{
@@ -72,6 +74,8 @@
 			var program = new Program();
 			program.Parse(args);
 		}
+
+       
 
 		private void Parse(string[] args)
 		{
@@ -180,190 +184,4 @@
 			Environment.Exit(exitCode);
 		}
 	}
-=======
-//-----------------------------------------------------------------------
-// <copyright file="Program.cs" company="Hibernating Rhinos LTD">
-//     Copyright (c) Hibernating Rhinos LTD. All rights reserved.
-// </copyright>
-//-----------------------------------------------------------------------
-using System;
-using System.IO;
-using System.Net;
-using NDesk.Options;
-using Raven.Abstractions.Data;
-using Raven.Abstractions.Smuggler;
-
-namespace Raven.Smuggler
-{
-	public class Program
-	{
-		private readonly RavenConnectionStringOptions connectionStringOptions;
-		private readonly SmugglerOptions options;
-		private readonly OptionSet optionSet;
-		bool incremental;
-
-		private Program()
-		{
-			connectionStringOptions = new RavenConnectionStringOptions();
-			options = new SmugglerOptions();
-
-			optionSet = new OptionSet
-			            	{
-			            		{
-			            			"operate-on-types:", "Specify the types to operate on. Specify the types to operate on. You can specify more than one type by combining items with a comma." + Environment.NewLine +
-			            			                     "Default is all items." + Environment.NewLine +
-			            			                     "Usage example: Indexes,Documents,Attachments", value =>
-			            			                                                                     	{
-			            			                                                                     		try
-			            			                                                                     		{
-			            			                                                                     			options.OperateOnTypes =
-                                                                                                                    (ItemType)
-                                                                                                                    options.ItemTypeParser(
-                                                                                                                        value);
-			            			                                                                     		}
-			            			                                                                     		catch (Exception e)
-			            			                                                                     		{
-			            			                                                                     			PrintUsageAndExit(e);
-			            			                                                                     		}
-			            			                                                                     	}
-			            			},
-			            		{
-			            			"metadata-filter:{=}", "Filter documents by a metadata property." + Environment.NewLine +
-			            			                       "Usage example: Raven-Entity-Name=Posts", (key, val) => options.Filters["@metadata." + key] = val
-			            			},
-			            		{
-			            			"filter:{=}", "Filter documents by a document property" + Environment.NewLine +
-			            			              "Usage example: Property-Name=Value", (key, val) => options.Filters[key] = val
-			            			},
-			            		{"d|database:", "The database to operate on. If no specified, the operations will be on the default database.", value => connectionStringOptions.DefaultDatabase = value},
-			            		{"u|user|username:", "The username to use when the database requires the client to authenticate.", value => Credentials.UserName = value},
-			            		{"p|pass|password:", "The password to use when the database requires the client to authenticate.", value => Credentials.Password = value},
-			            		{"domain:", "The domain to use when the database requires the client to authenticate.", value => Credentials.Domain = value},
-			            		{"key|api-key|apikey:", "The API-key to use, when using OAuth.", value => connectionStringOptions.ApiKey = value},
-								{"incremental", "States usage of incremental operations", _ => incremental = true },
-			            		{"h|?|help", v => PrintUsageAndExit(0)},
-			            	};
-		}
-
-		private NetworkCredential Credentials
-		{
-			get { return connectionStringOptions.Credentials ?? (connectionStringOptions.Credentials = new NetworkCredential()); }
-		}
-
-		static void Main(string[] args)
-		{
-			var program = new Program();
-			program.Parse(args);
-		}
-
-       
-
-		private void Parse(string[] args)
-		{
-			// Do these arguments the traditional way to maintain compatibility
-			if (args.Length < 3)
-				PrintUsageAndExit(-1);
-
-			SmugglerAction action = SmugglerAction.Export;
-			if (string.Equals(args[0], "in", StringComparison.OrdinalIgnoreCase))
-				action = SmugglerAction.Import;
-			else if (string.Equals(args[0], "out", StringComparison.OrdinalIgnoreCase))
-				action = SmugglerAction.Export;
-			else
-				PrintUsageAndExit(-1);
-
-			var url = args[1];
-			if (url == null)
-			{
-				PrintUsageAndExit(-1);
-				return;
-			}
-			connectionStringOptions.Url = url;
-
-			options.File = args[2];
-			if (options.File == null)
-				PrintUsageAndExit(-1);
-
-			try
-			{
-				optionSet.Parse(args);
-			}
-			catch (Exception e)
-			{
-				PrintUsageAndExit(e);
-			}
-
-			if (options.File != null && Directory.Exists(options.File))
-			{
-				incremental = true;
-			}
-
-			var smugglerApi = new SmugglerApi(connectionStringOptions);
-
-			try
-			{
-				switch (action)
-				{
-					case SmugglerAction.Import:
-						smugglerApi.ImportData(options, incremental);
-						break;
-					case SmugglerAction.Export:
-						smugglerApi.ExportData(options, incremental);
-						break;
-				}
-			}
-			catch (WebException e)
-			{
-				var httpWebResponse = e.Response as HttpWebResponse;
-				if (httpWebResponse == null)
-					throw;
-				Console.WriteLine("Error: " + e.Message);
-				Console.WriteLine("Http Status Code: " + httpWebResponse.StatusCode + " " + httpWebResponse.StatusDescription);
-
-				using (var reader = new StreamReader(httpWebResponse.GetResponseStream()))
-				{
-					string line;
-					while ((line = reader.ReadLine()) != null)
-					{
-						Console.WriteLine(line);
-					}
-				}
-
-				Environment.Exit((int)httpWebResponse.StatusCode);
-			}
-			catch (Exception e)
-			{
-				Console.WriteLine(e);
-				Environment.Exit(-1);
-			}
-		}
-
-		private void PrintUsageAndExit(Exception e)
-		{
-			Console.WriteLine(e.Message);
-			PrintUsageAndExit(-1);
-		}
-
-		private void PrintUsageAndExit(int exitCode)
-		{
-			Console.WriteLine(@"
-Smuggler Import/Export utility for RavenDB
-----------------------------------------
-Copyright (C) 2008 - {0} - Hibernating Rhinos
-----------------------------------------
-Usage:
-	- Import the dump.raven file to a local instance:
-		Raven.Smuggler in http://localhost:8080/ dump.raven
-	- Export a local instance to dump.raven:
-		Raven.Smuggler out http://localhost:8080/ dump.raven
-
-Command line options:", DateTime.UtcNow.Year);
-
-			optionSet.WriteOptionDescriptions(Console.Out);
-			Console.WriteLine();
-
-			Environment.Exit(exitCode);
-		}
-	}
->>>>>>> 5df261da
 }