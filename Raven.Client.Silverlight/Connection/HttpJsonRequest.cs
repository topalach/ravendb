--- conflicted
+++ resolved
@@ -116,15 +116,9 @@
 
 		internal HttpJsonRequest(CreateHttpJsonRequestParams requestParams, HttpJsonRequestFactory factory)
 		{
-<<<<<<< HEAD
-			Url = requestParams.Url;
-			Method = requestParams.Method;
-			conventions = requestParams.Convention;
-=======
 			_credentials = requestParams.Credentials;
 			this.url = requestParams.Url;
 			this.conventions = requestParams.Convention;
->>>>>>> d7c956d8
 			this.factory = factory;
 
 			noopWaitForTask = new CompletedTask();
@@ -160,13 +154,8 @@
 			return ReadResponseStringAsync();
 		}
 
-<<<<<<< HEAD
-=======
-		private bool requestSendToServer;
-
 		private readonly OperationCredentials _credentials;
 
->>>>>>> d7c956d8
 		/// <summary>
 		/// Begins the read response string.
 		/// </summary>
@@ -200,7 +189,6 @@
 
 		private void SetResponseHeaders(HttpResponseMessage response)
 		{
-<<<<<<< HEAD
 			ResponseHeaders = new NameValueCollection();
 			foreach (var header in response.Headers)
 			{
@@ -209,12 +197,6 @@
 					ResponseHeaders[header.Key] = val;
 				}
 			}
-=======
-			if (conventions.HandleForbiddenResponseAsync == null)
-				return;
-
-			conventions.HandleForbiddenResponseAsync(forbiddenResponse, _credentials);
->>>>>>> d7c956d8
 		}
 
 		public async Task<bool> HandleUnauthorizedResponseAsync(HttpResponseMessage unauthorizedResponse)
@@ -222,12 +204,7 @@
 			if (conventions.HandleUnauthorizedResponseAsync == null)
 				return false;
 
-<<<<<<< HEAD
 			var unauthorizedResponseAsync = conventions.HandleUnauthorizedResponseAsync(unauthorizedResponse);
-=======
-			var unauthorizedResponseAsync = conventions.HandleUnauthorizedResponseAsync(unauthorizedResponse, _credentials);
-
->>>>>>> d7c956d8
 			if (unauthorizedResponseAsync == null)
 				return false;
 
