﻿using System;
using System.Linq;
using System.Collections.Generic;
using System.Collections.Specialized;
using System.IO;
using System.Threading.Tasks;
using Raven.Abstractions.Util;
using Raven.Database.Extensions;
using Raven.Database.FileSystem.Synchronization;
using Raven.Database.FileSystem.Util;
using Raven.Tests.FileSystem.Synchronization.IO;
using Xunit;
using Xunit.Extensions;
using Raven.Json.Linq;
using Raven.Abstractions.Extensions;
using Raven.Abstractions.FileSystem;
using Raven.Client.FileSystem.Connection;
using Raven.Abstractions.Data;
using Raven.Client.FileSystem.Extensions;

namespace Raven.Tests.FileSystem.Synchronization
{
    public class SynchronizationTests : RavenFilesTestWithLogs
	{
		[Theory]
		[InlineData(1)]
		[InlineData(5000)]
		public async Task Synchronize_file_with_different_beginning(int size)
		{
			var differenceChunk = new MemoryStream();
			var sw = new StreamWriter(differenceChunk);

			sw.Write("Coconut is Stupid");
			sw.Flush();

			var sourceContent = SyncTestUtils.PrepareSourceStream(size);
			sourceContent.Position = 0;
			var destinationContent = new CombinedStream(differenceChunk, sourceContent) {Position = 0};
			var sourceClient = NewAsyncClient(0);
			var destinationClient = NewAsyncClient(1);
            var sourceMetadata = new RavenJObject
				                     {
					                     {"SomeTest-metadata", "some-value"}
				                     };
            var destinationMetadata = new RavenJObject
				                          {
					                          {"SomeTest-metadata", "should-be-overwritten"}
				                          };

            await destinationClient.UploadAsync("test.txt", destinationContent, destinationMetadata);
			sourceContent.Position = 0;
            await sourceClient.UploadAsync("test.txt", sourceContent, sourceMetadata);

			var result = SyncTestUtils.ResolveConflictAndSynchronize(sourceClient, destinationClient, "test.txt");

			Assert.Equal(sourceContent.Length, result.BytesCopied + result.BytesTransfered);

			string resultMd5;            

			using (var resultFileContent = await destinationClient.DownloadAsync("test.txt"))
			{
				var metadata = await destinationClient.GetMetadataForAsync("test.txt");
                
				Assert.Equal("some-value", metadata.Value<string>("SomeTest-Metadata"));
				resultMd5 = resultFileContent.GetMD5Hash();
			}

			sourceContent.Position = 0;
			var sourceMd5 = sourceContent.GetMD5Hash();

			Assert.True(resultMd5 == sourceMd5);
		}

		[Theory]
		[InlineData(1)]
		[InlineData(5000)]
		public async Task Synchronize_file_with_appended_data(int size)
		{
			var differenceChunk = new MemoryStream();
			var sw = new StreamWriter(differenceChunk);

			sw.Write("Coconut is Stupid");
			sw.Flush();

			var sourceContent = new CombinedStream(SyncTestUtils.PrepareSourceStream(size), differenceChunk) {Position = 0};
			var destinationContent = SyncTestUtils.PrepareSourceStream(size);
			destinationContent.Position = 0;
			var sourceClient = NewAsyncClient(0);
			var destinationClient = NewAsyncClient(1);

			await destinationClient.UploadAsync("test.txt", destinationContent);
			sourceContent.Position = 0;
			await sourceClient.UploadAsync("test.txt", sourceContent);

			var result = SyncTestUtils.ResolveConflictAndSynchronize(sourceClient, destinationClient, "test.txt");

			Assert.Equal(sourceContent.Length, result.BytesCopied + result.BytesTransfered);

			string resultMd5;
			using (var resultFileContent = await destinationClient.DownloadAsync("test.txt"))
			{
				resultMd5 = resultFileContent.GetMD5Hash();
			}

			sourceContent.Position = 0;
			var sourceMd5 = sourceContent.GetMD5Hash();

			Assert.True(resultMd5 == sourceMd5);
		}

		[Theory]
		[InlineData(5000)]
		public async Task Should_have_the_same_content(int size)
		{
			var sourceContent = SyncTestUtils.PrepareSourceStream(size);
			sourceContent.Position = 0;
			var destinationContent = new RandomlyModifiedStream(sourceContent, 0.01);
			var destinationClient = NewAsyncClient(0);
			var sourceClient = NewAsyncClient(1);

            destinationClient.UploadAsync("test.txt", destinationContent, new RavenJObject()).Wait();
			sourceContent.Position = 0;
            sourceClient.UploadAsync("test.txt", sourceContent, new RavenJObject()).Wait();

			var result = SyncTestUtils.ResolveConflictAndSynchronize(sourceClient, destinationClient, "test.txt");

			Assert.Equal(sourceContent.Length, result.BytesCopied + result.BytesTransfered);

			string resultMd5;
			using (var resultFileContent = await destinationClient.DownloadAsync("test.txt"))
			{
				resultMd5 = resultFileContent.GetMD5Hash();
			}

			sourceContent.Position = 0;
			var sourceMd5 = sourceContent.GetMD5Hash();

			Assert.Equal(sourceMd5, resultMd5);
		}

		[Theory]
		[InlineData(1024*1024, 1)] // this pair of parameters helped to discover storage reading issue 
		[InlineData(1024*1024, null)]
		public async Task Synchronization_of_already_synchronized_file_should_detect_that_no_work_is_needed(int size, int? seed)
		{
			Random r;

			r = seed != null ? new Random(seed.Value) : new Random();

			var bytes = new byte[size];

			r.NextBytes(bytes);

			var sourceContent = new MemoryStream(bytes);
			var destinationContent = new RandomlyModifiedStream(new RandomStream(size, 1), 0.01, seed);
			var destinationClient = NewAsyncClient(0);
			var sourceClient = NewAsyncClient(1);

			var srcMd5 = sourceContent.GetMD5Hash();
			sourceContent.Position = 0;
			var dstMd5 = (new RandomlyModifiedStream(new RandomStream(size, 1), 0.01, seed)).GetMD5Hash();


            await destinationClient.UploadAsync("test.bin", destinationContent, new RavenJObject());
            await sourceClient.UploadAsync("test.bin", sourceContent, new RavenJObject());

			var firstSynchronization = SyncTestUtils.ResolveConflictAndSynchronize(sourceClient, destinationClient, "test.bin");

			Assert.Equal(sourceContent.Length, firstSynchronization.BytesCopied + firstSynchronization.BytesTransfered);

			string resultMd5;
			using (var resultFileContent = await destinationClient.DownloadAsync("test.bin"))
			{
				resultMd5 = resultFileContent.GetMD5Hash();
			}

			sourceContent.Position = 0;
			var sourceMd5 = sourceContent.GetMD5Hash();

			Assert.Equal(sourceMd5, resultMd5);

			var secondSynchronization = sourceClient.Synchronization.StartAsync("test.bin", destinationClient).Result;

			using (var resultFileContent = await destinationClient.DownloadAsync("test.bin"))
			{
				resultMd5 = resultFileContent.GetMD5Hash();
			}

			sourceContent.Position = 0;
			sourceMd5 = sourceContent.GetMD5Hash();

			Assert.Equal(sourceMd5, resultMd5);

			Assert.Equal(0, secondSynchronization.NeedListLength);
			Assert.Equal(0, secondSynchronization.BytesTransfered);
			Assert.Equal(0, secondSynchronization.BytesCopied);
			Assert.Equal("Destination server had this file in the past", secondSynchronization.Exception.Message);
		}

		[Theory]
		[InlineData(1024*1024*10)]
		public void Big_file_test(long size)
		{
			var sourceContent = new RandomStream(size);
			var destinationContent = new RandomlyModifiedStream(new RandomStream(size), 0.01);
			var destinationClient = NewAsyncClient(0);
			var sourceClient = NewAsyncClient(1);
            var sourceMetadata = new RavenJObject
				                     {
					                     {"SomeTest-metadata", "some-value"}
				                     };
            var destinationMetadata = new RavenJObject
				                          {
					                          {"SomeTest-metadata", "should-be-overwritten"}
				                          };

            destinationClient.UploadAsync("test.bin", destinationContent, destinationMetadata).Wait();
            sourceClient.UploadAsync("test.bin", sourceContent, sourceMetadata).Wait();

			SynchronizationReport result = SyncTestUtils.ResolveConflictAndSynchronize(sourceClient, destinationClient, "test.bin");
			Assert.Equal(sourceContent.Length, result.BytesCopied + result.BytesTransfered);
		}

		[Theory]
		[InlineData(1024*1024*10)]
		public async Task Big_character_file_test(long size)
		{
			var sourceContent = new RandomCharacterStream(size);
			var destinationContent = new RandomlyModifiedStream(new RandomCharacterStream(size), 0.01);
			var destinationClient = NewAsyncClient(0);
			var sourceClient = NewAsyncClient(1);
            var sourceMetadata = new RavenJObject
				                     {
					                     {"SomeTest-metadata", "some-value"}
				                     };
            var destinationMetadata = new RavenJObject
				                          {
					                          {"SomeTest-metadata", "should-be-overwritten"}
				                          };

            await destinationClient.UploadAsync("test.bin", destinationContent, destinationMetadata);
            await sourceClient.UploadAsync("test.bin", sourceContent, sourceMetadata);

			SynchronizationReport result = SyncTestUtils.ResolveConflictAndSynchronize(sourceClient, destinationClient, "test.bin");
			Assert.Equal(sourceContent.Length, result.BytesCopied + result.BytesTransfered);
		}

		[Fact]
		public async Task Destination_should_know_what_is_last_file_etag_after_synchronization()
		{
			var sourceContent = new RandomStream(10);
            var sourceMetadata = new RavenJObject
				                     {
					                     {"SomeTest-metadata", "some-value"}
				                     };

			var destinationClient = NewAsyncClient(0);
			var sourceClient = NewAsyncClient(1);

            await sourceClient.UploadAsync("test.bin", sourceContent, sourceMetadata);

			await sourceClient.Synchronization.StartAsync("test.bin", destinationClient);

			var lastSynchronization = await destinationClient.Synchronization.GetLastSynchronizationFromAsync(await sourceClient.GetServerIdAsync());

			var sourceMetadataWithEtag = await sourceClient.GetMetadataForAsync("test.bin");

            Assert.Equal(sourceMetadataWithEtag.Value<string>(Constants.MetadataEtagField), lastSynchronization.LastSourceFileEtag.ToString());
		}

		[Fact]
		public async Task Destination_should_not_override_last_etag_if_greater_value_exists()
		{
			var sourceContent = new RandomStream(10);
            var sourceMetadata = new RavenJObject
				                     {
					                     {"SomeTest-metadata", "some-value"}
				                     };

			var destinationClient = NewAsyncClient(0);
			var sourceClient = NewAsyncClient(1);

            await sourceClient.UploadAsync("test1.bin", sourceContent, sourceMetadata);
            await sourceClient.UploadAsync("test2.bin", sourceContent, sourceMetadata);

			await sourceClient.Synchronization.StartAsync("test2.bin", destinationClient);
			await sourceClient.Synchronization.StartAsync("test1.bin", destinationClient);

            var lastSourceETag = sourceClient.GetMetadataForAsync("test2.bin").Result.Value<string>(Constants.MetadataEtagField);
			var lastSynchronization = await destinationClient.Synchronization.GetLastSynchronizationFromAsync(await sourceClient.GetServerIdAsync());

			Assert.Equal(lastSourceETag, lastSynchronization.LastSourceFileEtag.ToString());
		}

		[Fact]
		public void Destination_should_return_empty_guid_as_last_etag_if_no_syncing_was_made()
		{
			var destinationClient = NewAsyncClient(0);

			var lastSynchronization = destinationClient.Synchronization.GetLastSynchronizationFromAsync(Guid.Empty).Result;

			Assert.Equal(Etag.Empty, lastSynchronization.LastSourceFileEtag);
		}

		[Fact]
		public async Task Source_should_upload_file_to_destination_if_doesnt_exist_there()
		{
			var sourceContent = new RandomStream(10);
            var sourceMetadata = new RavenJObject
				                     {
					                     {"SomeTest-metadata", "some-value"}
				                     };

			var destinationClient = NewAsyncClient(0);
			var sourceClient = NewAsyncClient(1);

            await sourceClient.UploadAsync("test.bin", sourceContent, sourceMetadata);

			var sourceSynchronizationReport = await sourceClient.Synchronization.StartAsync("test.bin", destinationClient);
			var resultFileMetadata = await destinationClient.GetMetadataForAsync("test.bin");

			Assert.Equal(sourceContent.Length, sourceSynchronizationReport.BytesCopied + sourceSynchronizationReport.BytesTransfered);
			Assert.Equal("some-value", resultFileMetadata.Value<string>("SomeTest-metadata"));
		}

		[Fact]
		public async Task Should_change_history_after_upload()
		{
			var sourceContent1 = new RandomStream(10);
			var sourceClient = NewAsyncClient(1);
            await sourceClient.UploadAsync("test.bin", sourceContent1);
            var historySerialized = (RavenJArray)sourceClient.GetMetadataForAsync("test.bin").Result[SynchronizationConstants.RavenSynchronizationHistory];
            var history = historySerialized.Select(x => JsonExtensions.JsonDeserialization<HistoryItem>((RavenJObject)x));

			Assert.Equal(0, history.Count());

            await sourceClient.UploadAsync("test.bin", sourceContent1);
            historySerialized = (RavenJArray)sourceClient.GetMetadataForAsync("test.bin").Result[SynchronizationConstants.RavenSynchronizationHistory];
            history = historySerialized.Select(x => JsonExtensions.JsonDeserialization<HistoryItem>((RavenJObject)x));

			Assert.Equal(1, history.Count());
			Assert.Equal(1, history.First().Version);
			Assert.NotNull(history.First().ServerId);
		}

		[Fact]
		public void Should_change_history_after_metadata_change()
		{
			var sourceContent1 = new RandomStream(10);
			var sourceClient = NewAsyncClient(1);
            sourceClient.UploadAsync("test.bin", sourceContent1, new RavenJObject { { "test", "Change me" } }).Wait();
            var historySerialized = (RavenJArray)sourceClient.GetMetadataForAsync("test.bin").Result[SynchronizationConstants.RavenSynchronizationHistory];
            var history = historySerialized.Select(x => JsonExtensions.JsonDeserialization<HistoryItem>((RavenJObject)x));

			Assert.Equal(0, history.Count());

            sourceClient.UpdateMetadataAsync("test.bin", new RavenJObject { { "test", "Changed" } }).Wait();
			var metadata = sourceClient.GetMetadataForAsync("test.bin").Result;
            historySerialized = (RavenJArray)metadata[SynchronizationConstants.RavenSynchronizationHistory];
            history = historySerialized.Select(x => JsonExtensions.JsonDeserialization<HistoryItem>((RavenJObject)x));

			Assert.Equal(1, history.Count());
            Assert.Equal(1, history.First().Version);
            Assert.NotNull(history.First().ServerId);
			Assert.Equal("Changed", metadata.Value<string>("test"));
		}

		[Fact]
		public void Should_create_new_etag_for_replicated_file()
		{
			var destinationClient = NewAsyncClient(0);
			var sourceClient = NewAsyncClient(1);

			sourceClient.UploadAsync("test.bin", new RandomStream(10)).Wait();

			destinationClient.UploadAsync("test.bin", new RandomStream(10)).Wait();
            var destinationEtag = sourceClient.GetMetadataForAsync("test.bin").Result[Constants.MetadataEtagField];

			SyncTestUtils.ResolveConflictAndSynchronize(sourceClient, destinationClient, "test.bin");

            var result = destinationClient.GetMetadataForAsync("test.bin").Result[Constants.MetadataEtagField];

			Assert.True(destinationEtag != result, "Etag should be updated");
		}

		[Fact]
		public void Should_get_all_finished_synchronizations()
		{
			var destinationClient = NewAsyncClient(0);
			var sourceClient = NewAsyncClient(1);
			var files = new[] {"test1.bin", "test2.bin", "test3.bin"};

			// make sure that returns empty list if there are no finished synchronizations yet
			var result = destinationClient.Synchronization.GetFinishedAsync().Result;
			Assert.Equal(0, result.TotalCount);

			foreach (var item in files)
			{
				var sourceContent = new MemoryStream();
				var sw = new StreamWriter(sourceContent);

				sw.Write("abc123");
				sw.Flush();

				sourceContent.Position = 0;

				var destinationContent = new MemoryStream();
				var sw2 = new StreamWriter(destinationContent);

				sw2.Write("cba321");
				sw2.Flush();

				destinationContent.Position = 0;

				Task.WaitAll(
					destinationClient.UploadAsync(item, destinationContent),
					sourceClient.UploadAsync(item, sourceContent));

				SyncTestUtils.ResolveConflictAndSynchronize(sourceClient, destinationClient, item);
			}

			result = destinationClient.Synchronization.GetFinishedAsync().Result;
			Assert.Equal(files.Length, result.TotalCount);
		}

		[Fact]
		public async Task Should_refuse_to_synchronize_if_limit_of_concurrent_synchronizations_exceeded()
		{
			var sourceContent = new RandomStream(1);
			var sourceClient = NewAsyncClient(0);
            var destinationClient = (IAsyncFilesCommandsImpl) NewAsyncClient(1);

            await sourceClient.Configuration.SetKeyAsync(SynchronizationConstants.RavenSynchronizationConfig, new SynchronizationConfig
            {
	            MaxNumberOfSynchronizationsPerDestination = -1
            });

			await sourceClient.UploadAsync("test.bin", sourceContent);

			var synchronizationReport = await sourceClient.Synchronization.StartAsync("test.bin", destinationClient);

            Assert.Contains("The limit of active synchronizations to " + destinationClient.ServerUrl, synchronizationReport.Exception.Message);
            Assert.Contains(string.Format("server has been achieved. Cannot process a file '{0}'.", FileHeader.Canonize("test.bin")), synchronizationReport.Exception.Message);
		}

		[Fact]
		public void Should_calculate_and_save_content_hash_after_upload()
		{
			var buffer = new byte[1024];
			new Random().NextBytes(buffer);

			var sourceContent = new MemoryStream(buffer);
			var sourceClient = NewAsyncClient(0);

			sourceClient.UploadAsync("test.bin", sourceContent).Wait();
			sourceContent.Position = 0;
			var resultFileMetadata = sourceClient.GetMetadataForAsync("test.bin").Result;

            Assert.Contains("Content-MD5", resultFileMetadata.Keys);
            Assert.Equal(sourceContent.GetMD5Hash(), resultFileMetadata.Value<string>("Content-MD5"));
		}

		[Fact]
		public void Should_calculate_and_save_content_hash_after_synchronization()
		{
			var buffer = new byte[1024*1024*5 + 10];
			new Random().NextBytes(buffer);

			var sourceContent = new MemoryStream(buffer);
			var sourceClient = NewAsyncClient(0);

			sourceClient.UploadAsync("test.bin", sourceContent).Wait();
			sourceContent.Position = 0;

			var destinationClient = NewAsyncClient(1);
			destinationClient.UploadAsync("test.bin", new RandomlyModifiedStream(sourceContent, 0.01)).Wait();
			sourceContent.Position = 0;

			SyncTestUtils.ResolveConflictAndSynchronize(sourceClient, destinationClient, "test.bin");
			var resultFileMetadata = destinationClient.GetMetadataForAsync("test.bin").Result;

            Assert.Contains("Content-MD5", resultFileMetadata.Keys);
            Assert.Equal(sourceContent.GetMD5Hash(), resultFileMetadata.Value<string>("Content-MD5"));
		}

		[Fact]
		public void Should_not_change_content_hash_after_metadata_upload()
		{
			var buffer = new byte[1024];
			new Random().NextBytes(buffer);

			var sourceContent = new MemoryStream(buffer);
			var sourceClient = NewAsyncClient(0);

			sourceClient.UploadAsync("test.bin", sourceContent).Wait();
            sourceClient.UpdateMetadataAsync("test.bin", new RavenJObject { { "someKey", "someValue" } }).Wait();

			sourceContent.Position = 0;
			var resultFileMetadata = sourceClient.GetMetadataForAsync("test.bin").Result;

            Assert.Contains("Content-MD5", resultFileMetadata.Keys);
            Assert.Equal(sourceContent.GetMD5Hash(), resultFileMetadata.Value<string>("Content-MD5"));
		}

		[Fact]
		public void Should_synchronize_just_metadata()
		{
			var content = new MemoryStream(new byte[] {1, 2, 3, 4});

			var sourceClient = NewAsyncClient(0);
			var destinationClient = NewAsyncClient(1);

            sourceClient.UploadAsync("test.bin", content, new RavenJObject { { "difference", "metadata" } }).Wait();
			content.Position = 0;
			destinationClient.UploadAsync("test.bin", content).Wait();

			var report = SyncTestUtils.ResolveConflictAndSynchronize(sourceClient, destinationClient, "test.bin");

			var conflictItem = destinationClient.Configuration.GetKeyAsync<ConflictItem>(RavenFileNameHelper.ConflictConfigNameForFile("test.bin")).Result;

			Assert.Null(conflictItem);

			Assert.Equal(SynchronizationType.MetadataUpdate, report.Type);

			var destinationMetadata = destinationClient.GetMetadataForAsync("test.bin").Result;

			Assert.Equal("metadata", destinationMetadata.Value<string>("difference"));
		}

		[Fact]
		public async Task Should_just_rename_file_in_synchronization_process()
		{
			var content = new MemoryStream(new byte[] {1, 2, 3, 4});

			var sourceClient = NewAsyncClient(0);
			var destinationClient = NewAsyncClient(1);

            await sourceClient.UploadAsync("test.bin", content, new RavenJObject { { "key", "value" } });
			content.Position = 0;
            await destinationClient.UploadAsync("test.bin", content, new RavenJObject { { "key", "value" } });

			await sourceClient.RenameAsync("test.bin", "renamed.bin");

			// we need to indicate old file name, otherwise content update would be performed because renamed file does not exist on dest
			var report = SyncTestUtils.ResolveConflictAndSynchronize(sourceClient, destinationClient, "test.bin");

			Assert.Equal(SynchronizationType.Rename, report.Type);

			var conflictItem = destinationClient.Configuration.GetKeyAsync<ConflictItem>(RavenFileNameHelper.ConflictConfigNameForFile("test.bin")).Result;

			Assert.Null(conflictItem);

			var testMetadata = await destinationClient.GetMetadataForAsync("test.bin");
			var renamedMetadata = await destinationClient.GetMetadataForAsync("renamed.bin");

			Assert.Null(testMetadata);
			Assert.NotNull(renamedMetadata);

			var result = await destinationClient.SearchOnDirectoryAsync("/");

			Assert.Equal(1, result.FileCount);
			Assert.Equal("renamed.bin", result.Files[0].Name);
		}

		[Fact]
		public async Task Empty_file_should_be_synchronized_correctly()
		{
			var source = NewAsyncClient(0);
			var destination = NewAsyncClient(1);

            await source.UploadAsync("empty.test", new MemoryStream(), new RavenJObject { { "should-be-transferred", "true" } });
			var result = await source.Synchronization.StartAsync("empty.test", destination);

			Assert.Null(result.Exception);

            using (var downloaded = await destination.DownloadAsync("empty.test"))
			{
				var metadata = await destination.GetMetadataForAsync("empty.test");
                
                Assert.Equal("true", metadata.Value<string>("Should-Be-Transferred"));
                
                var ms = new MemoryStream();
                downloaded.CopyTo(ms);

				Assert.Equal(0, ms.Length);
			}
		}

		[Fact]
		public async Task Should_throw_exception_if_synchronized_file_doesnt_exist()
		{
			var source = NewAsyncClient(0);
			var destination = NewAsyncClient(1);

			var result = await source.Synchronization.StartAsync("file_which_doesnt_exist", destination);

			Assert.Equal("File did not exist locally", result.Exception.Message);
		}

		[Fact]
		public void Can_increment_last_etag()
		{
			var client = NewAsyncClient(1);

			var id = Guid.NewGuid();
			var etag = EtagUtil.Increment(Etag.Empty, 5);

			client.Synchronization.IncrementLastETagAsync(id, "http://localhost:12345", etag).Wait();

			var lastSyncInfo = client.Synchronization.GetLastSynchronizationFromAsync(id).Result;

			Assert.Equal(etag, lastSyncInfo.LastSourceFileEtag);
		}

		[Fact]
		public void Can_synchronize_file_with_greater_number_of_signatures()
		{
			const int size5Mb = 1024*1024*5;
			const int size1Mb = 1024*1024;

			var source = NewAsyncClient(0);
			var destination = NewAsyncClient(1);

			var buffer = new byte[size5Mb]; // 5Mb file should have 2 signatures
			new Random().NextBytes(buffer);

			var sourceContent = new MemoryStream(buffer);
			source.UploadAsync("test.bin", sourceContent).Wait();

			buffer = new byte[size1Mb]; // while 1Mb file has only 1 signature
			new Random().NextBytes(buffer);

			destination.UploadAsync("test.bin", new MemoryStream(buffer)).Wait();

			var sourceSigCount = source.Synchronization.GetRdcManifestAsync("test.bin").Result.Signatures.Count;
			var destinationSigCount = destination.Synchronization.GetRdcManifestAsync("test.bin").Result.Signatures.Count;

			// ensure that file on source has more signatures than file on destination
			Assert.True(sourceSigCount > destinationSigCount,
			            "File on source should be much bigger in order to have more signatures");

			var result = SyncTestUtils.ResolveConflictAndSynchronize(source, destination, "test.bin");

			Assert.Null(result.Exception);
			Assert.Equal(size5Mb, result.BytesTransfered + result.BytesCopied);
			sourceContent.Position = 0;
            Assert.Equal(sourceContent.GetMD5Hash(), destination.GetMetadataForAsync("test.bin").Result.Value<string>("Content-MD5"));
		}

		[Fact]
		public void Can_synchronize_file_with_less_number_of_signatures()
		{
			const int size5Mb = 1024*1024*5;
			const int size1Mb = 1024*1024;

			var source = NewAsyncClient(0);
			var destination = NewAsyncClient(1);

			var buffer = new byte[size1Mb]; // 1Mb file should have 1 signature
			new Random().NextBytes(buffer);

			var sourceContent = new MemoryStream(buffer);
			source.UploadAsync("test.bin", sourceContent).Wait();

			buffer = new byte[size5Mb]; // while 5Mb file has 2 signatures
			new Random().NextBytes(buffer);

			destination.UploadAsync("test.bin", new MemoryStream(buffer)).Wait();

			var sourceSigCount = source.Synchronization.GetRdcManifestAsync("test.bin").Result.Signatures.Count;
			var destinationSigCount = destination.Synchronization.GetRdcManifestAsync("test.bin").Result.Signatures.Count;

			Assert.True(sourceSigCount > 0, "Source file should have one signature");
			// ensure that file on source has less signatures than file on destination
			Assert.True(sourceSigCount < destinationSigCount, "File on source should be smaller in order to have less signatures");

			var result = SyncTestUtils.ResolveConflictAndSynchronize(source, destination, "test.bin");

			Assert.Null(result.Exception);
			Assert.Equal(size1Mb, result.BytesTransfered + result.BytesCopied);
			sourceContent.Position = 0;
            Assert.Equal(sourceContent.GetMD5Hash(), destination.GetMetadataForAsync("test.bin").Result.Value<string>("Content-MD5"));
		}

		[Fact]
		public async Task Can_synchronize_file_that_doesnt_have_any_signature_while_file_on_destination_has()
		{
			const int size1B = 1;
			const int size5Mb = 1024*1024*5;

			var source = NewAsyncClient(0);
			var destination = NewAsyncClient(1);

			var buffer = new byte[size1B]; // 1b file should have no signatures
			new Random().NextBytes(buffer);

			var sourceContent = new MemoryStream(buffer);
			await source.UploadAsync("test.bin", sourceContent);

			buffer = new byte[size5Mb]; // 5Mb file should have 2 signatures
			new Random().NextBytes(buffer);

			await destination.UploadAsync("test.bin", new MemoryStream(buffer));

			var sourceSigCount = source.Synchronization.GetRdcManifestAsync("test.bin").Result.Signatures.Count;
			var destinationSigCount = destination.Synchronization.GetRdcManifestAsync("test.bin").Result.Signatures.Count;

			Assert.Equal(0, sourceSigCount); // ensure that file on source has no signature
			Assert.True(destinationSigCount > 0, "File on destination should have any signature");

			var result = SyncTestUtils.ResolveConflictAndSynchronize(source, destination, "test.bin");

			Assert.Null(result.Exception);
			Assert.Equal(size1B, result.BytesTransfered);
			sourceContent.Position = 0;
			Assert.Equal(sourceContent.GetMD5Hash(), destination.GetMetadataForAsync("test.bin").Result.Value<string>("Content-MD5"));
		}

		[Fact]
		public async Task After_file_delete_next_synchronization_should_override_tombsone()
		{
			var source = NewAsyncClient(0);
			var destination = NewAsyncClient(1);

			var sourceContent = new MemoryStream(new byte[] {5, 10, 15}) {Position = 0};
			await source.UploadAsync("test.bin", sourceContent);

			var report = await source.Synchronization.StartAsync("test.bin", destination);
			Assert.Null(report.Exception);

			await destination.DeleteAsync("test.bin");

			report = await source.Synchronization.StartAsync("test.bin", destination);
			Assert.Null(report.Exception);

			var destContent = await destination.DownloadAsync("test.bin");
			var destMetadata = await destination.GetMetadataForAsync("test.bin");

			Assert.True(destMetadata[SynchronizationConstants.RavenDeleteMarker] == null, "Metadata should not containt Raven-Delete-Marker");

			sourceContent.Position = 0;
			Assert.Equal(sourceContent.GetMD5Hash(), destContent.GetMD5Hash());
		}

		[Fact]
		public async Task Should_save_file_etag_in_report()
		{
			var source = NewAsyncClient(0);
			var destination = NewAsyncClient(1);

			var sourceContent = new MemoryStream(new byte[] {5, 10, 15}) {Position = 0};
			await source.UploadAsync("test.bin", sourceContent);

			var report = await source.Synchronization.StartAsync("test.bin", destination);

			Assert.NotEqual(Etag.Empty, report.FileETag);
		}

		[Fact]
		public async Task Should_not_throw_if_file_does_not_exist_on_destination()
		{
			var source = NewAsyncClient(0);
			var destination = NewAsyncClient(1);

			await source.UploadAsync("test.bin", new RandomStream(1));

			await source.DeleteAsync("test.bin");

			var synchronizationReport = await source.Synchronization.StartAsync("test.bin", destination);

			Assert.Equal(SynchronizationType.Delete, synchronizationReport.Type);
			Assert.Null(synchronizationReport.Exception);
		}

		[Fact]
<<<<<<< HEAD
	    public async Task Should_synchronize_copied_file()
		{
			var source = NewAsyncClient(0);
			var destination = NewAsyncClient(1);
			await source.UploadAsync("test.bin", new RandomStream(1024));
			await source.CopyAsync("test.bin", "test-copy.bin");
			await source.Synchronization.SetDestinationsAsync(destination.ToSynchronizationDestination());

			var syncResult = await source.Synchronization.StartAsync();
			Assert.Equal(1, syncResult.Length);
			Assert.True(syncResult[0].Reports.All(r => r.Exception == null));

			var destinationStream  = await destination.DownloadAsync("test-copy.bin");
			var sourceStream = await destination.DownloadAsync("test-copy.bin");
			Assert.Equal(sourceStream.GetMD5Hash(), destinationStream.GetMD5Hash());
		}

		[Fact]
		public async Task Should_resolve_copied_files()
		{
			var source = NewAsyncClient(0);
			var destination = NewAsyncClient(1);
			await source.UploadAsync("test.bin", new RandomStream(1024));
			await source.CopyAsync("test.bin", "test-copy.bin");

			await destination.UploadAsync("test.bin", new RandomStream(1024));
			await destination.CopyAsync("test.bin", "test-copy.bin");

			var result = SyncTestUtils.ResolveConflictAndSynchronize(source, destination, "test-copy.bin");

			Assert.Null(result.Exception);

			var destinationStream = await destination.DownloadAsync("test-copy.bin");
			var sourceStream = await destination.DownloadAsync("test-copy.bin");
			Assert.Equal(sourceStream.GetMD5Hash(), destinationStream.GetMD5Hash());


=======
		public async Task Can_get_synchronization_status()
		{
			var source = NewAsyncClient(0);
			var destination = NewAsyncClient(1);

			await source.UploadAsync("test.bin", new RandomStream(1024));
			await destination.UploadAsync("test.bin", new RandomStream(1024));

			var expected = SyncTestUtils.ResolveConflictAndSynchronize(source, destination, "test.bin");

			var result = await destination.Synchronization.GetSynchronizationStatusForAsync("test.bin");

			Assert.Equal(expected.BytesCopied, result.BytesCopied);
			Assert.Equal(expected.BytesTransfered, result.BytesTransfered);
			Assert.Equal(expected.Exception, result.Exception);
			Assert.Equal(expected.FileETag, result.FileETag);
			Assert.Equal(expected.FileName, result.FileName);
			Assert.Equal(expected.NeedListLength, result.NeedListLength);
			Assert.Equal(expected.Type, result.Type);
>>>>>>> eb2cac86
		}
	}
}<|MERGE_RESOLUTION|>--- conflicted
+++ resolved
@@ -773,45 +773,6 @@
 		}
 
 		[Fact]
-<<<<<<< HEAD
-	    public async Task Should_synchronize_copied_file()
-		{
-			var source = NewAsyncClient(0);
-			var destination = NewAsyncClient(1);
-			await source.UploadAsync("test.bin", new RandomStream(1024));
-			await source.CopyAsync("test.bin", "test-copy.bin");
-			await source.Synchronization.SetDestinationsAsync(destination.ToSynchronizationDestination());
-
-			var syncResult = await source.Synchronization.StartAsync();
-			Assert.Equal(1, syncResult.Length);
-			Assert.True(syncResult[0].Reports.All(r => r.Exception == null));
-
-			var destinationStream  = await destination.DownloadAsync("test-copy.bin");
-			var sourceStream = await destination.DownloadAsync("test-copy.bin");
-			Assert.Equal(sourceStream.GetMD5Hash(), destinationStream.GetMD5Hash());
-		}
-
-		[Fact]
-		public async Task Should_resolve_copied_files()
-		{
-			var source = NewAsyncClient(0);
-			var destination = NewAsyncClient(1);
-			await source.UploadAsync("test.bin", new RandomStream(1024));
-			await source.CopyAsync("test.bin", "test-copy.bin");
-
-			await destination.UploadAsync("test.bin", new RandomStream(1024));
-			await destination.CopyAsync("test.bin", "test-copy.bin");
-
-			var result = SyncTestUtils.ResolveConflictAndSynchronize(source, destination, "test-copy.bin");
-
-			Assert.Null(result.Exception);
-
-			var destinationStream = await destination.DownloadAsync("test-copy.bin");
-			var sourceStream = await destination.DownloadAsync("test-copy.bin");
-			Assert.Equal(sourceStream.GetMD5Hash(), destinationStream.GetMD5Hash());
-
-
-=======
 		public async Task Can_get_synchronization_status()
 		{
 			var source = NewAsyncClient(0);
@@ -831,7 +792,43 @@
 			Assert.Equal(expected.FileName, result.FileName);
 			Assert.Equal(expected.NeedListLength, result.NeedListLength);
 			Assert.Equal(expected.Type, result.Type);
->>>>>>> eb2cac86
-		}
+}
+		[Fact]
+	    public async Task Should_synchronize_copied_file()
+		{
+			var source = NewAsyncClient(0);
+			var destination = NewAsyncClient(1);
+			await source.UploadAsync("test.bin", new RandomStream(1024));
+			await source.CopyAsync("test.bin", "test-copy.bin");
+			await source.Synchronization.SetDestinationsAsync(destination.ToSynchronizationDestination());
+
+			var syncResult = await source.Synchronization.StartAsync();
+			Assert.Equal(1, syncResult.Length);
+			Assert.True(syncResult[0].Reports.All(r => r.Exception == null));
+
+			var destinationStream  = await destination.DownloadAsync("test-copy.bin");
+			var sourceStream = await destination.DownloadAsync("test-copy.bin");
+			Assert.Equal(sourceStream.GetMD5Hash(), destinationStream.GetMD5Hash());
 	}
-}+
+		[Fact]
+		public async Task Should_resolve_copied_files()
+		{
+			var source = NewAsyncClient(0);
+			var destination = NewAsyncClient(1);
+			await source.UploadAsync("test.bin", new RandomStream(1024));
+			await source.CopyAsync("test.bin", "test-copy.bin");
+
+			await destination.UploadAsync("test.bin", new RandomStream(1024));
+			await destination.CopyAsync("test.bin", "test-copy.bin");
+
+			var result = SyncTestUtils.ResolveConflictAndSynchronize(source, destination, "test-copy.bin");
+
+			Assert.Null(result.Exception);
+
+			var destinationStream = await destination.DownloadAsync("test-copy.bin");
+			var sourceStream = await destination.DownloadAsync("test-copy.bin");
+			Assert.Equal(sourceStream.GetMD5Hash(), destinationStream.GetMD5Hash());
+
+
+}}