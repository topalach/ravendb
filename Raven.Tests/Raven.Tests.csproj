﻿<?xml version="1.0" encoding="utf-8"?>
<Project ToolsVersion="4.0" DefaultTargets="Build" xmlns="http://schemas.microsoft.com/developer/msbuild/2003">
  <PropertyGroup>
    <Configuration Condition=" '$(Configuration)' == '' ">Debug</Configuration>
    <Platform Condition=" '$(Platform)' == '' ">AnyCPU</Platform>
    <ProductVersion>9.0.30729</ProductVersion>
    <SchemaVersion>2.0</SchemaVersion>
    <ProjectGuid>{267AC60C-751E-42E9-AA18-66035DEFF63A}</ProjectGuid>
    <OutputType>Library</OutputType>
    <AppDesignerFolder>Properties</AppDesignerFolder>
    <RootNamespace>Raven.Tests</RootNamespace>
    <AssemblyName>Raven.Tests</AssemblyName>
    <TargetFrameworkVersion>v4.5</TargetFrameworkVersion>
    <FileAlignment>512</FileAlignment>
    <FileUpgradeFlags>
    </FileUpgradeFlags>
    <OldToolsVersion>3.5</OldToolsVersion>
    <UpgradeBackupLocation />
    <PublishUrl>publish\</PublishUrl>
    <Install>true</Install>
    <InstallFrom>Disk</InstallFrom>
    <UpdateEnabled>false</UpdateEnabled>
    <UpdateMode>Foreground</UpdateMode>
    <UpdateInterval>7</UpdateInterval>
    <UpdateIntervalUnits>Days</UpdateIntervalUnits>
    <UpdatePeriodically>false</UpdatePeriodically>
    <UpdateRequired>false</UpdateRequired>
    <MapFileExtensions>true</MapFileExtensions>
    <ApplicationRevision>0</ApplicationRevision>
    <ApplicationVersion>1.0.0.%2a</ApplicationVersion>
    <IsWebBootstrapper>false</IsWebBootstrapper>
    <UseApplicationTrust>false</UseApplicationTrust>
    <BootstrapperEnabled>true</BootstrapperEnabled>
    <TargetFrameworkProfile />
    <SolutionDir Condition="$(SolutionDir) == '' Or $(SolutionDir) == '*Undefined*'">..\</SolutionDir>
    <RestorePackages>true</RestorePackages>
  </PropertyGroup>
  <PropertyGroup Condition=" '$(Configuration)|$(Platform)' == 'Debug|AnyCPU' ">
    <DebugSymbols>true</DebugSymbols>
    <DebugType>full</DebugType>
    <Optimize>false</Optimize>
    <OutputPath>bin\Debug\</OutputPath>
    <DefineConstants>TRACE;DEBUG</DefineConstants>
    <ErrorReport>prompt</ErrorReport>
    <WarningLevel>4</WarningLevel>
    <CodeAnalysisRuleSet>AllRules.ruleset</CodeAnalysisRuleSet>
    <PlatformTarget>AnyCPU</PlatformTarget>
    <Prefer32Bit>false</Prefer32Bit>
  </PropertyGroup>
  <PropertyGroup Condition=" '$(Configuration)|$(Platform)' == 'Release|AnyCPU' ">
    <DebugType>pdbonly</DebugType>
    <Optimize>true</Optimize>
    <OutputPath>bin\Release\</OutputPath>
    <DefineConstants>TRACE</DefineConstants>
    <ErrorReport>prompt</ErrorReport>
    <WarningLevel>4</WarningLevel>
    <CodeAnalysisRuleSet>AllRules.ruleset</CodeAnalysisRuleSet>
    <StyleCopTreatErrorsAsWarnings>false</StyleCopTreatErrorsAsWarnings>
    <Prefer32Bit>false</Prefer32Bit>
  </PropertyGroup>
  <PropertyGroup>
    <SignAssembly>true</SignAssembly>
  </PropertyGroup>
  <PropertyGroup>
    <AssemblyOriginatorKeyFile>..\Raven.Database\RavenDB.snk</AssemblyOriginatorKeyFile>
  </PropertyGroup>
  <ItemGroup>
    <Reference Include="Esent.Interop, Version=1.0.0.0, Culture=neutral, PublicKeyToken=b93b4ad6c4b80595, processorArchitecture=MSIL">
      <SpecificVersion>False</SpecificVersion>
      <HintPath>..\SharedLibs\Esent.Interop.dll</HintPath>
    </Reference>
    <Reference Include="FizzWare.NBuilder">
      <HintPath>..\packages\NBuilder.3.0.1.1\lib\FizzWare.NBuilder.dll</HintPath>
    </Reference>
    <Reference Include="GeoAPI, Version=1.7.4693.18483, Culture=neutral, PublicKeyToken=a1a0da7def465678, processorArchitecture=MSIL">
      <SpecificVersion>False</SpecificVersion>
      <HintPath>..\SharedLibs\GeoAPI.dll</HintPath>
    </Reference>
    <Reference Include="ICSharpCode.NRefactory, Version=5.0.0.0, Culture=neutral, PublicKeyToken=d4bfe873e7598c49, processorArchitecture=MSIL">
      <SpecificVersion>False</SpecificVersion>
      <HintPath>..\packages\ICSharpCode.NRefactory.5.3.0\lib\Net40\ICSharpCode.NRefactory.dll</HintPath>
    </Reference>
    <Reference Include="ICSharpCode.NRefactory.CSharp, Version=5.0.0.0, Culture=neutral, PublicKeyToken=d4bfe873e7598c49, processorArchitecture=MSIL">
      <SpecificVersion>False</SpecificVersion>
      <HintPath>..\packages\ICSharpCode.NRefactory.5.3.0\lib\Net40\ICSharpCode.NRefactory.CSharp.dll</HintPath>
    </Reference>
    <Reference Include="ICSharpCode.NRefactory.Xml, Version=5.0.0.0, Culture=neutral, PublicKeyToken=d4bfe873e7598c49, processorArchitecture=MSIL">
      <SpecificVersion>False</SpecificVersion>
      <HintPath>..\packages\ICSharpCode.NRefactory.5.3.0\lib\Net40\ICSharpCode.NRefactory.Xml.dll</HintPath>
    </Reference>
    <Reference Include="Jint.Raven, Version=0.9.2.0, Culture=neutral, PublicKeyToken=5fa384605d304122, processorArchitecture=MSIL">
      <SpecificVersion>False</SpecificVersion>
      <HintPath>..\SharedLibs\Jint.Raven.dll</HintPath>
    </Reference>
    <Reference Include="log4net, Version=1.2.13.0, Culture=neutral, PublicKeyToken=669e0ddf0bb1aa2a, processorArchitecture=MSIL">
      <SpecificVersion>False</SpecificVersion>
      <HintPath>..\packages\log4net.2.0.3\lib\net40-full\log4net.dll</HintPath>
    </Reference>
    <Reference Include="Lucene.Net, Version=2.9.1.2, Culture=neutral, processorArchitecture=MSIL">
      <SpecificVersion>False</SpecificVersion>
      <HintPath>..\SharedLibs\Lucene.Net.dll</HintPath>
    </Reference>
    <Reference Include="Lucene.Net.Contrib.Spatial.NTS">
      <HintPath>..\SharedLibs\Lucene.Net.Contrib.Spatial.NTS.dll</HintPath>
    </Reference>
    <Reference Include="Lucene.Net.Contrib.FastVectorHighlighter, Version=3.0.3.0, Culture=neutral, PublicKeyToken=85089178b9ac3181, processorArchitecture=MSIL">
      <SpecificVersion>False</SpecificVersion>
      <HintPath>..\SharedLibs\Lucene.Net.Contrib.FastVectorHighlighter.dll</HintPath>
    </Reference>
    <Reference Include="Microsoft.CSharp" />
    <Reference Include="Microsoft.Owin, Version=2.1.0.0, Culture=neutral, PublicKeyToken=31bf3856ad364e35, processorArchitecture=MSIL">
      <SpecificVersion>False</SpecificVersion>
      <HintPath>..\packages\Microsoft.Owin.2.1.0\lib\net45\Microsoft.Owin.dll</HintPath>
    </Reference>
    <Reference Include="Microsoft.Owin.Host.HttpListener">
      <HintPath>..\packages\Microsoft.Owin.Host.HttpListener.2.1.0\lib\net45\Microsoft.Owin.Host.HttpListener.dll</HintPath>
    </Reference>
    <Reference Include="Microsoft.Owin.Hosting, Version=2.1.0.0, Culture=neutral, PublicKeyToken=31bf3856ad364e35, processorArchitecture=MSIL">
      <SpecificVersion>False</SpecificVersion>
      <HintPath>..\packages\Microsoft.Owin.Hosting.2.1.0\lib\net45\Microsoft.Owin.Hosting.dll</HintPath>
    </Reference>
    <Reference Include="Microsoft.VisualStudio.DebuggerVisualizers, Version=10.0.0.0, Culture=neutral, PublicKeyToken=b03f5f7f11d50a3a, processorArchitecture=MSIL">
      <SpecificVersion>False</SpecificVersion>
      <HintPath>..\..\..\Program Files (x86)\Microsoft Visual Studio 10.0\Common7\IDE\ReferenceAssemblies\v2.0\Microsoft.VisualStudio.DebuggerVisualizers.dll</HintPath>
    </Reference>
    <Reference Include="NetTopologySuite, Version=1.13.4693.18484, Culture=neutral, PublicKeyToken=f580a05016ebada1, processorArchitecture=MSIL">
      <SpecificVersion>False</SpecificVersion>
      <HintPath>..\SharedLibs\NetTopologySuite.dll</HintPath>
    </Reference>
    <Reference Include="Newtonsoft.Json, Version=4.5.0.0, Culture=neutral, PublicKeyToken=30ad4fe6b2a6aeed, processorArchitecture=MSIL">
      <SpecificVersion>False</SpecificVersion>
      <HintPath>..\packages\Newtonsoft.Json.5.0.8\lib\net45\Newtonsoft.Json.dll</HintPath>
    </Reference>
    <Reference Include="NLog, Version=2.1.0.0, Culture=neutral, PublicKeyToken=5120e14c03d0593c, processorArchitecture=MSIL">
      <SpecificVersion>False</SpecificVersion>
      <HintPath>..\packages\NLog.2.1.0\lib\net45\NLog.dll</HintPath>
    </Reference>
    <Reference Include="Owin, Version=1.0.0.0, Culture=neutral, PublicKeyToken=f0ebd12fd5e55cc5, processorArchitecture=MSIL">
      <SpecificVersion>False</SpecificVersion>
      <HintPath>..\packages\Owin.1.0\lib\net40\Owin.dll</HintPath>
    </Reference>
    <Reference Include="Rhino.Mocks, Version=3.6.0.0, Culture=neutral, PublicKeyToken=0b3305902db7183f, processorArchitecture=MSIL">
      <SpecificVersion>False</SpecificVersion>
      <HintPath>..\..\packages\RhinoMocks.3.6.1\lib\net\Rhino.Mocks.dll</HintPath>
    </Reference>
    <Reference Include="Rhino.Mocks">
      <HintPath>..\packages\RhinoMocks.3.6.1\lib\net\Rhino.Mocks.dll</HintPath>
      <Private>True</Private>
    </Reference>
    <Reference Include="Spatial4n.Core.NTS, Version=0.3.0.0, Culture=neutral, PublicKeyToken=9f9456e1ca16d45e, processorArchitecture=MSIL">
      <SpecificVersion>False</SpecificVersion>
      <HintPath>..\SharedLibs\Spatial4n.Core.NTS.dll</HintPath>
    </Reference>
    <Reference Include="System" />
    <Reference Include="System.ComponentModel.Composition" />
    <Reference Include="System.ComponentModel.DataAnnotations" />
    <Reference Include="System.configuration" />
    <Reference Include="System.Core">
      <RequiredTargetFramework>3.5</RequiredTargetFramework>
    </Reference>
    <Reference Include="System.Linq" />
    <Reference Include="System.Net" />
    <Reference Include="System.Net.Http" />
    <Reference Include="System.Net.Http.Formatting, Version=5.1.0.0, Culture=neutral, PublicKeyToken=31bf3856ad364e35, processorArchitecture=MSIL">
      <SpecificVersion>False</SpecificVersion>
      <HintPath>..\packages\Microsoft.AspNet.WebApi.Client.5.1.0-rc1\lib\net45\System.Net.Http.Formatting.dll</HintPath>
      <HintPath>..\packages\Microsoft.AspNet.WebApi.Client.5.1.0\lib\net45\System.Net.Http.Formatting.dll</HintPath>
    </Reference>
    <Reference Include="System.Net.Http.WebRequest" />
    <Reference Include="System.Reactive.Core, Version=2.1.30214.0, Culture=neutral, PublicKeyToken=31bf3856ad364e35, processorArchitecture=MSIL">
      <SpecificVersion>False</SpecificVersion>
      <HintPath>..\packages\Rx-Core.2.2.2\lib\net45\System.Reactive.Core.dll</HintPath>
      <Private>True</Private>
    </Reference>
    <Reference Include="System.Reactive.Interfaces, Version=2.1.30214.0, Culture=neutral, PublicKeyToken=31bf3856ad364e35, processorArchitecture=MSIL">
      <SpecificVersion>False</SpecificVersion>
      <HintPath>..\packages\Rx-Interfaces.2.2.2\lib\net45\System.Reactive.Interfaces.dll</HintPath>
      <Private>True</Private>
    </Reference>
    <Reference Include="System.Reactive.Linq, Version=2.1.30214.0, Culture=neutral, PublicKeyToken=31bf3856ad364e35, processorArchitecture=MSIL">
      <SpecificVersion>False</SpecificVersion>
      <HintPath>..\packages\Rx-Linq.2.2.2\lib\net45\System.Reactive.Linq.dll</HintPath>
      <Private>True</Private>
    </Reference>
    <Reference Include="System.Reactive.Core">
      <HintPath>..\packages\Rx-Core.2.2.2\lib\net45\System.Reactive.Core.dll</HintPath>
      <Private>True</Private>
    </Reference>
    <Reference Include="System.Reactive.Interfaces">
      <HintPath>..\packages\Rx-Interfaces.2.2.2\lib\net45\System.Reactive.Interfaces.dll</HintPath>
    </Reference>
    <Reference Include="System.Reactive.Linq">
      <HintPath>..\packages\Rx-Linq.2.2.2\lib\net45\System.Reactive.Linq.dll</HintPath>
      <Private>True</Private>
    </Reference>
    <Reference Include="System.Reactive.PlatformServices, Version=2.1.30214.0, Culture=neutral, PublicKeyToken=31bf3856ad364e35, processorArchitecture=MSIL">
      <SpecificVersion>False</SpecificVersion>
      <HintPath>..\packages\Rx-PlatformServices.2.2.2\lib\net45\System.Reactive.PlatformServices.dll</HintPath>
      <Private>True</Private>
    </Reference>
    <Reference Include="System.Runtime.Serialization" />
    <Reference Include="System.Transactions" />
    <Reference Include="System.Web" />
    <Reference Include="System.Web.Abstractions" />
    <Reference Include="System.Web.Http, Version=5.1.0.0, Culture=neutral, PublicKeyToken=31bf3856ad364e35, processorArchitecture=MSIL">
      <SpecificVersion>False</SpecificVersion>
      <HintPath>..\packages\Microsoft.AspNet.WebApi.Core.5.1.0-rc1\lib\net45\System.Web.Http.dll</HintPath>
      <HintPath>..\packages\Microsoft.AspNet.WebApi.Core.5.1.0\lib\net45\System.Web.Http.dll</HintPath>
    </Reference>
    <Reference Include="System.Xml.Linq">
      <RequiredTargetFramework>3.5</RequiredTargetFramework>
    </Reference>
    <Reference Include="System.Data.DataSetExtensions">
      <RequiredTargetFramework>3.5</RequiredTargetFramework>
    </Reference>
    <Reference Include="System.Data" />
    <Reference Include="System.Xml" />
    <Reference Include="xunit">
      <HintPath>..\SharedLibs\xunit\xunit.dll</HintPath>
    </Reference>
    <Reference Include="xunit, Version=1.9.2.1705, Culture=neutral, PublicKeyToken=8d05b1bb7a6fdb6c, processorArchitecture=MSIL">
      <SpecificVersion>False</SpecificVersion>
      <HintPath>..\SharedLibs\xunit\xunit.dll</HintPath>
    </Reference>
    <Reference Include="xunit.extensions, Version=1.9.2.1705, Culture=neutral, PublicKeyToken=8d05b1bb7a6fdb6c, processorArchitecture=MSIL">
      <SpecificVersion>False</SpecificVersion>
      <HintPath>..\SharedLibs\xunit\xunit.extensions.dll</HintPath>
    </Reference>
    <Reference Include="xunit.runner.msbuild">
      <HintPath>..\packages\xunit.1.9.1\lib\net20\xunit.runner.msbuild.dll</HintPath>
    </Reference>
    <Reference Include="xunit.runner.tdnet">
      <HintPath>..\packages\xunit.1.9.1\lib\net20\xunit.runner.tdnet.dll</HintPath>
    </Reference>
    <Reference Include="xunit.runner.utility">
      <HintPath>..\packages\xunit.1.9.1\lib\net20\xunit.runner.utility.dll</HintPath>
    </Reference>
  </ItemGroup>
  <ItemGroup>
    <Compile Include="..\bundles\raven.bundles.uniqueconstraints\Util.cs">
      <Link>Bundles\UniqueConstraints\Util.cs</Link>
    </Compile>
    <Compile Include="..\CommonAssemblyInfo.cs">
      <Link>Properties\CommonAssemblyInfo.cs</Link>
    </Compile>
    <Compile Include="Abstractions\Logging\LoggerExecutionWrapperTests.cs" />
    <Compile Include="Abstractions\Logging\LogProviders\Log4NetLogManagerLoggingDisabledTests.cs" />
    <Compile Include="Abstractions\Logging\LogProviders\Log4NetLogManagerLoggingEnabledTests.cs" />
    <Compile Include="Abstractions\Logging\LogProviders\NLogLogManagerLoggingDisabedTests.cs" />
    <Compile Include="Abstractions\Logging\LogProviders\NLogLogProviderLoggingEnabledTests.cs" />
    <Compile Include="Abstractions\Logging\LogManagerTests.cs" />
    <Compile Include="Bugs\AccurateCount.cs" />
    <Compile Include="Bugs\AdHocProjections.cs" />
    <Compile Include="Bugs\AfterDeletingTheIndexStopsBeingStale.cs" />
    <Compile Include="Bugs\AggressiveCaching.cs" />
    <Compile Include="Bugs\AggressiveCachingEmbedded.cs" />
    <Compile Include="Bugs\AnalyzerPerField.cs" />
    <Compile Include="Bugs\AnonymousClasses.cs" />
    <Compile Include="Bugs\ArrayOfMaybeNull.cs" />
    <Compile Include="Bugs\AsyncSetBasedOps.cs" />
    <Compile Include="Bugs\Attachments.cs" />
    <Compile Include="Bugs\AvoidRaceConditionWhenWeLoadTheDataNotPatched.cs" />
    <Compile Include="Bugs\BackwardCompatibility.cs" />
    <Compile Include="Bugs\BatchPatching.cs" />
    <Compile Include="Bugs\CanAggregateOnDecimal.cs" />
    <Compile Include="Bugs\CanDeserializeWhenWeHaveLastModifiedTwiceInMetadata.cs" />
    <Compile Include="Bugs\CannotChangeId.cs" />
    <Compile Include="Bugs\CanUseLuceneCodecDirectory.cs" />
    <Compile Include="Bugs\CanUseReduceResultInOutput.cs" />
    <Compile Include="Bugs\CaseSensitiveDeletes.cs" />
    <Compile Include="Bugs\Chripede\IndexOnList.cs" />
    <Compile Include="Bugs\AccessingMetadataInTransformer.cs" />
    <Compile Include="Bugs\EntityWithStack.cs" />
    <Compile Include="Bugs\WhenStoringADocumentWithAsyncSessionAndZipCompressionOn.cs" />
    <Compile Include="Bundles\Authorization\AuthorizationTest.cs" />
    <Compile Include="Bundles\Authorization\Bugs\Bowes.cs" />
    <Compile Include="Bundles\Authorization\Bugs\DeanWard.cs" />
    <Compile Include="Bundles\Authorization\Bugs\fampinheiro.cs" />
    <Compile Include="Bundles\Authorization\Bugs\Jalchr.cs" />
    <Compile Include="Bundles\Authorization\Bugs\Kwal.cs" />
    <Compile Include="Bundles\Authorization\Bugs\LoadingSavedInfo.cs" />
    <Compile Include="Bundles\Authorization\Bugs\Matthew.cs" />
    <Compile Include="Bundles\Authorization\Bugs\Mojo2.cs" />
    <Compile Include="Bundles\Authorization\Bugs\Mojo2_Failed.cs" />
    <Compile Include="Bundles\Authorization\Bugs\Preston.cs" />
    <Compile Include="Bundles\Authorization\Bugs\WhenUsingMultiTenancy.cs" />
    <Compile Include="Bundles\Authorization\Bugs\WithChangingOfUser.cs" />
    <Compile Include="Bundles\Authorization\CanAskAuthQuestions.cs" />
    <Compile Include="Bundles\Authorization\CanHandleAuthQuestions.cs" />
    <Compile Include="Bundles\Authorization\Deleting.cs" />
    <Compile Include="Bundles\Authorization\Reading.cs" />
    <Compile Include="Bundles\Authorization\Writing.cs" />
    <Compile Include="Bundles\CascadeDelete\CascadeDelete.cs" />
    <Compile Include="Bundles\Company.cs" />
    <Compile Include="Bundles\Expiration\WithCascade.cs" />
    <Compile Include="Bundles\IndexReplication\Bugs\Micro.cs" />
    <Compile Include="Bundles\IndexReplication\FactIfSqlServerIsAvailable.cs" />
    <Compile Include="Bundles\IndexReplication\ReplicateToSql.cs" />
    <Compile Include="Bundles\Replication\ReplicationDestinationDisabled.cs" />
    <Compile Include="Bundles\Replication\ReplicationWithOAuth.cs" />
    <Compile Include="Bundles\UniqueConstraints\Bugs\CaseInsensitive.cs" />
    <Compile Include="Bundles\UniqueConstraints\Bugs\Concurrency.cs" />
    <Compile Include="Bundles\UniqueConstraints\Bugs\JimBolla.cs" />
    <Compile Include="Bundles\UniqueConstraints\Bugs\Lars.cs" />
    <Compile Include="Bundles\UniqueConstraints\Bugs\MultiTenancy.cs" />
    <Compile Include="Bundles\UniqueConstraints\Bugs\RavenDB_1499.cs" />
    <Compile Include="Bundles\UniqueConstraints\Bugs\Troy.cs" />
    <Compile Include="Bundles\UniqueConstraints\Bugs\Troy2.cs" />
    <Compile Include="Bundles\UniqueConstraints\Bugs\Troy3.cs" />
    <Compile Include="Bundles\UniqueConstraints\Bugs\TroyMapReduce.cs" />
    <Compile Include="Bundles\UniqueConstraints\Bugs\viscious.cs" />
    <Compile Include="Bundles\UniqueConstraints\CreateTests.cs" />
    <Compile Include="Bundles\UniqueConstraints\DeleteTests.cs" />
    <Compile Include="Bundles\UniqueConstraints\ExtensionCheckTests.cs" />
    <Compile Include="Bundles\UniqueConstraints\ExtensionLoadTests.cs" />
    <Compile Include="Bundles\UniqueConstraints\UniqueConstraintsTest.cs" />
    <Compile Include="Bundles\UniqueConstraints\UpdateTests.cs" />
    <Compile Include="Issues\1379\RavenDB_1379_Client_Lazy.cs" />
    <Compile Include="Issues\1379\RavenDB_1379_Client_Remote.cs" />
    <Compile Include="Issues\1379\RavenDB_1379_Client.cs" />
    <Compile Include="Issues\RavenDB_1538.cs" />
    <Compile Include="Issues\RavenDB_1297 .cs" />
    <Compile Include="Issues\RavenDB_1285.cs" />
<<<<<<< HEAD
    <Compile Include="Issues\RavenDB_1461.cs" />
=======
    <Compile Include="Issues\RavenDB_1395.cs" />
>>>>>>> d8d0923e
    <Compile Include="Issues\RavenDB_1540.cs" />
    <Compile Include="Issues\RavenDB_1302.cs" />
    <Compile Include="Issues\RavenDB_1289.cs" />
    <Compile Include="Issues\RaveDB-1279.cs" />
    <Compile Include="Issues\RavenDB_1411.cs" />
    <Compile Include="Issues\RavenDB_1466.cs" />
    <Compile Include="Issues\RavenDB_1305.cs" />
    <Compile Include="Issues\RavenDB_1443 .cs" />
    <Compile Include="Bugs\CanPatchADocumentThatContainsBytes.cs" />
    <Compile Include="Bugs\DefaultOperatorTest.cs" />
    <Compile Include="Bugs\DynamicId.cs" />
    <Compile Include="Bugs\EtagIssue.cs" />
    <Compile Include="Bugs\RavenDB_1532.cs" />
    <Compile Include="Bugs\ConcurrencyTests.cs" />
    <Compile Include="Bugs\NullableDateTimeOffsetFromDateTimeParse.cs" />
    <Compile Include="Bugs\RawQueryShouldGoThroughAnalysis.cs" />
    <Compile Include="Bugs\SyncAsync.cs" />
    <Compile Include="Bugs\TransformationsUnitTest.cs" />
    <Compile Include="Faceted\LazyFacets.cs" />
    <Compile Include="Issues\RavenDB1508.cs" />
    <Compile Include="Issues\RavenDB1519.cs" />
    <Compile Include="Issues\RavenDB_1280_ReOpen.cs" />
    <Compile Include="Bugs\LoDash.cs" />
    <Compile Include="Bugs\Errors\QueryIssues.cs" />
    <Compile Include="Bugs\Facets\FacetErrors.cs" />
    <Compile Include="Bugs\Facets\FacetsCreationTest.cs" />
    <Compile Include="Bugs\Facets\DateTimeFacets.cs" />
    <Compile Include="Issues\RavenDB_1304.cs" />
    <Compile Include="Issues\RavenDB_1470.cs" />
    <Compile Include="Bugs\TransformerThatReturnAnArray.cs" />
    <Compile Include="Issues\RavenDB_1435.cs" />
    <Compile Include="Issues\RavenDB_1497.cs" />
    <Compile Include="Issues\RavenDB_1517.cs" />
    <Compile Include="Issues\RavenDB_1520.cs" />
    <Compile Include="Issues\RavenDB_1533.cs" />
    <Compile Include="Issues\RavenDB_1537.cs" />
    <Compile Include="Issues\RavenDB_1539.cs" />
    <Compile Include="Issues\RavenDB_1561.cs" />
    <Compile Include="Issues\RavenDB_1560.cs" />
    <Compile Include="Issues\RavenDB_1595.cs" />
    <Compile Include="Issues\RavenDB_1565.cs" />
    <Compile Include="Issues\RavenDB_1594.cs" />
    <Compile Include="Issues\RavenDB_1609.cs" />
    <Compile Include="Issues\RavenDB_1610.cs" />
    <Compile Include="Issues\RavenDB_1650.cs" />
    <Compile Include="Issues\RavenDB_1666.cs" />
    <Compile Include="Issues\RavenDB_1716.cs" />
    <Compile Include="Issues\RavenDB_1717.cs" />
    <Compile Include="Issues\RavenDB_1735.cs" />
    <Compile Include="Issues\RavenDB_1749.cs" />
    <Compile Include="Issues\RavenDB_1760.cs" />
    <Compile Include="Issues\RDBQA_1.cs" />
    <Compile Include="Issues\RDBQA_4.cs" />
    <Compile Include="Issues\RavenDB_1553.cs" />
    <Compile Include="Issues\RavenDB_1555.cs" />
    <Compile Include="Issues\RavenDB_1562.cs" />
    <Compile Include="Issues\RavenDB_1598_MappingComplexProperties.cs" />
    <Compile Include="Issues\RavenDB_1600.cs" />
    <Compile Include="Issues\RavenDB_1601.cs" />
    <Compile Include="Issues\RavenDB_1603.cs" />
    <Compile Include="Issues\RavenDB_1733.cs" />
    <Compile Include="Issues\RDBQA_11.cs" />
    <Compile Include="Issues\RDBQA_7.cs" />
    <Compile Include="Issues\RDBQA_9.cs" />
    <Compile Include="Issues\ReplicationAlerts.cs" />
    <Compile Include="Issues\RavenDB_1557.cs" />
    <Compile Include="LicenseValidatorTest.cs" />
    <Compile Include="Linq\GroupByAndDocumentId.cs" />
    <Compile Include="Linq\In.cs" />
    <Compile Include="Bugs\WhenQueringAsync.cs" />
    <Compile Include="Bugs\PatchShouldNotConvertFloatToInteger.cs" />
    <Compile Include="Bugs\MultiGetDoesNotUrlDecodeTwice.cs" />
    <Compile Include="Bugs\MultiMap\MultiMapWithNullableEnum.cs" />
    <Compile Include="Bugs\MultiMap\MultiMapWithNullableEnumAndCoalescingOperator.cs" />
    <Compile Include="Bugs\Nullable.cs" />
    <Compile Include="Bugs\ProjectionPersistenceTest.cs" />
    <Compile Include="Bugs\WhenUsingDtcWeMustMakeSureToUpdateTheIndexingAboutNewWorkSoWeWontHaveInfiniteStaleIndexes.cs" />
    <Compile Include="Bugs\ComplexIndexes.cs" />
    <Compile Include="Bugs\ConflictsWithIIS.cs" />
    <Compile Include="Bugs\ConflictsWithRemote.cs" />
    <Compile Include="Bugs\CreatingIndexes.cs" />
    <Compile Include="Bugs\CS1977.cs" />
    <Compile Include="Bugs\DamianPutSnapshot.cs" />
    <Compile Include="Bugs\DanTurner.cs" />
    <Compile Include="Bugs\DeserializationAcrossTypes.cs" />
    <Compile Include="Bugs\DictionaryOfDateTime.cs" />
    <Compile Include="Bugs\DTC\Embedded.cs" />
    <Compile Include="Bugs\DynamicQuerySorting.cs" />
    <Compile Include="Bugs\EmbeddableDocumentStoreUsingUrlWithConnectionString.cs" />
    <Compile Include="Bugs\Embedded\EmbeddedThrowsErrorsForMultiDatabaseCommands.cs" />
    <Compile Include="Bugs\EmptyAttachments.cs" />
    <Compile Include="Bugs\EqualityWithArrayOfGuids.cs" />
    <Compile Include="Bugs\Everett.cs" />
    <Compile Include="Bugs\FacetCountTest.cs" />
    <Compile Include="Bugs\FullTextSearchOnTags.cs" />
    <Compile Include="Bugs\HiLoKeyGeneratorConcurrency.cs" />
    <Compile Include="Bugs\Identifiers\SpecialCharactersOnIIS.cs" />
    <Compile Include="Bugs\Identifiers\WithBase64Characters.cs" />
    <Compile Include="Bugs\HiLoToMaxTests.cs" />
    <Compile Include="Bugs\IndexesWithDateTimeMin.cs" />
    <Compile Include="Bugs\Indexing\CanHaveAnIndexNameThatStartsWithDynamic.cs" />
    <Compile Include="Bugs\Indexing\CanHaveEscapedSecialCharactersInDefinition.cs" />
    <Compile Include="Bugs\Indexing\CannotCreateIndexWithoutReduce.cs" />
    <Compile Include="Bugs\Indexing\DataContracts.cs" />
    <Compile Include="Bugs\Indexing\WillRemoveTypesThatNotExistsOnTheServer.cs" />
    <Compile Include="Bugs\Indexing\IndexBuilderShouldCastNull.cs" />
    <Compile Include="Bugs\Indexing\WithStringReverse.cs" />
    <Compile Include="Bugs\Indexing\InvalidIndexes.cs" />
    <Compile Include="Bugs\InitializeConfiguration.cs" />
    <Compile Include="Bugs\Issue355.cs" />
    <Compile Include="Bugs\johannesgu.cs" />
    <Compile Include="Bugs\JsonReferences.cs" />
    <Compile Include="Bugs\LarsErik.cs" />
    <Compile Include="Bugs\Iulian\GeneratesCorrectTemporaryIndex.cs" />
    <Compile Include="Bugs\LiveProjections\Entities\Place.cs" />
    <Compile Include="Bugs\LiveProjections\Entities\Task.cs" />
    <Compile Include="Bugs\LiveProjections\Entities\TaskSummary.cs" />
    <Compile Include="Bugs\LiveProjections\Entities\User.cs" />
    <Compile Include="Bugs\LiveProjections\Indexes\TaskSummaryIndex.cs" />
    <Compile Include="Bugs\LiveProjections\LiveProjectionOnTasks.cs" />
    <Compile Include="Bugs\LoadAllStartingWith.cs" />
    <Compile Include="Bugs\ManyDocumentWithMapReduce.cs" />
    <Compile Include="Bugs\MapReduceWithDifferentFieldNames.cs" />
    <Compile Include="Bugs\MapReduceWithDifferentFieldNamesFromTheStronglyTypedType.cs" />
    <Compile Include="Bugs\MapRedue\Chris.cs" />
    <Compile Include="Bugs\MapRedue\LetInReduceFunction.cs" />
    <Compile Include="Bugs\MapRedue\Document.cs" />
    <Compile Include="Bugs\MapRedue\DocumentView.cs" />
    <Compile Include="Bugs\MapRedue\MapReduceIndex.cs" />
    <Compile Include="Bugs\MapRedue\MinMax.cs" />
    <Compile Include="Bugs\MapRedue\TreeWithChildrenCount.cs" />
    <Compile Include="Bugs\Marcus.cs" />
    <Compile Include="Bugs\Matthew.cs" />
    <Compile Include="Bugs\MetadataBugs.cs" />
    <Compile Include="Bugs\MetadataIssues.cs" />
    <Compile Include="Bugs\Metadata\EscapeQuotesLocal.cs" />
    <Compile Include="Bugs\Metadata\EscapeQuotesRemote.cs" />
    <Compile Include="Bugs\Metadata\Querying.cs" />
    <Compile Include="Bugs\MoreLikeThisTrack.cs" />
    <Compile Include="Bugs\MultiMapSearch\AccountSearch.cs" />
    <Compile Include="Bugs\MultiMapSearch\MultiMapWildCardSearch.cs" />
    <Compile Include="Bugs\MultiMap\MultiMapCrudeJoin.cs" />
    <Compile Include="Bugs\MultiMap\MultiMapWithoutReduce.cs" />
    <Compile Include="Bugs\MultiMap\Errors.cs" />
    <Compile Include="Bugs\MultiMap\MultiMapReduce.cs" />
    <Compile Include="Bugs\MultiMap\MultiMapWithCustomProperties.cs" />
    <Compile Include="Bugs\MultiMap\SimpleMultiMap.cs" />
    <Compile Include="Bugs\MultiOutputReduce.cs" />
    <Compile Include="Bugs\NestedProjection.cs" />
    <Compile Include="Bugs\NestedTransactions.cs" />
    <Compile Include="Bugs\NGramSearch.cs" />
    <Compile Include="Bugs\NotUpdatedReduceKeyStatsIssue.cs" />
    <Compile Include="Bugs\OfflineConcurrency.cs" />
    <Compile Include="Bugs\OptimizedSimpleQueries.cs" />
    <Compile Include="Bugs\Orders.cs" />
    <Compile Include="Bugs\PoisonIndexes\PoisonIndex.cs" />
    <Compile Include="Bugs\IdProjection.cs" />
    <Compile Include="Bugs\PrefetchingBug.cs" />
    <Compile Include="Bugs\Queries\Boolean.cs" />
    <Compile Include="Bugs\Queries\CanIncludeValueType.cs" />
    <Compile Include="Bugs\Queries\QueryProvider.cs" />
    <Compile Include="Bugs\QueryingOnEmptyArray.cs" />
    <Compile Include="Bugs\QueryingOnEmptyString.cs" />
    <Compile Include="Bugs\QueryingOverTags.cs" />
    <Compile Include="Bugs\QueryOptimizerOnStaticIndex.cs" />
    <Compile Include="Bugs\RacielrodTest.cs" />
    <Compile Include="Bugs\RecursiveQueries.cs" />
    <Compile Include="Bugs\Reindexing.cs" />
    <Compile Include="Bugs\ReservedWords.cs" />
    <Compile Include="Bugs\RoundCrisis.cs" />
    <Compile Include="Bugs\SelfReference.cs" />
    <Compile Include="Bugs\SerializingAndDeserializingWithRaven.cs" />
    <Compile Include="Bugs\CanGetScores.cs" />
    <Compile Include="Bugs\CanReadLuceneProjectedDateTimeOffset.cs" />
    <Compile Include="Bugs\ComplexDynamicQuery.cs" />
    <Compile Include="Bugs\ConnectionStringParsing.cs" />
    <Compile Include="Bugs\CreateIndexesRemotely.cs" />
    <Compile Include="Bugs\DateFilter.cs" />
    <Compile Include="Bugs\DeletingDynamics.cs" />
    <Compile Include="Bugs\DirectoryCreation.cs" />
    <Compile Include="Bugs\DtcBlues.cs" />
    <Compile Include="Bugs\DuplicatedFiledNames.cs" />
    <Compile Include="Bugs\EntitiesWithAttributes.cs" />
    <Compile Include="Bugs\EnumsCastToInts.cs" />
    <Compile Include="Bugs\Indexing\CanIndexNestedObjects.cs" />
    <Compile Include="Bugs\Indexing\CanIndexWithCharLiteral.cs" />
    <Compile Include="Bugs\IndexSelectionForMapReduce.cs" />
    <Compile Include="Bugs\IntegerIds.cs" />
    <Compile Include="Bugs\IteratingTwice.cs" />
    <Compile Include="Bugs\Iulian\CanReadEntityWithUrlId.cs" />
    <Compile Include="Bugs\LastModifiedQueries.cs" />
    <Compile Include="Bugs\LinqOnDictionary.cs" />
    <Compile Include="Bugs\LuceneIndexing.cs" />
    <Compile Include="Bugs\LuceneQueryShouldNotModifyDynamicDocument.cs" />
    <Compile Include="Bugs\ManyDocumentsViaDTC.cs" />
    <Compile Include="Bugs\MassivelyMultiTenant.cs" />
    <Compile Include="Bugs\MixingIdentityAndAssignedIds.cs" />
    <Compile Include="Bugs\MultipleRangeQueries.cs" />
    <Compile Include="Bugs\NullableDateTime.cs" />
    <Compile Include="Bugs\NullableValuesRemote.cs" />
    <Compile Include="Bugs\OrderByCollectionCount.cs" />
    <Compile Include="Bugs\Profiling.cs" />
    <Compile Include="Bugs\ProjectionFromDynamicIndex.cs" />
    <Compile Include="Bugs\Queries\Floats.cs" />
    <Compile Include="Bugs\Queries\Generics.cs" />
    <Compile Include="Bugs\Queries\NameStartsWith.cs" />
    <Compile Include="Bugs\QueryIdGreaterThan.cs" />
    <Compile Include="Bugs\QueryingDateTime.cs" />
    <Compile Include="Bugs\QueryingOnMetadata.cs" />
    <Compile Include="Bugs\RavenDbAnyOfPropertyCollection.cs" />
    <Compile Include="Bugs\Arrays.cs" />
    <Compile Include="Bugs\AsyncCommit.cs" />
    <Compile Include="Bugs\Async\Querying.cs" />
    <Compile Include="Bugs\AttachmentEncoding.cs" />
    <Compile Include="Bugs\AttachmentsWithCredentials.cs" />
    <Compile Include="Bugs\AutoCreateIndexes.cs" />
    <Compile Include="Bugs\AutoDetectAnalyzersForQuery.cs" />
    <Compile Include="Bugs\Caching\CachingOfDocumentInclude.cs" />
    <Compile Include="Bugs\Caching\CachingOfDocumentLoad.cs" />
    <Compile Include="Bugs\CanDetectChanges.cs" />
    <Compile Include="Bugs\CanGetMetadataForTransient.cs" />
    <Compile Include="Bugs\CanHandleDocumentRemoval.cs" />
    <Compile Include="Bugs\CanPassTypesProperlyToAggregation.cs" />
    <Compile Include="Bugs\CanProjectIdFromDocumentInQueries.cs" />
    <Compile Include="Bugs\CanSelectFieldsFromIndex.cs" />
    <Compile Include="Bugs\CanUseNonStringsForId.cs" />
    <Compile Include="Bugs\ComplexQueryOnSameObject.cs" />
    <Compile Include="Bugs\CustomDynamicObject.cs" />
    <Compile Include="Bugs\CustomEntityName.cs" />
    <Compile Include="Bugs\DateRanges.cs" />
    <Compile Include="Bugs\DateTimeInLocalTime.cs" />
    <Compile Include="Bugs\DateTimeInLocalTimeRemote.cs" />
    <Compile Include="Bugs\DateTimeOffsets.cs" />
    <Compile Include="Bugs\DecimalPrecision.cs" />
    <Compile Include="Bugs\Distinct.cs" />
    <Compile Include="Bugs\DocumentToJsonAndBackTest.cs" />
    <Compile Include="Bugs\DocumentUrl.cs" />
    <Compile Include="Bugs\DTC\UsingDtcForDelete.cs" />
    <Compile Include="Bugs\DTC\UsingDtcForCreate.cs" />
    <Compile Include="Bugs\DTC\UsingDTCForUpdates.cs" />
    <Compile Include="Bugs\DTC\UsingRemoteDTC.cs" />
    <Compile Include="Bugs\Embedded\CanUseForUrlOnly.cs" />
    <Compile Include="Bugs\Entities\CanSaveUpdateAndRead_Local.cs" />
    <Compile Include="Bugs\Entities\CanSaveUpdateAndRead.cs" />
    <Compile Include="Bugs\Entities\JObjectEntity.cs" />
    <Compile Include="Bugs\EntityWithDate.cs" />
    <Compile Include="Bugs\EntityWithNullableDateTimeOffset.cs" />
    <Compile Include="Bugs\EntityWithoutId.cs" />
    <Compile Include="Bugs\Errors\CanIndexOnNull.cs" />
    <Compile Include="Bugs\Etag.cs" />
    <Compile Include="Bugs\ExplicitTransaction.cs" />
    <Compile Include="Bugs\ExtendingClientSideViaListeners.cs" />
    <Compile Include="Bugs\FailDelete.cs" />
    <Compile Include="Bugs\FailStore.cs" />
    <Compile Include="Bugs\FindPropertyNameForIndex.cs" />
    <Compile Include="Bugs\GetDocumentUrlOnTransient.cs" />
    <Compile Include="Bugs\HierarchicalData.cs" />
    <Compile Include="Bugs\HiLoServerKeysNotExported.cs" />
    <Compile Include="Bugs\Identifiers\LongId.cs" />
    <Compile Include="Bugs\IndexDefinitionEquality.cs" />
    <Compile Include="Bugs\Image.cs" />
    <Compile Include="Bugs\ImageByTagSearchModel.cs" />
    <Compile Include="Bugs\Includes.cs" />
    <Compile Include="Bugs\IndexingBehavior.cs" />
    <Compile Include="Bugs\IndexingRavenDocuments.cs" />
    <Compile Include="Bugs\Indexing\CanIndexAllDocsWhenThereAreMoreDocsThanTheBatchSize.cs" />
    <Compile Include="Bugs\Indexing\ComplexLinq.cs" />
    <Compile Include="Bugs\Indexing\ComplexUsage.cs" />
    <Compile Include="Bugs\Indexing\CreateIndexesOnRemoteServer.cs" />
    <Compile Include="Bugs\Indexing\DynamicFields.cs" />
    <Compile Include="Bugs\Indexing\DynamicQueriesCanSort.cs" />
    <Compile Include="Bugs\Indexing\FilterOnMissingProperty.cs" />
    <Compile Include="Bugs\Indexing\IndexingEachFieldInEachDocumentSeparately.cs" />
    <Compile Include="Bugs\Indexing\IndexingOnDictionary.cs" />
    <Compile Include="Bugs\Indexing\MissingAnalyzer.cs" />
    <Compile Include="Bugs\Indexing\RemoteIndexingOnDictionary.cs" />
    <Compile Include="Bugs\Indexing\Transaction.cs" />
    <Compile Include="Bugs\Indexing\TransactionIndexByMrnRemote.cs" />
    <Compile Include="Bugs\Indexing\Transaction_ByMrn.cs" />
    <Compile Include="Bugs\Indexing\UsingSortOptions.cs" />
    <Compile Include="Bugs\Indexing\ThrowingAnalyzer.cs" />
    <Compile Include="Bugs\Indexing\TransactionIndexByMrn.cs" />
    <Compile Include="Bugs\Indexing\WiseShrek.cs" />
    <Compile Include="Bugs\Indexing\WithStartWith.cs" />
    <Compile Include="Bugs\IndexNestedFields.cs" />
    <Compile Include="Bugs\IndexWithTwoProperties.cs" />
    <Compile Include="Bugs\InMemoryOnly.cs" />
    <Compile Include="Bugs\InvalidIds.cs" />
    <Compile Include="Bugs\Issue199.cs" />
    <Compile Include="Bugs\JsonDeserialization.cs" />
    <Compile Include="Bugs\KeyGeneration.cs" />
    <Compile Include="Bugs\KeysAreCaseInsensitive.cs" />
    <Compile Include="Bugs\LinqGitHub147.cs" />
    <Compile Include="Bugs\LinqOnUrls.cs" />
    <Compile Include="Bugs\LiveProjection.cs" />
    <Compile Include="Bugs\LiveProjections\CanLoadMultipleItems.cs" />
    <Compile Include="Bugs\LiveProjections\Entities\Product.cs" />
    <Compile Include="Bugs\LiveProjections\Indexes\ProductDetailsReport_ByProductId.cs" />
    <Compile Include="Bugs\LiveProjections\Indexes\ProductSkuListViewModelReport_ByArticleNumberAndName.cs" />
    <Compile Include="Bugs\LiveProjections\ParentAndChildrenNames.cs" />
    <Compile Include="Bugs\LiveProjections\Person.cs" />
    <Compile Include="Bugs\LiveProjections\Views\ProductDetailsReport.cs" />
    <Compile Include="Bugs\LiveProjections\Views\ProductSkuListViewModelReport.cs" />
    <Compile Include="Bugs\LiveProjections\Entities\ProductSku.cs" />
    <Compile Include="Bugs\LiveProjections\Views\ProductVariant.cs" />
    <Compile Include="Bugs\LiveProjections\LiveProjectionOnProducts.cs" />
    <Compile Include="Bugs\LuceneQueryShouldWorkWithoutExtensionMethod.cs" />
    <Compile Include="Bugs\LukeQuerying.cs" />
    <Compile Include="Bugs\MapReduceThrowsNRE.cs" />
    <Compile Include="Bugs\MetadataUpdates.cs" />
    <Compile Include="Bugs\Metadata\LastModifiedLocal.cs" />
    <Compile Include="Bugs\Metadata\LastModifiedRemote.cs" />
    <Compile Include="Bugs\Metadata\MetadataPropertyInEntity.cs" />
    <Compile Include="Bugs\MichaelJonson.cs" />
    <Compile Include="Bugs\MoreDtcIssues.cs" />
    <Compile Include="Bugs\MultiEntityIndex.cs" />
    <Compile Include="Bugs\MultipleResultsPerDocumentAndPaging.cs" />
    <Compile Include="Bugs\MultiTenancy\Basic.cs" />
    <Compile Include="Bugs\MultiTenancy\CreatingIndexes.cs" />
    <Compile Include="Bugs\MultiTenancy\NoCaseSensitive.cs" />
    <Compile Include="Bugs\MultiTenancy\Test.cs" />
    <Compile Include="Bugs\NameAndId.cs" />
    <Compile Include="Bugs\NullableEnum.cs" />
    <Compile Include="Bugs\Nullables.cs" />
    <Compile Include="Bugs\NullCoalescing.cs" />
    <Compile Include="Bugs\OperationHeaders.cs" />
    <Compile Include="Bugs\OrderOfInsertionDoesNotAffectQuerying.cs" />
    <Compile Include="Bugs\OverwriteDocuments.cs" />
    <Compile Include="Bugs\PatchingEntities.cs" />
    <Compile Include="Bugs\Queries\DynamicQueriesOnMetadata.cs" />
    <Compile Include="Bugs\Queries\Fetching.cs" />
    <Compile Include="Bugs\Queries\Includes.cs" />
    <Compile Include="Bugs\Queries\LuceneQueryCustomMetadata.cs" />
    <Compile Include="Bugs\Queries\Projections.cs" />
    <Compile Include="Bugs\Queries\RangeQueries.cs" />
    <Compile Include="Bugs\Queries\StatsOnDynamicQueries.cs" />
    <Compile Include="Bugs\Queries\TermsLocal.cs" />
    <Compile Include="Bugs\Queries\TermsRemote.cs" />
    <Compile Include="Bugs\Queries\WithAs.cs" />
    <Compile Include="Bugs\QueryByTypeOnly.cs" />
    <Compile Include="Bugs\QueryByTypeOnlyRemote.cs" />
    <Compile Include="Bugs\QueryingOnEqualToNull.cs" />
    <Compile Include="Bugs\QueryingOnValueWithMinus.cs" />
    <Compile Include="Bugs\QueryingOnValueWithMinusAnalyzed.cs" />
    <Compile Include="Bugs\QueryingOnValueWithMinusRemote.cs" />
    <Compile Include="Bugs\QueryingWithDynamicRavenQueryInspector.cs" />
    <Compile Include="Bugs\QueryOptimizer\LinqToQueryParameters.cs" />
    <Compile Include="Bugs\QueryOptimizer\QueryOptimizeTests.cs" />
    <Compile Include="Bugs\QueryResultCountsWithProjections.cs" />
    <Compile Include="Bugs\OverwriteIndexLocally.cs" />
    <Compile Include="Bugs\OverwriteIndexRemotely.cs" />
    <Compile Include="Bugs\Patching.cs" />
    <Compile Include="Bugs\Polymorphic.cs" />
    <Compile Include="Bugs\ProjectingDates.cs" />
    <Compile Include="Bugs\ProjectingDocumentId.cs" />
    <Compile Include="Bugs\ProjectingFromIndexes.cs" />
    <Compile Include="Bugs\ProjectionFromDynamicQuery.cs" />
    <Compile Include="Bugs\QueryingByNegative.cs" />
    <Compile Include="Bugs\QueryingByNull.cs" />
    <Compile Include="Bugs\QueryingFromIndex.cs" />
    <Compile Include="Bugs\QueryWithPercentageSign.cs" />
    <Compile Include="Bugs\QueryWithReservedCharacters.cs" />
    <Compile Include="Bugs\RavenDbNestedPatchTesting.cs" />
    <Compile Include="Bugs\RavenDBQuery.cs" />
    <Compile Include="Bugs\ReadDataFromServer.cs" />
    <Compile Include="Bugs\ReadOnly.cs" />
    <Compile Include="Bugs\RemoteTx.cs" />
    <Compile Include="Bugs\ReportQueryCount.cs" />
    <Compile Include="Bugs\ResettingIndex.cs" />
    <Compile Include="Bugs\ReuseQuery.cs" />
    <Compile Include="Bugs\SelectManyIssue.cs" />
    <Compile Include="Bugs\SelectManyOnNull.cs" />
    <Compile Include="Bugs\SelectManyTests.cs" />
    <Compile Include="Bugs\SerializingDates.cs" />
    <Compile Include="Bugs\SerializingEntities.cs" />
    <Compile Include="Bugs\SimonCropp.cs" />
    <Compile Include="Bugs\SimpleJson.cs" />
    <Compile Include="Bugs\SinglePropertyDocument.cs" />
    <Compile Include="Bugs\MapRedue\VersionedDocument.cs" />
    <Compile Include="Bugs\Smuggler.cs" />
    <Compile Include="Bugs\TimeSpanIndexing.cs" />
    <Compile Include="Bugs\WhereInShouldBeBoostedCorrectly.cs" />
    <Compile Include="Bugs\TransformResults\Answers_ByQuestion_NoTransformResults.cs" />
    <Compile Include="Bundles\Encryption\EncryptionBackupAndRestore.cs" />
    <Compile Include="Bundles\MoreLikeThis\MoreLikeThisMultiTenant.cs" />
    <Compile Include="Bundles\PeriodicBackups\PeriodicBackupTests.cs" />
    <Compile Include="Bundles\Replication\Bugs\AddingAndDeletingRemote.cs" />
    <Compile Include="Bundles\Replication\ConflictsInEmbeddableStore.cs" />
    <Compile Include="Bundles\Replication\Bugs\ApiKeysWithMultiTenancy.cs" />
    <Compile Include="Bundles\Replication\Bugs\HiLoHanging.cs" />
    <Compile Include="Bundles\Replication\Bugs\SameInstanceIdUsedForMultipleDatabases.cs" />
    <Compile Include="Bundles\Replication\FailoverDisabled.cs" />
    <Compile Include="Bundles\Replication\Issues\RavenDB693_Embeddable.cs" />
    <Compile Include="Bundles\Replication\Issues\RavenDB_677.cs" />
    <Compile Include="Bundles\Replication\Issues\RavenDB693.cs" />
    <Compile Include="Bundles\Replication\Issues\ReplicationWithReferencedIndexes.cs" />
    <Compile Include="Bundles\ScriptedIndexResults\Animal.cs" />
    <Compile Include="Bundles\ScriptedIndexResults\Animals_Stats.cs" />
    <Compile Include="Bundles\ScriptedIndexResults\AnimalType.cs" />
    <Compile Include="Bundles\ScriptedIndexResults\ScriptedIndexResultsTest.cs" />
    <Compile Include="Bundles\SqlReplication\CanReplicate.cs" />
    <Compile Include="Bundles\SqlReplication\FactIfSqlServerIsAvailable.cs" />
    <Compile Include="Bundles\Versioning\Bugs\MultiTenant.cs" />
    <Compile Include="AppBuilderExtensionsTests.cs" />
    <Compile Include="Document\PerCollectionEtag.cs" />
    <Compile Include="Faceted\Aggregation.cs" />
    <Compile Include="Faceted\ConditionalGetHelper.cs" />
    <Compile Include="Faceted\DynamicFacets.cs" />
    <Compile Include="Faceted\FacetPaging.cs" />
    <Compile Include="Faceted\FacetTestBase.cs" />
    <Compile Include="Indexes\CustomExtensionMethod.cs" />
    <Compile Include="Indexes\HighlightTesting.cs" />
    <Compile Include="Indexes\IndexLocking.cs" />
    <Compile Include="Indexes\Recovery\MapReduceRecoveryTestIndex.cs" />
    <Compile Include="Indexes\Recovery\IndexMessing.cs" />
    <Compile Include="Indexes\Recovery\MapIndexRecoveryTests.cs" />
    <Compile Include="Indexes\Recovery\MapReduceIndexRecoveryTests.cs" />
    <Compile Include="Indexes\Recovery\Recovery.cs" />
    <Compile Include="Indexes\Recovery\MapRecoveryTestIndex.cs" />
    <Compile Include="Indexes\WithNullableDateTime.cs" />
    <Compile Include="InflectorTests.cs" />
    <Compile Include="AssertAsync.cs" />
    <Compile Include="Issues\BulkInsertAuth.cs" />
    <Compile Include="Issues\BulkInsertClient.cs" />
    <Compile Include="Issues\BulkInsertDatabaseUrl.cs" />
    <Compile Include="Issues\RavenDB_1226.cs" />
    <Compile Include="Issues\RavenDB1316.cs" />
    <Compile Include="Issues\LongIndexAndTransformerNames.cs" />
    <Compile Include="Issues\RavenDB_1077.cs" />
    <Compile Include="Issues\RavenDB_1251_2.cs" />
    <Compile Include="Issues\NestedPropertiesIndex_1182.cs" />
    <Compile Include="Issues\RavenDB1019.cs" />
    <Compile Include="Issues\RavenDB1025.cs" />
    <Compile Include="Issues\RavenDB1067.cs" />
    <Compile Include="Issues\RavenDB1229.cs" />
    <Compile Include="Issues\RavenDB1247.cs" />
    <Compile Include="Issues\RavenDB1259.cs" />
    <Compile Include="Issues\RavenDB1260.cs" />
    <Compile Include="Issues\RavenDB1261.cs" />
    <Compile Include="Issues\RavenDB937.cs" />
    <Compile Include="Issues\DatabaseReloadingTests.cs" />
    <Compile Include="Issues\RavenDB1009.cs" />
    <Compile Include="Issues\RavenDB815.cs" />
    <Compile Include="Issues\RavenDB820.cs" />
    <Compile Include="Issues\RavenDb827.cs" />
    <Compile Include="Issues\RavenDB741.cs" />
    <Compile Include="Issues\RavenDB814.cs" />
    <Compile Include="Issues\RavenDB845.cs" />
    <Compile Include="Issues\RavenDB903.cs" />
    <Compile Include="Issues\RavenDB921.cs" />
    <Compile Include="Issues\RavenDB934.cs" />
    <Compile Include="Issues\RavenDB982.cs" />
    <Compile Include="Issues\RavenDB_1018.cs" />
    <Compile Include="Issues\RavenDB_1041.cs" />
    <Compile Include="Issues\RavenDB_1088.cs" />
    <Compile Include="Issues\RavenDB_1107.cs" />
    <Compile Include="Issues\RavenDB_1165.cs" />
    <Compile Include="Issues\RavenDB_1235.cs" />
    <Compile Include="Issues\RavenDB_1251_1.cs" />
    <Compile Include="Issues\RavenDB_1279.cs" />
    <Compile Include="Issues\RavenDB_1288.cs" />
    <Compile Include="Issues\RavenDB_1187.cs" />
    <Compile Include="Issues\RavenDB_1205.cs" />
    <Compile Include="Issues\RavenDB_1217.cs" />
    <Compile Include="Issues\RavenDB_1207.cs" />
    <Compile Include="Issues\RavenDB_1333.cs" />
    <Compile Include="Issues\RavenDB_1353.cs" />
    <Compile Include="Issues\RavenDB_1345.cs" />
    <Compile Include="Issues\RavenDB_1346.cs" />
    <Compile Include="Issues\1379\RavenDB_1379.cs">
      <SubType>Code</SubType>
    </Compile>
    <Compile Include="Issues\RavenDB_1374 .cs" />
    <Compile Include="Issues\RavenDB_1359 .cs" />
    <Compile Include="Issues\RavenDB_1377.cs" />
    <Compile Include="Issues\RavenDB_1410.cs" />
    <Compile Include="Issues\RavenDB_1380.cs" />
    <Compile Include="Issues\RavenDB_1472.cs" />
    <Compile Include="Issues\RavenDB_1489.cs" />
    <Compile Include="Issues\RavenDB_406.cs" />
    <Compile Include="Issues\RavenDB953.cs" />
    <Compile Include="Issues\RavenDB955.cs" />
    <Compile Include="Issues\RavenDB957.cs" />
    <Compile Include="Issues\RavenDB_752.cs" />
    <Compile Include="Issues\RavenDB987.cs" />
    <Compile Include="Issues\RavenDB_1007.cs" />
    <Compile Include="Issues\RavenDB_1010.cs" />
    <Compile Include="Issues\RavenDB_757.cs" />
    <Compile Include="Issues\RavenDB_790.cs" />
    <Compile Include="Issues\RavenDB_806.cs" />
    <Compile Include="Issues\RavenDB_851.cs" />
    <Compile Include="Issues\RavenDB_863.cs" />
    <Compile Include="Issues\RavenDB_863_2.cs" />
    <Compile Include="Issues\RavenDB_868.cs" />
    <Compile Include="Issues\RavenDB_895.cs" />
    <Compile Include="Issues\RavenDB_967.cs" />
    <Compile Include="Issues\RavenDB_993.cs" />
    <Compile Include="Issues\RavenDB_1280.cs" />
    <Compile Include="Issues\SlowIndex.cs" />
    <Compile Include="Issues\RavenDB_1493.cs" />
    <Compile Include="Json\SupportForJsonPropertyAttribute.cs" />
    <Compile Include="LicenseProviderPluginTest.cs" />
    <Compile Include="Linq\OfTypeSupport2.cs" />
    <Compile Include="Linq\ListIndexOf.cs" />
    <Compile Include="Linq\FlagsEnum.cs" />
    <Compile Include="DatabaseMemoryTargetTests.cs" />
    <Compile Include="Document\EmbeddedDocStoreWithHttpServer.cs" />
    <Compile Include="IncrementalBackupTest.cs" />
    <Compile Include="Indexes\CastingInIndexDefinition.cs" />
    <Compile Include="Issues\BulkInsertTests.cs" />
    <Compile Include="Issues\RavenDB_783.cs" />
    <Compile Include="Issues\RavenDB_651.cs" />
    <Compile Include="Issues\RavenDB_349.cs" />
    <Compile Include="Issues\RavenDB_422.cs" />
    <Compile Include="Issues\RavenDB_478.cs" />
    <Compile Include="Issues\RavenDB_505.cs" />
    <Compile Include="Issues\RavenDB_514.cs" />
    <Compile Include="Issues\RavenDB_718.cs" />
    <Compile Include="Issues\RavenDB_535.cs" />
    <Compile Include="Issues\RavenDB_542 .cs" />
    <Compile Include="Issues\RavenDB_626.cs" />
    <Compile Include="Issues\RavenDB_653.cs" />
    <Compile Include="Issues\Ravendb718\DateTimeOffset_QueryMapReduceNotAnalyzedTests.cs" />
    <Compile Include="Issues\Ravendb718\DateTimeOffset_QueryMapReduceAnalyzedTests.cs" />
    <Compile Include="Issues\Ravendb718\DateTimeOffset_LoadTests.cs" />
    <Compile Include="Issues\Ravendb718\DateTimeOffset_QueryDynamicTests.cs" />
    <Compile Include="Issues\Ravendb718\DateTimeOffset_QueryMapReduceTests.cs" />
    <Compile Include="Issues\Ravendb718\DateTimeOffset_QueryMultiMapTests.cs" />
    <Compile Include="Issues\Ravendb718\DateTimeOffset_QueryStaticTests.cs" />
    <Compile Include="Issues\Ravendb718\DateTimeOffset_QueryTransformTests.cs" />
    <Compile Include="Issues\Ravendb718\DateTime_LoadTests.cs" />
    <Compile Include="Issues\Ravendb718\DateTime_QueryDynamicTests.cs" />
    <Compile Include="Issues\Ravendb718\DateTime_QueryMapReduceTests.cs" />
    <Compile Include="Issues\Ravendb718\DateTime_QueryMultiMapTests.cs" />
    <Compile Include="Issues\Ravendb718\DateTime_QueryStaticTests.cs" />
    <Compile Include="Issues\Ravendb718\DateTime_QueryTransformTests.cs" />
    <Compile Include="Issues\RavenDB_743.cs" />
    <Compile Include="Issues\RavenDB_554.cs" />
    <Compile Include="Issues\RavenDB_578.cs" />
    <Compile Include="Issues\RavenDB_644.cs" />
    <Compile Include="Issues\RavenDB_659.cs" />
    <Compile Include="Issues\RavenDB_689.cs" />
    <Compile Include="Issues\RavenDB_576.cs" />
    <Compile Include="Issues\RavenDB_560.cs" />
    <Compile Include="Issues\RavenDB_714.cs" />
    <Compile Include="Issues\RavenDB_726.cs" />
    <Compile Include="Issues\RavenDB_772.cs" />
    <Compile Include="Issues\RavenDB_766.cs" />
    <Compile Include="Issues\RavenDB_784.cs" />
    <Compile Include="Issues\RDoc_56.cs" />
    <Compile Include="Issues\RDoc_60.cs" />
    <Compile Include="Issues\RDoc_76.cs" />
    <Compile Include="Linq\Contains.cs" />
    <Compile Include="Linq\FirstOrDefault.cs" />
    <Compile Include="Linq\CanCallLastOnArray.cs" />
    <Compile Include="Linq\Not.cs" />
    <Compile Include="Linq\IsNullOrEmpty.cs" />
    <Compile Include="Issues\RavenDB_556.cs" />
    <Compile Include="Issues\RavenDB_579.cs" />
    <Compile Include="Linq\OfTypeSupport.cs" />
    <Compile Include="Linq\SelectDictionaryItem.cs" />
    <Compile Include="Linq\SelectManyShouldWork.cs" />
    <Compile Include="Linq\WhereStringEquals.cs" />
    <Compile Include="MailingList\Accounts.cs" />
    <Compile Include="MailingList\Afif.cs" />
    <Compile Include="MailingList\AlexanderLapa.cs" />
    <Compile Include="MailingList\AlexanderZeitler.cs" />
    <Compile Include="MailingList\AmbiguousMatchExceptionTest.cs" />
    <Compile Include="MailingList\Apo\Lazy.cs" />
    <Compile Include="MailingList\AsyncSpatial.cs" />
    <Compile Include="MailingList\AsyncSpatialTest.cs" />
    <Compile Include="MailingList\AutoGenIndexLinqQuery.cs" />
    <Compile Include="MailingList\bikkies.cs" />
    <Compile Include="MailingList\BooleanAndDateTimeNullables.cs" />
    <Compile Include="MailingList\BoundingBox.cs" />
    <Compile Include="MailingList\BulkInsertTest.cs" />
    <Compile Include="MailingList\BulkInsertWithChanges.cs" />
    <Compile Include="MailingList\CanExcludeNullItems.cs" />
    <Compile Include="MailingList\CanFacetOnList.cs" />
    <Compile Include="MailingList\CanLoadDocumentArray.cs" />
    <Compile Include="MailingList\CanQueryOnTrue.cs" />
    <Compile Include="MailingList\CanReduceAndTransform.cs" />
    <Compile Include="MailingList\CanRetrieveFacetCountsOfQueryResults.cs" />
    <Compile Include="MailingList\CanRetrieveFacetCountsOfQueryResults2.cs" />
    <Compile Include="MailingList\ChangeTrackingDoesntWorkForDecimalsWithSmallChanges.cs" />
    <Compile Include="MailingList\Chirea.cs" />
    <Compile Include="MailingList\AsyncShouldThrowConcurrencyException.cs" />
    <Compile Include="MailingList\CoalescingOperatorWithStringARray.cs" />
    <Compile Include="MailingList\ComplexIndexMerge.cs" />
    <Compile Include="MailingList\CompoundOrQueryWithOrderByDescending .cs" />
    <Compile Include="MailingList\ConcurrencyTests.cs" />
    <Compile Include="MailingList\ConcurrencyTests2.cs" />
    <Compile Include="MailingList\CustomizingIndexQuery.cs" />
    <Compile Include="MailingList\DateTimeOffsetIssues.cs" />
    <Compile Include="MailingList\DictionaryOfEnum.cs" />
    <Compile Include="MailingList\DifferentKeysWithTheSameFirst127CharactersAreDifferent.cs" />
    <Compile Include="MailingList\DistinctWithPaging.cs" />
    <Compile Include="MailingList\DynamicFieldNoAnalysisStillAnalyzesTest.cs" />
    <Compile Include="MailingList\DynamicObjectTests.cs" />
    <Compile Include="MailingList\FacetCountTest.cs" />
    <Compile Include="MailingList\FacetHits.cs" />
    <Compile Include="MailingList\FacetQueryNotCorrectWithDefaultFieldSpecified.cs" />
    <Compile Include="MailingList\chad.cs" />
    <Compile Include="MailingList\ChrisDNF.cs" />
    <Compile Include="MailingList\ChrisMarisic.cs" />
    <Compile Include="MailingList\CustomAnalyzerStartsWithFailure.cs" />
    <Compile Include="MailingList\DataSetIndexTest.cs" />
    <Compile Include="MailingList\DeanWard.cs" />
    <Compile Include="MailingList\Edin.cs" />
    <Compile Include="MailingList\FailingBulkInsertTest.cs" />
    <Compile Include="MailingList\FailingChangesApiTests.cs" />
    <Compile Include="MailingList\FailingIndex.cs" />
    <Compile Include="MailingList\FailingProjection.cs" />
    <Compile Include="MailingList\Failing_lucene_query_where_in_tests.cs" />
    <Compile Include="MailingList\FilteredIndexTest.cs" />
    <Compile Include="MailingList\FirstOrDefaultNullableDate.cs" />
    <Compile Include="MailingList\FormOpensByDateAndMediaSourceAndVersionTest.cs" />
    <Compile Include="MailingList\Gal.cs" />
    <Compile Include="MailingList\Garrett.cs" />
    <Compile Include="MailingList\Georgiosd.cs" />
    <Compile Include="MailingList\gjerster.cs" />
    <Compile Include="MailingList\Hancock.cs" />
    <Compile Include="MailingList\HeadAsync.cs" />
    <Compile Include="MailingList\Holt.cs" />
    <Compile Include="MailingList\HttpIdTest.cs" />
    <Compile Include="MailingList\IdComesBackLowerCase.cs" />
    <Compile Include="MailingList\IncludeShouldPassOnTypeInfoWhenAvailable.cs" />
    <Compile Include="MailingList\IndexTest2.cs" />
    <Compile Include="MailingList\IndexWithEnumNullableFailingUnitTest.cs" />
    <Compile Include="MailingList\InIssues.cs" />
    <Compile Include="MailingList\InQueries.cs" />
    <Compile Include="MailingList\IssueTest.cs" />
    <Compile Include="MailingList\ItemsBySetIdIndexTests.cs" />
    <Compile Include="MailingList\Jalchr.cs" />
    <Compile Include="MailingList\jbartruf.cs" />
    <Compile Include="MailingList\JsonComarision.cs" />
    <Compile Include="MailingList\Kushnir.cs" />
    <Compile Include="MailingList\LazilyLoadByIdsWithTransformer.cs" />
    <Compile Include="MailingList\LazyCount.cs" />
    <Compile Include="MailingList\LazyEncoding.cs" />
    <Compile Include="MailingList\LazyLoadFromSessionCache.cs" />
    <Compile Include="MailingList\LazyTests.cs" />
    <Compile Include="MailingList\Lindblom.cs" />
    <Compile Include="MailingList\linmouhong2.cs" />
    <Compile Include="MailingList\linmouhong3.cs" />
    <Compile Include="MailingList\LinqInExtensionTests.cs" />
    <Compile Include="MailingList\LoadAllStartingWith.cs" />
    <Compile Include="MailingList\LoadWithIncludeTests.cs" />
    <Compile Include="MailingList\LongIds.cs" />
    <Compile Include="MailingList\LuceneQueryHighlightTest.cs" />
    <Compile Include="MailingList\LuceneSearchSample.cs" />
    <Compile Include="MailingList\LuceneSortDouble.cs" />
    <Compile Include="MailingList\MapLongTests.cs" />
    <Compile Include="MailingList\Mare.cs" />
    <Compile Include="MailingList\AnyBugTest.cs" />
    <Compile Include="MailingList\Marisic.cs" />
    <Compile Include="MailingList\MoreLikeThisEvaluation.cs" />
    <Compile Include="MailingList\Mouhong.cs" />
    <Compile Include="MailingList\MultiLoadInTransaction.cs" />
    <Compile Include="MailingList\nberardi.cs" />
    <Compile Include="MailingList\Nemitoff.cs" />
    <Compile Include="MailingList\NullableGuidIndexTest.cs" />
    <Compile Include="MailingList\NullableInIndex.cs" />
    <Compile Include="MailingList\Nullables.cs" />
    <Compile Include="MailingList\Maxime.cs" />
    <Compile Include="MailingList\Maxime2.cs" />
    <Compile Include="MailingList\NullableSorting.cs" />
    <Compile Include="MailingList\Oguzhntopcu.cs" />
    <Compile Include="MailingList\OrderByProjectSameField.cs" />
    <Compile Include="MailingList\PatchingWithNaNAndIsFinite.cs" />
    <Compile Include="MailingList\Pfeffer.cs" />
    <Compile Include="MailingList\PlusInId.cs" />
    <Compile Include="MailingList\ProjectingIdFromNestedClass.cs" />
    <Compile Include="MailingList\ProjectionShouldNotLoadDocument.cs" />
    <Compile Include="MailingList\QueryExplanation.cs" />
    <Compile Include="MailingList\QueryIn.cs" />
    <Compile Include="MailingList\QueryingIntArray.cs" />
    <Compile Include="MailingList\QueryingOn_A_Prefix.cs" />
    <Compile Include="MailingList\QueryingOnValueWithMultipleMinusAnalyzed .cs" />
    <Compile Include="MailingList\QueryingUsingOr.cs" />
    <Compile Include="MailingList\QueryOnItems.cs" />
    <Compile Include="MailingList\RacielRod.cs" />
    <Compile Include="MailingList\RavenCountTest.cs" />
    <Compile Include="MailingList\RavenDb1192_MapReduceNestedItemsTests.cs" />
    <Compile Include="MailingList\RavenDB1206.cs" />
    <Compile Include="MailingList\RavenDB669.cs" />
    <Compile Include="MailingList\RavenDbBugs.cs" />
    <Compile Include="MailingList\RavenDbRecoveryTests.cs" />
    <Compile Include="MailingList\RavenDB_859.cs" />
    <Compile Include="MailingList\RavenCannotQueryAgainstFloatProperty.cs" />
    <Compile Include="MailingList\LateBoundValue.cs" />
    <Compile Include="MailingList\StreamingTests.cs" />
    <Compile Include="MailingList\RavenDeserializationBug.cs" />
    <Compile Include="MailingList\RavenDynamicTests.cs" />
    <Compile Include="MailingList\Raven_json_serialization_fail_tests.cs" />
    <Compile Include="MailingList\ReduceAndTransform2.cs" />
    <Compile Include="MailingList\RenamedProperty.cs" />
    <Compile Include="MailingList\ResultTransformerMetaData .cs" />
    <Compile Include="MailingList\Rudolph.cs" />
    <Compile Include="MailingList\SeanBuchanan.cs" />
    <Compile Include="MailingList\SessionAlreadyHaveSessionContext.cs" />
    <Compile Include="MailingList\ShardedFacets.cs" />
    <Compile Include="MailingList\SmugglerTests.cs" />
    <Compile Include="MailingList\SnapshotBug.cs" />
    <Compile Include="MailingList\SortingOnMapReduce.cs" />
    <Compile Include="MailingList\SortTest.cs" />
    <Compile Include="MailingList\SpatialQueryWithTransformTests.cs" />
    <Compile Include="MailingList\Stif.cs" />
    <Compile Include="MailingList\StrangeNames.cs" />
    <Compile Include="MailingList\Strange_select_behaviour_in_query_tests.cs" />
    <Compile Include="MailingList\StreamingHalfWay.cs" />
    <Compile Include="MailingList\StreamSortTest.cs" />
    <Compile Include="MailingList\StringIsNullOrEmpty.cs" />
    <Compile Include="MailingList\SuggestAsync.cs" />
    <Compile Include="MailingList\Tamir.cs" />
    <Compile Include="MailingList\tcoonfield.cs" />
    <Compile Include="MailingList\TermVectorsInMultiMapIndexes.cs" />
    <Compile Include="MailingList\TertiaryOperator.cs" />
    <Compile Include="MailingList\TestRavenIncludes.cs" />
    <Compile Include="MailingList\ThorTimeRange\Repro.cs" />
    <Compile Include="MailingList\TransfomerLoadCaching.cs" />
    <Compile Include="MailingList\TransformerDictionaryOrderTests.cs" />
    <Compile Include="MailingList\TransformerQueryInputTests.cs" />
    <Compile Include="MailingList\TransformersAndEtags.cs" />
    <Compile Include="MailingList\TransformWithConversionListener.cs" />
    <Compile Include="MailingList\TransformWithLoad.cs" />
    <Compile Include="MailingList\TriggerCanAccessFullMetadataInQueryProjection.cs" />
    <Compile Include="MailingList\Troy2.cs" />
    <Compile Include="MailingList\TroyMapReduce.cs" />
    <Compile Include="MailingList\TroyMapReduceImport.cs" />
    <Compile Include="MailingList\TypeConverter.cs" />
    <Compile Include="MailingList\UintId.cs" />
    <Compile Include="MailingList\UrlInIdsRepro.cs" />
    <Compile Include="MailingList\Vitaliy.cs" />
    <Compile Include="MailingList\Wayne.cs" />
    <Compile Include="MailingList\When_trying_to_load_a_non_existing_document.cs" />
    <Compile Include="MailingList\WhereClauseTest.cs" />
    <Compile Include="MailingList\WhereInTests.cs" />
    <Compile Include="MailingList\WhereStringEqualsInCollection.cs" />
    <Compile Include="MailingList\WildCardQuery.cs" />
    <Compile Include="MailingList\Willem.cs" />
    <Compile Include="MailingList\Zeitler.cs" />
    <Compile Include="NestedIndexing\CanIndexReferencedEntity.cs" />
    <Compile Include="NestedIndexing\CanTrackWhatCameFromWhat.cs" />
    <Compile Include="NestedIndexing\Item.cs" />
    <Compile Include="NestedIndexing\WithMapReduce.cs" />
    <Compile Include="NonIncrementalBackupRestoreTest.cs" />
    <Compile Include="Notifications\ReplicationConflicts.cs" />
    <Compile Include="Notifications\ReplicationConflicts_Embedded.cs" />
    <Compile Include="Patching\BigDoc.cs" />
    <Compile Include="PreFetching.cs" />
    <Compile Include="Properties\TestAssemblyInfo.cs" />
    <Compile Include="Querying\SkipDuplicates.cs" />
    <Compile Include="RavenDB_1033.cs" />
    <Compile Include="ResultsTransformer\AsyncTransformWith.cs" />
    <Compile Include="ResultsTransformer\QueryInputsToResultTransformer.cs" />
    <Compile Include="ResultsTransformer\StonglyTypedResultsTransformer.cs" />
    <Compile Include="Querying\HighlightesTests.cs" />
    <Compile Include="Security\OAuth\ReplicateWithOAuth.cs" />
    <Compile Include="Smuggler\SmugglerBetweenTests.cs" />
    <Compile Include="Security\OAuth\ReplicationWithOAuthMultipleKeys.cs" />
    <Compile Include="Security\ReplicationWithMixedSecurity.cs" />
    <Compile Include="Spatial\BoundingBoxIndexTests.cs" />
    <Compile Include="Spatial\CartesianTests.cs" />
    <Compile Include="Spatial\Clustering.cs" />
    <Compile Include="Spatial\GeoJsonConverterTests.cs" />
    <Compile Include="Spatial\GeoJsonTests.cs" />
    <Compile Include="Spatial\GeoJsonWktConverterTests.cs" />
    <Compile Include="Spatial\GeoUriTests.cs" />
    <Compile Include="Spatial\JsonConverters\GeoJson\AttributesTableConverter.cs" />
    <Compile Include="Spatial\JsonConverters\GeoJson\CoordinateConverters.cs" />
    <Compile Include="Spatial\JsonConverters\GeoJson\EnvelopeConverter.cs" />
    <Compile Include="Spatial\JsonConverters\GeoJson\FeatureCollectionConverter.cs" />
    <Compile Include="Spatial\JsonConverters\GeoJson\FeatureConverter.cs" />
    <Compile Include="Spatial\JsonConverters\GeoJson\GeoJsonObjectType.cs" />
    <Compile Include="Spatial\JsonConverters\GeoJson\GeometryConverter.cs" />
    <Compile Include="Spatial\JsonConverters\GeoJson\ICRSObjectConverter.cs" />
    <Compile Include="Spatial\Nick.cs" />
    <Compile Include="Spatial\JsonConverters\Wkt\WktConverter.cs" />
    <Compile Include="Spatial\PointObjectTests.cs" />
    <Compile Include="Spatial\RavenDB_423.cs" />
    <Compile Include="Spatial\ShapeStringConverterTests.cs" />
    <Compile Include="Spatial\SimonBartlett.cs" />
    <Compile Include="Spatial\Spatial.cs" />
    <Compile Include="Spatial\ShapeConverterTests.cs" />
    <Compile Include="Spatial\SpatialTest2.cs" />
    <Compile Include="Bugs\spokeypokey.cs" />
    <Compile Include="Bugs\Stacey\Aspects.cs" />
    <Compile Include="Bugs\TenantsName.cs" />
    <Compile Include="Bugs\tmp.cs" />
    <Compile Include="Bugs\TransformResults\SortHintTester.cs" />
    <Compile Include="Bugs\SortingById.cs" />
    <Compile Include="Bugs\SortingOnLong.cs" />
    <Compile Include="Bugs\SortingWithWildcardQuery.cs" />
    <Compile Include="Spatial\SpatialQueries.cs" />
    <Compile Include="Bugs\StaticDynamic.cs" />
    <Compile Include="Bugs\TakeQueries.cs" />
    <Compile Include="Bugs\TempIndexScore.cs" />
    <Compile Include="Bugs\tjbsb.cs" />
    <Compile Include="Bugs\TransformResults\Answer.cs" />
    <Compile Include="Bugs\TransformResults\AnswerEntity.cs" />
    <Compile Include="Bugs\TransformResults\Answers_ByAnswerEntity.cs" />
    <Compile Include="Bugs\TransformResults\Answers_ByQuestion.cs" />
    <Compile Include="Bugs\TransformResults\AnswerViewItem.cs" />
    <Compile Include="Bugs\TransformResults\AnswerVote.cs" />
    <Compile Include="Bugs\TransformResults\AnswerVoteEntity.cs" />
    <Compile Include="Bugs\TransformResults\ComplexValuesFromTransformResults.cs" />
    <Compile Include="Bugs\TransformResults\Question.cs" />
    <Compile Include="Bugs\TransformResults\QuestionVote.cs" />
    <Compile Include="Bugs\TransformResults\QuestionWithVoteTotalIndex.cs" />
    <Compile Include="Bugs\TransformResults\TimeoutTester.cs" />
    <Compile Include="Bugs\TransformResults\User.cs" />
    <Compile Include="Bugs\TransformResults\QuestionView.cs" />
    <Compile Include="Bugs\TransformResults\Thor.cs" />
    <Compile Include="Bugs\TransformResults\ThorIndex.cs" />
    <Compile Include="Bugs\TransformResults\Votes_ByAnswerEntity.cs" />
    <Compile Include="Bugs\TransformResults\WithGuidId.cs" />
    <Compile Include="Bugs\TransitiveNull.cs" />
    <Compile Include="Bugs\TranslatingLinqQueriesToIndexes.cs" />
    <Compile Include="Bugs\TranslatingLinqQueryUsingNestedId.cs" />
    <Compile Include="Bugs\Translators.cs" />
    <Compile Include="Bugs\TypeNameHandlingTest.cs" />
    <Compile Include="Bugs\User.cs" />
    <Compile Include="Bugs\UserGuid.cs" />
    <Compile Include="Bugs\UserInt32.cs" />
    <Compile Include="Bugs\UsingAsProjection.cs" />
    <Compile Include="Bugs\UsingEnumInLinq.cs" />
    <Compile Include="Bugs\UsingLongAsId.cs" />
    <Compile Include="Bugs\UsingStartsWith.cs" />
    <Compile Include="Bugs\UsingSwedishCollation.cs" />
    <Compile Include="Bugs\MapRedue\VersionedDocuments.cs" />
    <Compile Include="Bugs\VeryBigResultSet.cs" />
    <Compile Include="Bugs\VeryBigResultSetRemote.cs" />
    <Compile Include="Bugs\Vlad.cs" />
    <Compile Include="Bugs\Vlko\QueryWithMultipleWhere.cs" />
    <Compile Include="Bugs\Vlko\RelationIdIndex.cs" />
    <Compile Include="Bugs\WaitForNonStaleResultsAsOfLastWrite.cs" />
    <Compile Include="Bugs\WhenDoingSimpleLoad.cs" />
    <Compile Include="Bugs\WhenRavenClrTypeNotFound.cs" />
    <Compile Include="Bugs\when_querying_cases_by_name_in_danish.cs" />
    <Compile Include="Bugs\WhereEntityIs.cs" />
    <Compile Include="Bugs\WhereUsingUnicodeTheTextEnteredShouldNotBeNormalized.cs" />
    <Compile Include="Bugs\WillNotFailSystemIfServerIsNotAvailableOnStartup.cs" />
    <Compile Include="Bugs\WillThrowIfQueryingForUnindexedField.cs" />
    <Compile Include="Bugs\CanStoreAndGetDateTimeOffset.cs" />
    <Compile Include="Bugs\WithPrivateProtectedSetter.cs" />
    <Compile Include="Bugs\Zhang\UseMaxForDateTimeTypeInReduce.cs" />
    <Compile Include="Bugs\Zhang\UseMaxForLongTypeInReduce.cs" />
    <Compile Include="Bundles\CompressionAndEncryption\CompressionAndEncryption.cs" />
    <Compile Include="Bundles\CompressionAndEncryption\Crud.cs" />
    <Compile Include="Bundles\CompressionAndEncryption\Indexes.cs" />
    <Compile Include="Bundles\Compression\Compression.cs" />
    <Compile Include="Bundles\Compression\Crud.cs" />
    <Compile Include="Bundles\Compression\Indexes.cs" />
    <Compile Include="Bundles\Encryption\Crud.cs" />
    <Compile Include="Bundles\Encryption\Encryption.cs" />
    <Compile Include="Bundles\Encryption\Indexes.cs" />
    <Compile Include="Bundles\Encryption\WithoutEncryption.cs" />
    <Compile Include="Bundles\Expiration\Expiration.cs" />
    <Compile Include="Bundles\MoreLikeThis\MoreLikeThisQueryParametersTests.cs" />
    <Compile Include="Bundles\MoreLikeThis\MoreLikeThisTests.cs" />
    <Compile Include="Bundles\MoreLikeThis\MoreLikeThisShouldSupportMapReduceIndexes.cs" />
    <Compile Include="Bundles\Replication\Async\AttachmentReplication.cs" />
    <Compile Include="Bundles\Replication\Async\ConflictWhenReplicating.cs" />
    <Compile Include="Bundles\Replication\Async\FailoverBetweenTwoMultiTenantDatabases.cs" />
    <Compile Include="Bundles\Replication\Async\FailureHandling.cs" />
    <Compile Include="Bundles\Replication\Async\MultihopReplication.cs" />
    <Compile Include="Bundles\Replication\Async\ReadStriping.cs" />
    <Compile Include="Bundles\Replication\Async\SimpleReplication.cs" />
    <Compile Include="Bundles\Replication\Async\WritesDuringFailover.cs" />
    <Compile Include="Bundles\Replication\AttachmentReplication.cs" />
    <Compile Include="Bundles\Replication\AttachmentReplicationBugs.cs" />
    <Compile Include="Bundles\Replication\Bugs\David.cs" />
    <Compile Include="Bundles\Replication\Bugs\MultipleWritesInReplicationWindow.cs" />
    <Compile Include="Bundles\Replication\Bugs\ReplicatingDanish.cs" />
    <Compile Include="Bundles\Replication\Bugs\SameEtagFromDifferentServers.cs" />
    <Compile Include="Bundles\Replication\Bugs\Vlad.cs" />
    <Compile Include="Bundles\Replication\ConflictWhenReplicating.cs" />
    <Compile Include="Bundles\Replication\FailoverBetweenTwoMultiTenantDatabases.cs" />
    <Compile Include="Bundles\Replication\FailureHandling.cs" />
    <Compile Include="Bundles\Replication\MultihopReplication.cs" />
    <Compile Include="Bundles\Replication\ReadStriping.cs" />
    <Compile Include="Bundles\Replication\ReplicationBase.cs" />
    <Compile Include="Bundles\Replication\SimpleReplication.cs" />
    <Compile Include="Bundles\Replication\StoreIndex.cs" />
    <Compile Include="Bundles\Replication\WritesDuringFailover.cs" />
    <Compile Include="Bundles\Replication\WritesDuringFailover2.cs" />
    <Compile Include="Bundles\TestUtil.cs" />
    <Compile Include="Bundles\Versioning\Bugs\MultipleVersions.cs" />
    <Compile Include="Bundles\Versioning\Bugs\RavenDB_438.cs" />
    <Compile Include="Bundles\Versioning\Bugs\VersioningWithGuidIds.cs" />
    <Compile Include="Bundles\Versioning\Versioning.cs" />
    <Compile Include="Bundles\Versioning\VersioningTest.cs" />
    <Compile Include="ConcurrentPatching.cs" />
    <Compile Include="Conflicts\ConflictResolverTests.cs" />
    <Compile Include="ConnectionStrings.cs" />
    <Compile Include="CriticalCulturesAttribute.cs" />
    <Compile Include="Document\AsyncDocumentStoreServerTests.cs" />
    <Compile Include="Document\CasingIssue.cs" />
    <Compile Include="Document\ClientKeyGeneratorTests.cs" />
    <Compile Include="Document\Company.cs" />
    <Compile Include="Document\Contact.cs" />
    <Compile Include="Document\DocumentIdTests.cs" />
    <Compile Include="Document\DocumentStoreEmbeddedGranularTests.cs" />
    <Compile Include="Document\CustomDynamicClass.cs" />
    <Compile Include="Document\DocumentStoreEmbeddedTests.cs" />
    <Compile Include="Document\DocumentStoreServerGranularTests.cs" />
    <Compile Include="Document\DocumentStoreServerTests.cs" />
    <Compile Include="Document\DynamicDocuments.cs" />
    <Compile Include="Document\Game.cs" />
    <Compile Include="Document\Inheritance.cs" />
    <Compile Include="Document\TagCloud.cs" />
    <Compile Include="Document\TotalCountServerTest.cs" />
    <Compile Include="Document\WhenUsingMultipleUnshardedServers.cs" />
    <Compile Include="Document\ZoneCountResult.cs" />
    <Compile Include="Faceted\FacetedIndexLimit.cs" />
    <Compile Include="Faceted\FacetAdvancedAPI.cs" />
    <Compile Include="IISExpressTestClient.cs" />
    <Compile Include="Bugs\IndexDefinitions.cs" />
    <Compile Include="Indexes\AnalyzerResolution.cs" />
    <Compile Include="Faceted\Camera.cs" />
    <Compile Include="Faceted\FacetedIndex.cs" />
    <Compile Include="Indexes\BoostingDuringIndexing.cs" />
    <Compile Include="Indexes\ComplexIndexOnNotAnalyzedField.cs" />
    <Compile Include="Indexes\CreateIndexesWithCasting.cs" />
    <Compile Include="Indexes\CustomAnalyzer.cs" />
    <Compile Include="Indexes\DynamicFieldIndexing.cs" />
    <Compile Include="Indexes\DynamicQueryMapping.cs" />
    <Compile Include="Indexes\ExpressionOperatorPrecedenceTest.cs" />
    <Compile Include="Indexes\IndexWithSubProperty.cs" />
    <Compile Include="Indexes\LinqIndexesFromClient.cs" />
    <Compile Include="Indexes\LuceneAnalyzerUtils.cs" />
    <Compile Include="Indexes\MapOnlyView.cs" />
    <Compile Include="Bugs\Indexing\CanMultiMapIndexNullableValueTypes.cs" />
    <Compile Include="Indexes\MapReduceIndexOnLargeDataSet.cs" />
    <Compile Include="Indexes\OldIndexRunWhileNewIndexesAreRunning.cs" />
    <Compile Include="Indexes\QueryingOnDefaultIndex.cs" />
    <Compile Include="Indexes\QueryingOnStaleIndexes.cs" />
    <Compile Include="Indexes\ReduceCanUseExtensionMethods.cs" />
    <Compile Include="Indexes\ShoppingCartEventsToShopingCart.cs" />
    <Compile Include="Indexes\UsingCustomLuceneAnalyzer.cs" />
    <Compile Include="Indexes\WithDecimalValue.cs" />
    <Compile Include="IndexQueryUrl.cs" />
    <Compile Include="Issues\RavenDB_529.cs" />
    <Compile Include="Issues\RavenDB_10.cs" />
    <Compile Include="Issues\RavenDB_295.cs" />
    <Compile Include="Issues\RavenDB_299.cs" />
    <Compile Include="Issues\RavenDB_301.cs" />
    <Compile Include="Issues\RavenDB_302.cs" />
    <Compile Include="Issues\RavenDB_334.cs" />
    <Compile Include="Issues\RavenDB_551.cs" />
    <Compile Include="Issues\RavenDB_367.cs" />
    <Compile Include="Issues\RavenDB_381.cs" />
    <Compile Include="Issues\RavenDB_384.cs" />
    <Compile Include="Issues\RavenDB_421.cs" />
    <Compile Include="Issues\RavenDB_425.cs" />
    <Compile Include="Issues\RavenDB_483.cs" />
    <Compile Include="Issues\RavenDB_410.cs" />
    <Compile Include="Issues\ReplicationBehavior.cs" />
    <Compile Include="Linq\LongCount.cs" />
    <Compile Include="MailingList\AaronSt.cs" />
    <Compile Include="MailingList\AccessControlHeaders.cs" />
    <Compile Include="MailingList\Algirdas.cs" />
    <Compile Include="MailingList\Arun.cs" />
    <Compile Include="MailingList\Bassler.cs" />
    <Compile Include="MailingList\SumTests.cs" />
    <Compile Include="MailingList\Brett.cs" />
    <Compile Include="MailingList\BrianVallelunga.cs" />
    <Compile Include="MailingList\Bruno.cs" />
    <Compile Include="MailingList\BrunoLopes.cs" />
    <Compile Include="MailingList\BlockedMethods.cs" />
    <Compile Include="MailingList\ChrisH.cs" />
    <Compile Include="MailingList\Groenewoud.cs" />
    <Compile Include="MailingList\Hendrik.cs" />
    <Compile Include="MailingList\HiloWithMultiTenancy.cs" />
    <Compile Include="MailingList\Jon.cs" />
    <Compile Include="MailingList\Jonas.cs" />
    <Compile Include="MailingList\JustFacetSearch.cs" />
    <Compile Include="MailingList\kendaleiv.cs" />
    <Compile Include="MailingList\Lars.cs" />
    <Compile Include="MailingList\Daniel.cs" />
    <Compile Include="MailingList\DynamicFieldSorting.cs" />
    <Compile Include="MailingList\HierarchyTests.cs" />
    <Compile Include="MailingList\IdCasing.cs" />
    <Compile Include="MailingList\IndexTest.cs" />
    <Compile Include="Issues\RavenDB_187.cs" />
    <Compile Include="Issues\RavenDB_72.cs" />
    <Compile Include="Json\CloningTests.cs" />
    <Compile Include="Json\JsonNetBugsTests.cs" />
    <Compile Include="Json\RavenJObjects.cs" />
    <Compile Include="Json\JsonUri.cs" />
    <Compile Include="Linq\Any.cs" />
    <Compile Include="Linq\DynamicQueriesWithStaticIndexes.cs" />
    <Compile Include="Linq\OrderBy.cs" />
    <Compile Include="Linq\RavenDB14.cs" />
    <Compile Include="Linq\User.cs" />
    <Compile Include="Linq\WhereClause.cs" />
    <Compile Include="MailingList\AddMapForAllTest.cs" />
    <Compile Include="MailingList\Asger2.cs" />
    <Compile Include="MailingList\AttachmentContentType.cs" />
    <Compile Include="MailingList\bhiku.cs" />
    <Compile Include="MailingList\BigDocId.cs" />
    <Compile Include="MailingList\BooleanCollection.cs" />
    <Compile Include="MailingList\CanUpdateInsideDtcWithOptimisticConcurrency.cs" />
    <Compile Include="MailingList\EtagUsage.cs" />
    <Compile Include="MailingList\HiloTests.cs" />
    <Compile Include="MailingList\DeserializationToObjectTests.cs" />
    <Compile Include="MailingList\DtcIssue.cs" />
    <Compile Include="MailingList\Everett\CanReadBytes.cs" />
    <Compile Include="Spatial\Afif.cs" />
    <Compile Include="MailingList\BuildStarted.cs" />
    <Compile Include="MailingList\Everett616.cs" />
    <Compile Include="MailingList\IdsaTest.cs" />
    <Compile Include="MailingList\IndexWhereClause .cs" />
    <Compile Include="Spatial\JamesCrowley.cs" />
    <Compile Include="MailingList\Joel.cs" />
    <Compile Include="MailingList\Johnson.cs" />
    <Compile Include="MailingList\Jorre.cs" />
    <Compile Include="MailingList\linmouhong.cs" />
    <Compile Include="MailingList\LinusK.cs" />
    <Compile Include="MailingList\LuceneScoreTests.cs" />
    <Compile Include="MailingList\JsonNetRequiresUsToHaveTheDynamicSnkFileAsAnEmbeddedResource.cs" />
    <Compile Include="MailingList\Mark2.cs" />
    <Compile Include="MailingList\MattJohnson.cs" />
    <Compile Include="MailingList\Maverix.cs" />
    <Compile Include="MailingList\Maverix2.cs" />
    <Compile Include="MailingList\MissingIncludes.cs" />
    <Compile Include="MailingList\MultiMapIndexWithDynamicFieldsTests.cs" />
    <Compile Include="MailingList\Nick.cs" />
    <Compile Include="MailingList\NoBuiltinDuplicates.cs" />
    <Compile Include="MailingList\NonHttpBackupRestore.cs" />
    <Compile Include="MailingList\NSB.cs" />
    <Compile Include="MailingList\NullableBoolQuery.cs" />
    <Compile Include="MailingList\OrderByValueTypeCast.cs" />
    <Compile Include="MailingList\Oregon.cs" />
    <Compile Include="MailingList\ParallelTxDelete.cs" />
    <Compile Include="MailingList\Phil.cs" />
    <Compile Include="MailingList\JoelAsync.cs" />
    <Compile Include="MailingList\LazyWithIncludes.cs" />
    <Compile Include="MailingList\PhilJones\Projections.cs" />
    <Compile Include="MailingList\PhilJones_Search.cs" />
    <Compile Include="MailingList\PhilJones_SelectMany_NoResults.cs" />
    <Compile Include="MailingList\ProjectionTests.cs" />
    <Compile Include="MailingList\QueryNotAnyTest.cs" />
    <Compile Include="MailingList\RateTests.cs" />
    <Compile Include="MailingList\RavenAsyncTest.cs" />
    <Compile Include="MailingList\RavenDB252.cs" />
    <Compile Include="MailingList\RavenProjectionGuid.cs" />
    <Compile Include="MailingList\RecreatingIndexes.cs" />
    <Compile Include="MailingList\RobinM\AttachmentsStatic.cs" />
    <Compile Include="MailingList\RyanD.cs" />
    <Compile Include="MailingList\PatchingWithDTC.cs" />
    <Compile Include="MailingList\Samina2.cs" />
    <Compile Include="MailingList\Samina3.cs" />
    <Compile Include="MailingList\Scott.cs" />
    <Compile Include="MailingList\Sean.cs" />
    <Compile Include="MailingList\SearchByMapReduceExample.cs" />
    <Compile Include="MailingList\SpecialChars.cs" />
    <Compile Include="MailingList\Stacey\Image.cs" />
    <Compile Include="MailingList\Stacey\ImageByName.cs" />
    <Compile Include="MailingList\Stacey\InServerTesting.cs" />
    <Compile Include="MailingList\StartsWith.cs" />
    <Compile Include="MailingList\StatsTest.cs" />
    <Compile Include="MailingList\Stockholm.cs" />
    <Compile Include="MailingList\SubObjectProperty.cs" />
    <Compile Include="MailingList\Tobias.cs" />
    <Compile Include="MailingList\SortOnNullableTests.cs" />
    <Compile Include="MailingList\VacancyCampaignsTests.cs" />
    <Compile Include="MailingList\Vicente.cs" />
    <Compile Include="MailingList\ZNS.cs" />
    <Compile Include="MailingList\ZNS2.cs" />
    <Compile Include="Patching\AdvancedPatching.cs" />
    <Compile Include="MailingList\Tony.cs" />
    <Compile Include="MailingList\Troy.cs" />
    <Compile Include="Spatial\SpatialUnitTests.cs" />
    <Compile Include="Spatial\TwoLocations.cs" />
    <Compile Include="MailingList\What.cs" />
    <Compile Include="Notifications\NotificationOnWrongDatabase.cs" />
    <Compile Include="Notifications\ClientServer.cs" />
    <Compile Include="Notifications\Filtered.cs" />
    <Compile Include="Notifications\SecurityOAuth.cs" />
    <Compile Include="Notifications\Embedded.cs" />
    <Compile Include="Notifications\MultiTenant.cs" />
    <Compile Include="Notifications\Security_Windows.cs" />
    <Compile Include="Notifications\WithIIS.cs" />
    <Compile Include="Queries\CanQueryOnCustomClass.cs" />
    <Compile Include="Queries\CanQueryOnLargeXml.cs" />
    <Compile Include="Queries\IntersectionWithLargeDataset.cs" />
    <Compile Include="MailingList\TomCabanski.cs" />
    <Compile Include="MailingList\WallaceTurner.cs" />
    <Compile Include="Querying\UsingStronglyTypedDocumentQuery.cs" />
    <Compile Include="Security\OAuth\ApiKey.cs" />
    <Compile Include="Shard\ShardingFailure.cs" />
    <Compile Include="Spatial\WktConverterTests.cs" />
    <Compile Include="Spatial\WktSanitizerTests.cs" />
    <Compile Include="Storage\Bugs\GetReduceKeysAndTypesNotPagingProperly.cs" />
    <Compile Include="Storage\Lists.cs" />
    <Compile Include="Storage\TransactionalStorageTestBase.cs" />
    <Compile Include="Storage\Voron\AttachmentActionsStorageTests.cs" />
    <Compile Include="Storage\Voron\GeneralStorageActionsTests.cs" />
    <Compile Include="Storage\Voron\IndexingStorageActionsTests.cs" />
    <Compile Include="Storage\Voron\MappedResultsStorageActionsTests.cs" />
    <Compile Include="Storage\Voron\StalenessStorageActionsTests.cs" />
    <Compile Include="Storage\Voron\StorageIntegrationTests.cs" />
    <Compile Include="Storage\Voron\ListStorageActionsTests.cs" />
    <Compile Include="Storage\Voron\QueueStorageActionsTests.cs" />
    <Compile Include="Storage\Voron\TasksStorageActionsTests.cs" />
    <Compile Include="Storage\Voron\DocumentsStorageActionsTests.cs" />
    <Compile Include="Stress\InlineValueAttribute.cs" />
    <Compile Include="Suggestions\SuggestionsUsingAnIndex.cs" />
    <Compile Include="Synchronization\ConcurrentJsonDocumentSortedListTests.cs" />
    <Compile Include="Synchronization\EtagSynchronizerTests.cs" />
    <Compile Include="Synchronization\IndexationTests.cs" />
    <Compile Include="T1.cs" />
    <Compile Include="TemporaryCulture.cs" />
    <Compile Include="MailingList\Thor\JoinedChildTransport.cs" />
    <Compile Include="MailingList\Thor\Child.cs" />
    <Compile Include="MailingList\Thor\LinqTest.cs" />
    <Compile Include="MailingList\Thor\Transport.cs" />
    <Compile Include="MailingList\Thor\TransportsIndex.cs" />
    <Compile Include="MailingList\TypeNameHandlingWithCollectionsTest.cs" />
    <Compile Include="MailingList\Adrian.cs" />
    <Compile Include="MailingList\Alexander.cs" />
    <Compile Include="MailingList\AllPropertiesIndex.cs" />
    <Compile Include="MailingList\Andrew.cs" />
    <Compile Include="MailingList\Asger.cs" />
    <Compile Include="MailingList\Benjamin.cs" />
    <Compile Include="Spatial\BrainV.cs" />
    <Compile Include="MailingList\BAM.cs" />
    <Compile Include="MailingList\Build570.cs" />
    <Compile Include="MailingList\CanDeleteIndex.cs" />
    <Compile Include="MailingList\DecimalQueries.cs" />
    <Compile Include="MailingList\Dmitry.cs" />
    <Compile Include="MailingList\EnumInIndexDef.cs" />
    <Compile Include="MailingList\HierarchicalInheritanceIndexing.cs" />
    <Compile Include="MailingList\IisQueryLengthIssues.cs" />
    <Compile Include="MailingList\IndexMetadata.cs" />
    <Compile Include="MailingList\IndexWithUnion.cs" />
    <Compile Include="MailingList\IndexWithWhere.cs" />
    <Compile Include="MailingList\Jabber\Games.cs" />
    <Compile Include="MailingList\JBA.cs" />
    <Compile Include="MailingList\JohanNilsson.cs" />
    <Compile Include="MailingList\Justin.cs" />
    <Compile Include="MailingList\LastModifiedMetadataTest.cs" />
    <Compile Include="MailingList\ListCount.cs" />
    <Compile Include="MailingList\MapReduceIssue\CanPageThroughReduceResults.cs" />
    <Compile Include="MailingList\DynamicQueryIndexSelection.cs" />
    <Compile Include="MailingList\EnumAsInts.cs" />
    <Compile Include="MailingList\Everett.cs" />
    <Compile Include="MailingList\GuidProjection.cs" />
    <Compile Include="MailingList\LazyStats.cs" />
    <Compile Include="MailingList\Mark.cs" />
    <Compile Include="MailingList\Micha.cs" />
    <Compile Include="MailingList\NullableEnums.cs" />
    <Compile Include="MailingList\PhilJones\PhilJones88.cs" />
    <Compile Include="MailingList\RangeQueriesOverSum.cs" />
    <Compile Include="MailingList\MultiLoad.cs" />
    <Compile Include="MailingList\PhilJones\PhilJones.cs" />
    <Compile Include="MailingList\Random.cs" />
    <Compile Include="MailingList\RavenDbPutTest.cs" />
    <Compile Include="MailingList\NicolasGarfinkiel.cs" />
    <Compile Include="MailingList\Rob.cs" />
    <Compile Include="MailingList\RobStats\Entity.cs" />
    <Compile Include="MailingList\RobStats\Opinion.cs" />
    <Compile Include="MailingList\RobStats\StatisticsBug.cs" />
    <Compile Include="MailingList\RobStats\Summary.cs" />
    <Compile Include="MailingList\RobStats\TheIndex.cs" />
    <Compile Include="MailingList\ronne.cs" />
    <Compile Include="MailingList\Samina.cs" />
    <Compile Include="MailingList\SetBased.cs" />
    <Compile Include="MailingList\SkippedResults.cs" />
    <Compile Include="MailingList\spokeypokey\Spokey.cs" />
    <Compile Include="MailingList\spokeypokey\Spokey5.cs" />
    <Compile Include="MailingList\spokeypokey\spokeypokey.cs" />
    <Compile Include="MailingList\spokeypokey\spokeypokey2.cs" />
    <Compile Include="MailingList\spokeypokey\spokeypokey3.cs" />
    <Compile Include="MailingList\spokeypokey\spokeypokey4.cs" />
    <Compile Include="MailingList\Stacey2.cs" />
    <Compile Include="MailingList\Stats.cs" />
    <Compile Include="MailingList\TimeZoneQueries.cs" />
    <Compile Include="MailingList\transformedresults_customid_test.cs" />
    <Compile Include="MailingList\UriProperty.cs" />
    <Compile Include="MailingList\Victor.cs" />
    <Compile Include="MailingList\Vitaly.cs" />
    <Compile Include="MailingList\Vlad.cs" />
    <Compile Include="MailingList\Wallace.cs" />
    <Compile Include="MailingList\Weave.cs" />
    <Compile Include="Storage\Attachments.cs">
      <SubType>Code</SubType>
    </Compile>
    <Compile Include="Storage\DocEtag.cs">
      <SubType>Code</SubType>
    </Compile>
    <Compile Include="Storage\DocumentKeys.cs">
      <SubType>Code</SubType>
    </Compile>
    <Compile Include="Storage\Documents.cs">
      <SubType>Code</SubType>
    </Compile>
    <Compile Include="Storage\General.cs">
      <SubType>Code</SubType>
    </Compile>
    <Compile Include="Storage\Indexes.cs" />
    <Compile Include="Storage\MappedResults.cs" />
    <Compile Include="Storage\Queues.cs" />
    <Compile Include="Storage\Storage.cs" />
    <Compile Include="Storage\Tasks.cs" />
    <Compile Include="MultiGet\Bugs.cs" />
    <Compile Include="MultiGet\MultiGetBasic.cs" />
    <Compile Include="MultiGet\MultiGetCaching.cs" />
    <Compile Include="MultiGet\MultiGetDTC.cs" />
    <Compile Include="MultiGet\MultiGetMultiGet.cs" />
    <Compile Include="MultiGet\MultiGetMultiTenant.cs" />
    <Compile Include="MultiGet\MultiGetNonStaleResults.cs" />
    <Compile Include="MultiGet\MultiGetProfiling.cs" />
    <Compile Include="MultiGet\MultiGetQueries.cs" />
    <Compile Include="MultiGet\MultiGetSecurity.cs" />
    <Compile Include="NotModified\DocumentNotModified.cs" />
    <Compile Include="Patching\MetadataPatching.cs" />
    <Compile Include="MailingList\Phil-Updated.cs" />
    <Compile Include="Queries\Includes.cs" />
    <Compile Include="Queries\Intersection.cs" />
    <Compile Include="Queries\ParameterizedDynamicQuery.cs" />
    <Compile Include="Querying\IndexedUser.cs" />
    <Compile Include="Querying\SearchOperator.cs" />
    <Compile Include="Querying\UsingDocumentQuery.cs" />
    <Compile Include="Querying\UsingDynamicQueryWithLocalServer.cs" />
    <Compile Include="Querying\UsingDynamicQueryWithRemoteServer.cs" />
    <Compile Include="RavenTest.cs" />
    <Compile Include="RemoteClientTest.cs" />
    <Compile Include="Security\OAuth\AccessTokenAuthentication.cs" />
    <Compile Include="Security\OAuth\HttpWebRequestExtensions.cs" />
    <Compile Include="Shard\Async\RoundRobinSharding.cs" />
    <Compile Include="Shard\Async\SimpleSharding.cs" />
    <Compile Include="Shard\Async\WhenUsingParallelAccessStrategy.cs" />
    <Compile Include="Shard\Async\WhenUsingShardedServers.cs" />
    <Compile Include="Shard\BlogModel\Blog.cs" />
    <Compile Include="Shard\BlogModel\BlogShardResolutionStrategy.cs" />
    <Compile Include="Shard\BlogModel\CanMapReduce.cs" />
    <Compile Include="Shard\BlogModel\CanQueryOnlyUsers.cs" />
    <Compile Include="Shard\BlogModel\CanQueryOnlyPosts.cs" />
    <Compile Include="Shard\BlogModel\SupportLazyOperations.cs" />
    <Compile Include="Shard\BlogModel\Post.cs" />
    <Compile Include="Shard\BlogModel\ShardedDocumentSessionIsWorking.cs" />
    <Compile Include="Shard\BlogModel\ShardedDocumentStoreTest.cs" />
    <Compile Include="Shard\BlogModel\ShardingScenario.cs" />
    <Compile Include="Shard\BlogModel\User.cs" />
    <Compile Include="Shard\RoundRobinSharding.cs" />
    <Compile Include="Shard\SimpleSharding.cs" />
    <Compile Include="Shard\WhenUsingParallelAccessStrategy.cs" />
    <Compile Include="Shard\WhenUsingShardedServers.cs" />
    <Compile Include="Some.cs" />
    <Compile Include="Spatial\Event.cs" />
    <Compile Include="Spatial\SpatialIndexTest.cs" />
    <Compile Include="Indexes\Statistics.cs" />
    <Compile Include="Indexes\UsingQueryBuilder.cs" />
    <Compile Include="Linq\UsingRavenQueryProvider.cs" />
    <Compile Include="Linq\LinqTransformerCompilationTests.cs" />
    <Compile Include="Linq\PerformingQueries.cs" />
    <Compile Include="Linq\UsingWhereConditions.cs" />
    <Compile Include="Patching\ArrayPatching.cs">
      <SubType>Code</SubType>
    </Compile>
    <Compile Include="Patching\NestedPatching.cs">
      <SubType>Code</SubType>
    </Compile>
    <Compile Include="Patching\SimplePatchApplication.cs">
      <SubType>Code</SubType>
    </Compile>
    <Compile Include="Spatial\SpatialIndexTestHelper.cs" />
    <Compile Include="Spatial\SpatialSearch.cs" />
    <Compile Include="Storage\BackupRestore.cs" />
    <Compile Include="Storage\CreateUpdateDeleteDocuments.cs" />
    <Compile Include="Storage\CreateIndexes.cs" />
    <Compile Include="Storage\DeleteIndexes.cs">
      <SubType>Code</SubType>
    </Compile>
    <Compile Include="Indexes\DocumentsToIndex.cs" />
    <Compile Include="Storage\GeneralStorage.cs" />
    <Compile Include="Storage\IncrementalBackupRestore.cs" />
    <Compile Include="Storage\IndexStaleViaEtags.cs" />
    <Compile Include="Storage\ReduceStaleness.cs" />
    <Compile Include="Storage\SimilarIndexNames.cs" />
    <Compile Include="Stress\BigDoc.cs" />
    <Compile Include="Suggestions\SuggestionsLazy.cs" />
    <Compile Include="Suggestions\Suggestions.cs" />
    <Compile Include="Suggestions\SuggestionsHelper.cs" />
    <Compile Include="TimeBombedFactAttribute.cs" />
    <Compile Include="Track\AsyncProjectionShouldWork.cs" />
    <Compile Include="Track\RavenDB053.cs" />
    <Compile Include="Track\RavenDB17.cs" />
    <Compile Include="Transactions\Deletes.cs" />
    <Compile Include="Transactions\Etags.cs" />
    <Compile Include="Transactions\MultipleDocuments.cs" />
    <Compile Include="Transactions\Simple.cs" />
    <Compile Include="Transactions\WriteConflicts.cs" />
    <Compile Include="Triggers\AttachmentDeleteTrigger.cs" />
    <Compile Include="Triggers\AttachmentReadTrigger.cs" />
    <Compile Include="Triggers\AttachmentPutTriggers.cs" />
    <Compile Include="Triggers\AuditAttachmentPutTrigger.cs" />
    <Compile Include="Triggers\AuditPutTrigger.cs" />
    <Compile Include="Triggers\Bugs\AuditContext.cs" />
    <Compile Include="Triggers\Bugs\AuditTrigger.cs" />
    <Compile Include="Triggers\Bugs\ModifyingMetadataFromTrigger.cs" />
    <Compile Include="Triggers\Bugs\Person.cs" />
    <Compile Include="Triggers\CascadeDeleteTrigger.cs" />
    <Compile Include="Triggers\DeleteTriggers.cs" />
    <Compile Include="Triggers\IndexToDataTable.cs" />
    <Compile Include="Triggers\IndexTriggers.cs" />
    <Compile Include="Triggers\PutTriggers.cs" />
    <Compile Include="Triggers\ReadTriggers.cs" />
    <Compile Include="Triggers\RefuseBigAttachmentPutTrigger.cs" />
    <Compile Include="Triggers\VetoCapitalNamesPutTrigger.cs" />
    <Compile Include="Utils\RavenInternalTestUtil.cs" />
    <Compile Include="Utils\SettingsDat.cs" />
    <Compile Include="Utils\SortedEtagsListTests.cs" />
    <Compile Include="Util\IISConfig.cs" />
    <Compile Include="Util\IISExpressDriver.cs" />
    <Compile Include="Util\ProcessDriver.cs" />
    <Compile Include="Util\ProxyServer.cs" />
    <Compile Include="Util\RavenDBDriver.cs" />
    <Compile Include="Util\ReflectionUtilTest.cs" />
    <Compile Include="Util\RunExternalProcess.cs" />
    <Compile Include="Util\WildcardMatching.cs" />
    <Compile Include="Views\MapReduce.cs" />
    <Compile Include="Views\MapReduce_IndependentSteps.cs" />
    <Compile Include="Views\ViewCompilation.cs" />
    <Compile Include="Views\ViewStorage.cs" />
    <Compile Include="MailingList\WhereInQueryTests.cs" />
    <Compile Include="WithNLog.cs" />
  </ItemGroup>
  <ItemGroup>
    <BootstrapperPackage Include="Microsoft.Net.Client.3.5">
      <Visible>False</Visible>
      <ProductName>.NET Framework 3.5 SP1 Client Profile</ProductName>
      <Install>false</Install>
    </BootstrapperPackage>
    <BootstrapperPackage Include="Microsoft.Net.Framework.3.5.SP1">
      <Visible>False</Visible>
      <ProductName>.NET Framework 3.5 SP1</ProductName>
      <Install>true</Install>
    </BootstrapperPackage>
    <BootstrapperPackage Include="Microsoft.Windows.Installer.3.1">
      <Visible>False</Visible>
      <ProductName>Windows Installer 3.1</ProductName>
      <Install>true</Install>
    </BootstrapperPackage>
  </ItemGroup>
  <ItemGroup>
    <ProjectReference Include="..\Bundles\Raven.Bundles.Authorization\Raven.Bundles.Authorization.csproj">
      <Project>{034FFD8F-F917-4A45-B920-9C460CD66BAF}</Project>
      <Name>Raven.Bundles.Authorization</Name>
    </ProjectReference>
    <ProjectReference Include="..\Bundles\Raven.Bundles.CascadeDelete\Raven.Bundles.CascadeDelete.csproj">
      <Project>{d9ccc62f-0b4e-4b37-be7e-203d34b4ec4f}</Project>
      <Name>Raven.Bundles.CascadeDelete</Name>
    </ProjectReference>
    <ProjectReference Include="..\Bundles\Raven.Bundles.IndexReplication\Raven.Bundles.IndexReplication.csproj">
      <Project>{2728bba7-5142-445e-baa5-142a25e0666d}</Project>
      <Name>Raven.Bundles.IndexReplication</Name>
    </ProjectReference>
    <ProjectReference Include="..\Bundles\Raven.Bundles.UniqueConstraints\Raven.Bundles.UniqueConstraints.csproj">
      <Project>{4c026f8a-fb36-4a30-82e9-324d207f6b48}</Project>
      <Name>Raven.Bundles.UniqueConstraints</Name>
    </ProjectReference>
    <ProjectReference Include="..\Bundles\Raven.Client.Authorization\Raven.Client.Authorization.csproj">
      <Project>{3A852FD2-E0F9-449C-8F66-0C6A180D030A}</Project>
      <Name>Raven.Client.Authorization</Name>
      <Aliases>client</Aliases>
    </ProjectReference>
    <ProjectReference Include="..\Bundles\Raven.Client.UniqueConstraints\Raven.Client.UniqueConstraints.csproj">
      <Project>{d185331d-2b7c-4251-8ebe-140ede1fab9f}</Project>
      <Name>Raven.Client.UniqueConstraints</Name>
    </ProjectReference>
    <ProjectReference Include="..\Raven.Abstractions\Raven.Abstractions.csproj">
      <Project>{41ac479e-1eb2-4d23-aaf2-e4c8df1bc2ba}</Project>
      <Name>Raven.Abstractions</Name>
    </ProjectReference>
    <ProjectReference Include="..\Raven.Backup\Raven.Backup.csproj">
      <Project>{dbb6561c-6264-430d-8f3c-e11c6268981e}</Project>
      <Name>Raven.Backup</Name>
    </ProjectReference>
    <ProjectReference Include="..\Raven.Client.Embedded\Raven.Client.Embedded.csproj">
      <Project>{0F5287AD-37B3-4375-BA3E-3CED64B1FC5B}</Project>
      <Name>Raven.Client.Embedded</Name>
    </ProjectReference>
    <ProjectReference Include="..\Raven.Client.Lightweight\Raven.Client.Lightweight.csproj">
      <Project>{4E087ECB-E7CA-4891-AC3C-3C76702715B6}</Project>
      <Name>Raven.Client.Lightweight</Name>
    </ProjectReference>
    <ProjectReference Include="..\Raven.Database\Raven.Database.csproj">
      <Project>{212823cd-25e1-41ac-92d1-d6df4d53fc85}</Project>
      <Name>Raven.Database</Name>
    </ProjectReference>
    <ProjectReference Include="..\Raven.Server\Raven.Server.csproj">
      <Project>{3b90eb20-aea3-4972-8219-936f1a62768c}</Project>
      <Name>Raven.Server</Name>
    </ProjectReference>
    <ProjectReference Include="..\Raven.Smuggler\Raven.Smuggler.csproj">
      <Project>{3E6401AC-3E33-4B61-A460-49953654A207}</Project>
      <Name>Raven.Smuggler</Name>
    </ProjectReference>
    <ProjectReference Include="..\Raven.Tests.Helpers\Raven.Tests.Helpers.csproj">
      <Project>{14f2d508-8e06-407b-9451-97e99538e26b}</Project>
      <Name>Raven.Tests.Helpers</Name>
    </ProjectReference>
    <ProjectReference Include="..\Raven.Voron\Voron\Voron.csproj">
      <Project>{ff83c7c2-bc7b-4dcc-a782-49ef9bbd9390}</Project>
      <Name>Voron</Name>
    </ProjectReference>
  </ItemGroup>
  <ItemGroup>
    <None Include="..\Raven.Database\RavenDB.snk">
      <Link>RavenDB.snk</Link>
    </None>
    <None Include="App.config">
      <SubType>Designer</SubType>
      <CopyToOutputDirectory>Always</CopyToOutputDirectory>
    </None>
    <EmbeddedResource Include="DefaultLogging.config" />
    <EmbeddedResource Include="MailingList\MapReduceIssue\MvcMusicStore_Dump.json" />
    <EmbeddedResource Include="MailingList\Sandbox.ravendump" />
    <None Include="packages.config">
      <SubType>Designer</SubType>
    </None>
    <EmbeddedResource Include="Patching\failingdump11.ravendump" />
  </ItemGroup>
  <ItemGroup>
    <EmbeddedResource Include="MailingList\Everett\DocumentWithBytes.txt" />
  </ItemGroup>
  <ItemGroup />
  <ItemGroup>
    <Service Include="{82A7F48D-3B50-4B1E-B82E-3ADA8210C358}" />
  </ItemGroup>
  <ItemGroup>
    <Service Include="{82A7F48D-3B50-4B1E-B82E-3ADA8210C358}" />
  </ItemGroup>
  <Import Project="$(MSBuildToolsPath)\Microsoft.CSharp.targets" />
  <Import Project="$(MSBuildProjectDirectory)\..\Tools\StyleCop\StyleCop.Targets" />
  <Import Project="$(SolutionDir)\.nuget\nuget.targets" />
  <PropertyGroup>
    <PreBuildEvent>
    </PreBuildEvent>
  </PropertyGroup>
  <PropertyGroup>
    <PostBuildEvent>Copy $(SolutionDir)Raven.Server\bin\$(ConfigurationName)\Raven.Server.exe.config  "$(TargetDir)"</PostBuildEvent>
  </PropertyGroup>
  <!-- To modify your build process, add your task inside one of the targets below and uncomment it. 
       Other similar extension points exist, see Microsoft.Common.targets.
  <Target Name="BeforeBuild">
  </Target>
  <Target Name="AfterBuild">
  </Target>
  -->
</Project><|MERGE_RESOLUTION|>--- conflicted
+++ resolved
@@ -321,11 +321,8 @@
     <Compile Include="Issues\RavenDB_1538.cs" />
     <Compile Include="Issues\RavenDB_1297 .cs" />
     <Compile Include="Issues\RavenDB_1285.cs" />
-<<<<<<< HEAD
     <Compile Include="Issues\RavenDB_1461.cs" />
-=======
     <Compile Include="Issues\RavenDB_1395.cs" />
->>>>>>> d8d0923e
     <Compile Include="Issues\RavenDB_1540.cs" />
     <Compile Include="Issues\RavenDB_1302.cs" />
     <Compile Include="Issues\RavenDB_1289.cs" />
