using System.Linq;
using FizzWare.NBuilder.Extensions;
using Raven.Abstractions.Indexing;
using Raven.Client;
using Raven.Client.Linq;
using Raven.Client.Indexes;
using Raven.Tests.Common;

using Xunit;

namespace Raven.Tests.Bugs.Indexing
{
	public class ComplexUsage : RavenTest
	{
		[Fact]
		public void ShouldNotOutputNull()
		{
			using (var store = NewDocumentStore())
			{
				using (var session = store.OpenSession())
				{
					session.Store(new Account
					{
						Id = "accounts/2",
						Name = null
					});
					session.Store(new Account
					{
						Id = "accounts/1",
						Name = "Hibernating Rhinos"
					});
					session.Store(new Design()
					{
						Id = "designs/1",
						Name = "Design 1",
						AccountId = "accounts/1"
					});
					session.Store(new User()
					{
						Id = "users/1",
						Name = null,
						AccountId = "accounts/1"
					});
					session.Store(new User()
					{
						Id = "users/2",
						Name = "User 1",
						AccountId = "accounts/1"
					});
					session.SaveChanges();
				}

				new Accounts_Search().Execute(store);
				WaitForIndexing(store);			
				
				using (var session = store.OpenSession())
				{
					var objects = session.Query<object, Accounts_Search>()
						.Customize(x => x.WaitForNonStaleResults())
						.AsProjection<AccountIndex>()
						.OrderBy(x => x.AccountId) //this is just to make sure the second result is last for the test
						.ToArray();


					Assert.Equal("Hibernating Rhinos", objects[0].AccountName);

					//Ayende, the account name for the second item
					//should be null but it's actually the string
					//NULL_VALUE.
					Assert.Null(objects[1].AccountName);
				}
			}
		}

		public class AccountIndex
		{
			public string AccountId;
			public string AccountName;
			public string[] UserName;
			public string[] DesignName;
		}

		public class Account
		{
			public string Id { get; set; }
			public string Name;
		}

		public class User
		{
			public string Id { get; set; }
			public string AccountId;
			public string Name;
		}

		public class Design
		{
			public string Id { get; set; }
			public string AccountId;
			public string Name;
		}

		public class Accounts_Search : AbstractIndexCreationTask<object, Account>
		{
			public override IndexDefinition CreateIndexDefinition()
			{
				var index = new IndexDefinition
				{
					Name = this.IndexName,
					Map =
						@"
		from doc in docs.WhereEntityIs(""Accounts"", ""Users"", ""Designs"")
		let acc = doc[""@metadata""][""Raven-Entity-Name""] == ""Accounts"" ? doc : null
		let user = doc[""@metadata""][""Raven-Entity-Name""] == ""Users"" ? doc : null
		let design = doc[""@metadata""][""Raven-Entity-Name""] == ""Designs"" ? doc : null
		select new 
		{
		    AccountId = acc != null ? acc.Id : (user != null ? user.AccountId : design.AccountId),
		    AccountName = acc != null ? acc.Name : null,
		    UserName = user != null ? user.Name : null,
		    DesignName = design != null ? design.Name : null
		}",
					Reduce =
						@"
		from result in results 
		group result by result.AccountId into g
		select new 
		{
		    AccountId = g.Key,
		    AccountName = g.Where(x=>x.AccountName != null).Select(x=>x.AccountName).FirstOrDefault(),
		    UserName = g.Where(x=>x.UserName != null).Select(x=>x.UserName),
		    DesignName = g.Where(x=>x.DesignName != null).Select(x=>x.DesignName),
		}"
				};
				index.Indexes["AccountId"] = FieldIndexing.NotAnalyzed;
				index.Indexes["AccountName"] = FieldIndexing.Analyzed;
				index.Indexes["DesignName"] = FieldIndexing.Analyzed;
				index.Indexes["UserName"] = FieldIndexing.Analyzed;

<<<<<<< HEAD
                index.Stores["AccountId"] = FieldStorage.Yes;
                index.Stores["AccountName"] = FieldStorage.Yes;
                index.Stores["DesignName"] = FieldStorage.Yes;
                index.Stores["UserName"] = FieldStorage.Yes;
=======
				index.Stores.Add("AccountId", FieldStorage.Yes);
				index.Stores.Add("AccountName", FieldStorage.Yes);
				index.Stores.Add("DesignName", FieldStorage.Yes);
				index.Stores.Add("UserName", FieldStorage.Yes);

>>>>>>> f4f792d1
				return index;
			}
		}

	}
}<|MERGE_RESOLUTION|>--- conflicted
+++ resolved
@@ -51,7 +51,7 @@
 				}
 
 				new Accounts_Search().Execute(store);
-				WaitForIndexing(store);			
+				WaitForIndexing(store);
 				
 				using (var session = store.OpenSession())
 				{
@@ -137,18 +137,11 @@
 				index.Indexes["DesignName"] = FieldIndexing.Analyzed;
 				index.Indexes["UserName"] = FieldIndexing.Analyzed;
 
-<<<<<<< HEAD
-                index.Stores["AccountId"] = FieldStorage.Yes;
-                index.Stores["AccountName"] = FieldStorage.Yes;
-                index.Stores["DesignName"] = FieldStorage.Yes;
-                index.Stores["UserName"] = FieldStorage.Yes;
-=======
 				index.Stores.Add("AccountId", FieldStorage.Yes);
 				index.Stores.Add("AccountName", FieldStorage.Yes);
 				index.Stores.Add("DesignName", FieldStorage.Yes);
 				index.Stores.Add("UserName", FieldStorage.Yes);
 
->>>>>>> f4f792d1
 				return index;
 			}
 		}
