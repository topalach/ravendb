--- conflicted
+++ resolved
@@ -105,21 +105,7 @@
         [PropertyData("Storages")]
         public void CanLoadFromIndex_Remote(string storage)
         {
-<<<<<<< HEAD
             using (var server = GetNewServer(requestedStorage: storage, enableAuthentication: false))
-=======
-            var path = NewDataPath();
-
-            using (var server = new Raven.Server.RavenDbServer(new
-                                                                Raven.Database.Config.RavenConfiguration()
-                                                                {
-                                                                    HostName = "localhost",
-                                                                    DataDirectory = path,
-                                                                    Port = 8079,
-                                                                    AccessControlAllowOrigin = {"*"},
-                                                                    AnonymousUserAccessMode = AnonymousUserAccessMode.Admin
-                                                                })
->>>>>>> 68f1ca50
             {
                 using (IDocumentStore documentStore = NewRemoteDocumentStore(ravenDbServer: server))
                 {
