//-----------------------------------------------------------------------
// <copyright file="Basic.cs" company="Hibernating Rhinos LTD">
//     Copyright (c) Hibernating Rhinos LTD. All rights reserved.
// </copyright>
//-----------------------------------------------------------------------
using System;
using System.Diagnostics;
using System.IO;
using System.Linq;
using System.Threading.Tasks;
using Raven.Abstractions.Data;
using Raven.Client.Document;
using Raven.Client.Extensions;
using Raven.Database.Config;
using Raven.Database.Extensions;
using Raven.Database.Server;
using Raven.Server;
using Raven.Tests.Common;

using Xunit;

namespace Raven.Tests.Bugs.MultiTenancy
{
<<<<<<< HEAD
	public class Basic : RavenTest
	{
		protected RavenDbServer GetNewServer(int port)
		{
			var dataDirectory = Path.Combine(NewDataPath(), "System");
		    var configuration = new RavenConfiguration
		    {
		        Core =
		        {
		            DataDirectory = dataDirectory,
                    Port = port,
                },
		        AnonymousUserAccessMode = AnonymousUserAccessMode.Admin
		    };
			configuration.Core.RunInMemory = configuration.DefaultStorageTypeName == InMemoryRavenConfiguration.VoronTypeName;
=======
    public class Basic : RavenTest
    {
        protected RavenDbServer GetNewServer(int port)
        {
            var dataDirectory = Path.Combine(NewDataPath(), "System");
            var configuration = new RavenConfiguration
                                {
                                    Port = port,
                                    DataDirectory = dataDirectory,
                                    AnonymousUserAccessMode = AnonymousUserAccessMode.Admin
                                };
            configuration.RunInMemory = configuration.DefaultStorageTypeName == InMemoryRavenConfiguration.VoronTypeName;
>>>>>>> 68f1ca50

            var ravenDbServer = new RavenDbServer(configuration)
            {
                UseEmbeddedHttpServer = true
            };

            ravenDbServer.Initialize();
            return ravenDbServer;
        }

        [Fact]
        public void CanCreateDatabaseUsingExtensionMethod()
        {
            using (GetNewServer(8079))
            using (var store = new DocumentStore
            {
                Url = "http://localhost:8079"
            }.Initialize())
            {
                store.DatabaseCommands.GlobalAdmin.EnsureDatabaseExists("Northwind");

                string userId;

                using (var s = store.OpenSession("Northwind"))
                {
                    var entity = new User
                    {
                        Name = "First Multitenant Bank",
                    };
                    s.Store(entity);
                    userId = entity.Id;
                    s.SaveChanges();
                }

                using (var s = store.OpenSession())
                {
                    Assert.Null(s.Load<User>(userId));
                }

                using (var s = store.OpenSession("Northwind"))
                {
                    Assert.NotNull(s.Load<User>(userId));
                }
            }
        }

        [Fact]
        public void CanQueryTenantDatabase()
        {
            using (GetNewServer(8079))
            using (var store = new DocumentStore
            {
                Url = "http://localhost:8079"
            }.Initialize())
            {
                store.DatabaseCommands.GlobalAdmin.EnsureDatabaseExists("Northwind");

                using (var s = store.OpenSession("Northwind"))
                {
                    var entity = new User
                    {
                        Name = "Hello",
                    };
                    s.Store(entity);
                    s.SaveChanges();
                }

                using (var s = store.OpenSession("Northwind"))
                {
                    Assert.NotEmpty(s.Query<User>().Where(x => x.Name == "Hello"));
                }
            }
        }


        [Fact]
        public void CanQueryDefaultDatabaseQuickly()
        {
            using (GetNewServer(8079))
            using (var store = new DocumentStore
            {
                Url = "http://localhost:8079"
            }.Initialize())
            {
                store.DatabaseCommands.GlobalAdmin.EnsureDatabaseExists("Northwind");

                using (var s = store.OpenSession("Northwind"))
                {
                    var entity = new User
                    {
                        Name = "Hello",
                    };
                    s.Store(entity);
                    s.SaveChanges();
                }

                var sp = Stopwatch.StartNew();
                using (var s = store.OpenSession())
                {
                    Assert.Empty(s.Query<User>().Where(x => x.Name == "Hello"));
                }
                Assert.True(TimeSpan.FromSeconds(5) > sp.Elapsed);
            }
        }


        [Fact]
        public void OpenSessionUsesSpecifiedDefaultDatabase()
        {
            using (GetNewServer(8079))
            using (var store = new DocumentStore
            {
                Url = "http://localhost:8079",
                DefaultDatabase = "Northwind"
            }.Initialize())
            {
                store.DatabaseCommands.GlobalAdmin.EnsureDatabaseExists("Northwind");

                string userId;

                using (var s = store.OpenSession("Northwind"))
                {
                    var entity = new User
                    {
                        Name = "First Multitenant Bank",
                    };
                    s.Store(entity);
                    userId = entity.Id;
                    s.SaveChanges();
                }

                using (var s = store.OpenSession())
                {
                    Assert.NotNull(s.Load<User>(userId));
                }
            }
        }

        [Fact]
        public void CanUseMultipleDatabases()
        {
            using (GetNewServer(8079))
            using (var store = new DocumentStore
            {
                Url = "http://localhost:8079"
            }.Initialize())
            {
                using (var session = store.OpenSession())
                {
                    session.Store(new DatabaseDocument
                    {
                        Id = "Raven/Databases/Northwind",
                        Settings =
                            {
                                { Constants.RunInMemory, "true"},
                                {"Raven/DataDir", "Northwind"}
                            }
                    });

                    session.SaveChanges();
                }

                string userId;

                using (var session = store.OpenSession("Northwind"))
                {
                    var entity = new User
                    {
                        Name = "First Multitenant Bank",
                    };
                    session.Store(entity);
                    userId = entity.Id;
                    session.SaveChanges();
                }

                using (var session = store.OpenSession())
                {
                    Assert.Null(session.Load<User>(userId));
                }

                using (var session = store.OpenSession("Northwind"))
                {
                    Assert.NotNull(session.Load<User>(userId));
                }
            }
        }

        [Fact]
        public void RavenDocumentsByEntityNameIndexCreated()
        {
            using (GetNewServer(8079))
            using (var store = new DocumentStore
            {
                Url = "http://localhost:8079"
            }.Initialize())
            {
                store.DatabaseCommands.GlobalAdmin.EnsureDatabaseExists("Northwind");
                var index = store.DatabaseCommands.ForDatabase("Northwind").GetIndex("Raven/DocumentsByEntityName");
                Assert.NotNull(index);
            }
        }

        [Fact]
        public async Task RavenDocumentsByEntityNameIndexCreatedAsync()
        {
            using (GetNewServer(8079))
            using (var store = new DocumentStore
            {
                Url = "http://localhost:8079"
            }.Initialize())
            {
                await store.AsyncDatabaseCommands.GlobalAdmin.EnsureDatabaseExistsAsync("Northwind");
                var index = await store.AsyncDatabaseCommands.ForDatabase("Northwind").GetIndexAsync("Raven/DocumentsByEntityName");
                Assert.NotNull(index);
            }
        }

        public override void Dispose()
        {
            IOExtensions.DeleteDirectory("Data");
            IOExtensions.DeleteDirectory("NHibernate");
            base.Dispose();
        }
    }
}<|MERGE_RESOLUTION|>--- conflicted
+++ resolved
@@ -21,36 +21,21 @@
 
 namespace Raven.Tests.Bugs.MultiTenancy
 {
-<<<<<<< HEAD
-	public class Basic : RavenTest
-	{
-		protected RavenDbServer GetNewServer(int port)
-		{
-			var dataDirectory = Path.Combine(NewDataPath(), "System");
-		    var configuration = new RavenConfiguration
-		    {
-		        Core =
-		        {
-		            DataDirectory = dataDirectory,
-                    Port = port,
-                },
-		        AnonymousUserAccessMode = AnonymousUserAccessMode.Admin
-		    };
-			configuration.Core.RunInMemory = configuration.DefaultStorageTypeName == InMemoryRavenConfiguration.VoronTypeName;
-=======
     public class Basic : RavenTest
     {
         protected RavenDbServer GetNewServer(int port)
         {
             var dataDirectory = Path.Combine(NewDataPath(), "System");
             var configuration = new RavenConfiguration
-                                {
-                                    Port = port,
-                                    DataDirectory = dataDirectory,
-                                    AnonymousUserAccessMode = AnonymousUserAccessMode.Admin
-                                };
-            configuration.RunInMemory = configuration.DefaultStorageTypeName == InMemoryRavenConfiguration.VoronTypeName;
->>>>>>> 68f1ca50
+            {
+                Core =
+                {
+                    DataDirectory = dataDirectory,
+                    Port = port,
+                },
+                AnonymousUserAccessMode = AnonymousUserAccessMode.Admin
+            };
+            configuration.Core.RunInMemory = configuration.DefaultStorageTypeName == InMemoryRavenConfiguration.VoronTypeName;
 
             var ravenDbServer = new RavenDbServer(configuration)
             {
