--- conflicted
+++ resolved
@@ -36,19 +36,6 @@
 		/// </summary>
 		public ItemType OperateOnTypes { get; set; }
 
-<<<<<<< HEAD
-		/// <summary>
-		/// The timeout for requests
-		/// </summary>
-		public int Timeout { get; set; }
-
-		/// <summary>
-		/// The batch size for loading to ravendb
-		/// </summary>
-		public int BatchSize { get; set; }
-
-		public bool MatchFilters(RavenJToken item)
-=======
 	    public ItemType ItemTypeParser(string items)
 	    {
 	        var result = new ItemType();
@@ -62,9 +49,17 @@
 	        }
 	        return result;
 	    }
+		/// <summary>
+		/// The timeout for requests
+		/// </summary>
+		public int Timeout { get; set; }
 
-	    public bool MatchFilters(RavenJToken item)
->>>>>>> 5df261da
+		/// <summary>
+		/// The batch size for loading to ravendb
+		/// </summary>
+		public int BatchSize { get; set; }
+
+		public bool MatchFilters(RavenJToken item)
 		{
 			foreach (var filter in Filters)
 			{
