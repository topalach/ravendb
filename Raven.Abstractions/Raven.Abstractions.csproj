--- conflicted
+++ resolved
@@ -107,14 +107,11 @@
     <Compile Include="Connection\OperationCredentials.cs" />
     <Compile Include="Connection\WebRequestEventArgs.cs" />
     <Compile Include="Connection\WebResponseExtensions.cs" />
-<<<<<<< HEAD
     <Compile Include="Counters\CounterStorageStats.cs" />
-=======
     <Compile Include="Counters\CounterChanges.cs" />
     <Compile Include="Counters\CounterStorageReplicationDestination.cs" />
     <Compile Include="Counters\CounterStorageReplicationDocument.cs" />
     <Compile Include="Counters\CounterView.cs" />
->>>>>>> f7cfc29d
     <Compile Include="Data\AccessTokenBody.cs" />
     <Compile Include="Data\AdminStatistics.cs" />
     <Compile Include="Data\AggregationData.cs" />
