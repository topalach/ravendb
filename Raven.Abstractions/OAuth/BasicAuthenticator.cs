--- conflicted
+++ resolved
@@ -20,18 +20,12 @@
 	public class BasicAuthenticator : AbstractAuthenticator
 	{
 		private readonly bool enableBasicAuthenticationOverUnsecuredHttp;
-<<<<<<< HEAD
 
 		public BasicAuthenticator(string apiKey, bool enableBasicAuthenticationOverUnsecuredHttp) : base(apiKey)
-=======
-	
-		public BasicAuthenticator(bool enableBasicAuthenticationOverUnsecuredHttp)
->>>>>>> d7c956d8
 		{
 			this.enableBasicAuthenticationOverUnsecuredHttp = enableBasicAuthenticationOverUnsecuredHttp;
 		}
 
-<<<<<<< HEAD
 		public async Task<Action<HttpClient>> HandleOAuthResponseAsync(string oauthSource)
 		{
 			var httpClient = new HttpClient(new HttpClientHandler());
@@ -50,17 +44,6 @@
 				throw new InvalidOperationException(BasicOAuthOverHttpError);
 
 			var requestUri = oauthSource
-=======
-
-		public Task<Action<HttpWebRequest>> HandleOAuthResponseAsync(string oauthSource, string apiKey)
-		{
-			var authRequest = PrepareOAuthRequest(oauthSource, apiKey);
-			return Task<WebResponse>.Factory.FromAsync(authRequest.BeginGetResponse, authRequest.EndGetResponse, null)
-				.AddUrlIfFaulting(authRequest.RequestUri)
-				.ConvertSecurityExceptionToServerNotFound()
-				.ContinueWith(task =>
-				{
->>>>>>> d7c956d8
 #if SILVERLIGHT
 				.NoCache()
 #endif
@@ -69,30 +52,18 @@
 			                               .ConvertSecurityExceptionToServerNotFound()
 										   .AddUrlIfFaulting(new Uri(requestUri));
 
-<<<<<<< HEAD
 			var stream = await response.GetResponseStreamWithHttpDecompression();
 			using (var reader = new StreamReader(stream))
-=======
-#if !SILVERLIGHT && !NETFX_CORE
-		public override Action<HttpWebRequest> DoOAuthRequest(string oauthSource, string apiKey)
-		{
-			var authRequest = PrepareOAuthRequest(oauthSource, apiKey);
-			using (var response = authRequest.GetResponse())
->>>>>>> d7c956d8
 			{
 				CurrentOauthToken = reader.ReadToEnd();
 				return (Action<HttpClient>)(SetAuthorization);
 			}
 		}
 
-<<<<<<< HEAD
 		
 
 #if !SILVERLIGHT && !NETFX_CORE
 		private HttpWebRequest PrepareOAuthRequest(string oauthSource)
-=======
-		private HttpWebRequest PrepareOAuthRequest(string oauthSource, string apiKey)
->>>>>>> d7c956d8
 		{
 			var authRequest = (HttpWebRequest)WebRequest.Create(oauthSource);
 			authRequest.Headers["Accept-Encoding"] = "deflate,gzip";
@@ -110,7 +81,7 @@
 
 		public override Action<HttpWebRequest> DoOAuthRequest(string oauthSource)
 		{
-			var authRequest = PrepareOAuthRequest(oauthSource);
+			var authRequest = PrepareOAuthRequest(oauthSource, apiKey);
 			using (var response = authRequest.GetResponse())
 			{
 				using (var stream = response.GetResponseStreamWithHttpDecompression())
