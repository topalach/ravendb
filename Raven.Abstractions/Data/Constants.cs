using System;
using Raven.Json.Linq;

namespace Raven.Abstractions.Data
{
    public static partial class Constants
	{
		static Constants()
		{
			InResourceKeyVerificationDocumentContents = new RavenJObject
			{
				{"Text", "The encryption is correct."}
			};
			InResourceKeyVerificationDocumentContents.EnsureCannotBeChangeAndEnableSnapshotting();
		}

		public const string RavenClientPrimaryServerUrl = "Raven-Client-Primary-Server-Url";
		public const string RavenClientPrimaryServerLastCheck = "Raven-Client-Primary-Server-LastCheck";
		public const string RavenForcePrimaryServerCheck = "Raven-Force-Primary-Server-Check";

		public const string RavenShardId = "Raven-Shard-Id";
        // turned into CurrentOperationContext.RavenAuthenticatedUser.Value
        //public const string RavenAuthenticatedUser = "Raven-Authenticated-User";
		public const string LastModified = "Last-Modified";
        public const string CreationDate = "Creation-Date";
        public const string RavenCreationDate = "Raven-Creation-Date";
        public const string RavenLastModified = "Raven-Last-Modified";
		public const string SystemDatabase = "<system>";
		public const string TemporaryScoreValue = "Temp-Index-Score";
		public const string RandomFieldName = "__random";
		public const string CustomSortFieldName = "__customSort";
		public const string NullValueNotAnalyzed = "[[NULL_VALUE]]";
		public const string EmptyStringNotAnalyzed = "[[EMPTY_STRING]]";
		public const string NullValue = "NULL_VALUE";
		public const string EmptyString = "EMPTY_STRING";
		public const string DocumentIdFieldName = "__document_id";
		public const string ReduceKeyFieldName = "__reduce_key";
		public const string ReduceValueFieldName = "__reduced_val";
		public const string IntersectSeparator = " INTERSECT ";
		public const string RavenClrType = "Raven-Clr-Type";
		public const string RavenEntityName = "Raven-Entity-Name";
		public const string RavenReadOnly = "Raven-Read-Only";
		public const string AllFields = "__all_fields";
		// This is used to indicate that a document exists in an uncommitted transaction
		public const string RavenDocumentDoesNotExists = "Raven-Document-Does-Not-Exists";
		public const string Metadata = "@metadata";
		public const string NotForReplication = "Raven-Not-For-Replication";
		public const string RavenDeleteMarker = "Raven-Delete-Marker";
		public const string ActiveBundles = "Raven/ActiveBundles";
		public const string AllowBundlesChange = "Raven-Temp-Allow-Bundles-Change";
		public const string RavenAlerts = "Raven/Alerts";
		public const string RavenJavascriptFunctions = "Raven/Javascript/Functions";

		public const string MemoryLimitForProcessing_BackwardCompatibility = "Raven/MemoryLimitForIndexing";
		public const string MemoryLimitForProcessing = "Raven/MemoryLimitForProcessing";
        public const string RunInMemory = "Raven/RunInMemory";
	    public const string ExposeConfigOverTheWire = "Raven/ExposeConfigOverTheWire";

		// Server
		public const string MaxConcurrentServerRequests = "Raven/MaxConcurrentServerRequests";
		public const string MaxConcurrentMultiGetRequests = "Raven/MaxConcurrentMultiGetRequests";
	    public const string MaxConcurrentRequestsForDatabaseDuringLoad = "Raven/MaxConcurrentRequestsForDatabaseDuringLoad";
        public const string MaxSecondsForTaskToWaitForDatabaseToLoad = "Raven/MaxSecondsForTaskToWaitForDatabaseToLoad";
	    public const string RejectClientsModeEnabled = "Raven/RejectClientsModeEnabled";
	    public const string RavenServerBuild = "Raven-Server-Build";

		// Indexing
		public const string RavenPrefetchingDurationLimit = "Raven/Prefetching/DurationLimit";
		public const int DefaultPrefetchingDurationLimit = 5000;
		public const string BulkImportBatchTimeout = "Raven/BulkImport/BatchTimeout";
		public const int BulkImportDefaultTimeoutInMs = 60000;
	    public const string IndexingDisabled = "Raven/IndexingDisabled";
		public const string MaxNumberOfItemsToProcessInTestIndexes = "Raven/Indexing/MaxNumberOfItemsToProcessInTestIndexes";

		//Paths
		public const string RavenDataDir = "Raven/DataDir";
		public const string RavenEsentLogsPath = "Raven/Esent/LogsPath";
        public const string RavenTxJournalPath = "Raven/TransactionJournalsPath";
		public const string RavenIndexPath = "Raven/IndexStoragePath";

		//Files
		public const int WindowsMaxPath = 260 - 30;
		public const int LinuxMaxPath = 4096;
		public const int LinuxMaxFileNameLength = WindowsMaxPath;
		public static readonly string[] WindowsReservedFileNames = { "con", "prn", "aux", "nul", "com1", "com2","com3", "com4", "com5", "com6", "com7", "com8", "com9",
																		"lpt1", "lpt2", "lpt3", "lpt4", "lpt5", "lpt6", "lpt7", "lpt8", "lpt9", "clock$" };

		//Encryption
		public const string DontEncryptDocumentsStartingWith = "Raven/";
		public const string AlgorithmTypeSetting = "Raven/Encryption/Algorithm";
		public const string EncryptionKeySetting = "Raven/Encryption/Key";
		public const string EncryptionKeyBitsPreferenceSetting = "Raven/Encryption/KeyBitsPreference";
		public const string EncryptIndexes = "Raven/Encryption/EncryptIndexes";

		public const string InResourceKeyVerificationDocumentName = "Raven/Encryption/Verification";
		public static readonly RavenJObject InResourceKeyVerificationDocumentContents;

		public const int DefaultGeneratedEncryptionKeyLength = 256/8;
		public const int MinimumAcceptableEncryptionKeyLength = 64/8;

		public const int DefaultKeySizeToUseInActualEncryptionInBits = 128;
		public const int Rfc2898Iterations = 1000;

		public const int DefaultIndexFileBlockSize = 12*1024;

		public static readonly Type DefaultCryptoServiceProvider = typeof(System.Security.Cryptography.AesCryptoServiceProvider);

		//Quotas
		public const string DocsHardLimit = "Raven/Quotas/Documents/HardLimit";
		public const string DocsSoftLimit = "Raven/Quotas/Documents/SoftLimit";
		public const string SizeHardLimitInKB = "Raven/Quotas/Size/HardLimitInKB";
		public const string SizeSoftLimitInKB = "Raven/Quotas/Size/SoftMarginInKB";

		//Replications
	    public const string RavenIndexAndTransformerReplicationLatencyInSec = "Raven/Replication/IndexAndTransformerReplicationLatency"; //in seconds
	    public const int DefaultRavenIndexAndTransformerReplicationLatencyInSec = 600;
		public const string RavenReplicationSource = "Raven-Replication-Source";
		public const string RavenReplicationVersion = "Raven-Replication-Version";
		public const string RavenReplicationHistory = "Raven-Replication-History";
		public const string RavenReplicationConflict = "Raven-Replication-Conflict";
		public const string RavenReplicationConflictDocument = "Raven-Replication-Conflict-Document";
		public const string RavenReplicationSourcesBasePath = "Raven/Replication/Sources";
		public const string RavenReplicationDestinations = "Raven/Replication/Destinations";
		public const string RavenReplicationDestinationsBasePath = "Raven/Replication/Destinations/";
		public const string RavenReplicationConfig = "Raven/Replication/Config";

		public const string RavenReplicationDocsTombstones = "Raven/Replication/Docs/Tombstones";

        [Obsolete("Use RavenFS instead.")]
		public const string RavenReplicationAttachmentsTombstones = "Raven/Replication/Attachments/Tombstones";

        //Periodic export
		public const string RavenPeriodicExportsDocsTombstones = "Raven/PeriodicExports/Docs/Tombstones";

        [Obsolete("Use RavenFS instead.")]
		public const string RavenPeriodicExportsAttachmentsTombstones = "Raven/PeriodicExports/Attachments/Tombstones";

		public const int ChangeHistoryLength = 50;

		//Spatial
		public const string DefaultSpatialFieldName = "__spatial";
		public const string SpatialShapeFieldName = "__spatialShape";
		public const double DefaultSpatialDistanceErrorPct = 0.025d;
		public const string DistanceFieldName = "__distance";
		/// <summary>
		/// The International Union of Geodesy and Geophysics says the Earth's mean radius in KM is:
		///
		/// [1] http://en.wikipedia.org/wiki/Earth_radius
		/// </summary>
		public const double EarthMeanRadiusKm = 6371.0087714;
		public const double MilesToKm = 1.60934;
		
		//Versioning
		public const string RavenCreateVersion = "Raven-Create-Version";

		public const string RavenClientVersion = "Raven-Client-Version";
        public const string RavenDefaultQueryTimeout = "Raven_Default_Query_Timeout";
		public const string NextPageStart = "Next-Page-Start";

        /// <summary>
        /// if no encoding information in headers of incoming request, this encoding is assumed
        /// </summary>
        public const string DefaultRequestEncoding = "UTF-8";
        
		public const string DocumentsByEntityNameIndex = "Raven/DocumentsByEntityName";
		
		//Counters
		public const byte GroupSeperator = 29;
		public const char GroupSeperatorChar = (char)GroupSeperator;
		public const string GroupSeperatorString = "\u001D";

        public const string MetadataEtagField = "ETag";

		public const string TempUploadsDirectoryName = "RavenTempUploads";

		public const string DataCouldNotBeDecrypted = "<data could not be decrypted>";

		// Backup

		public const string DatabaseDocumentFilename = "Database.Document";
		public const string FilesystemDocumentFilename = "Filesystem.Document";
	    public const string IncrementalBackupAlertTimeout = "Raven/IncrementalBackup/AlertTimeoutHours";
        public const string IncrementalBackupRecurringAlertTimeout = "Raven/IncrementalBackup/RecurringAlertTimeoutDays";
		public const string IncrementalBackupState = "IncrementalBackupState.Document";


		// General
		public const string RavenDatabasesPrefix = "Raven/Databases/";

        public static partial class FileSystem
        {
			public const string Prefix = "Raven/FileSystems/";
            public const string DataDirectory = "Raven/FileSystem/DataDir";
            public const string IndexStorageDirectory = "Raven/FileSystem/IndexStoragePath";
            public const string MaximumSynchronizationInterval = "Raven/FileSystem/MaximumSynchronizationInterval";
            public const string Storage = "Raven/FileSystem/Storage";

	        public static class Versioning
	        {
				public const string ChangesToRevisionsAllowed = "Raven/FileSystem/Versioning/ChangesToRevisionsAllowed";
	        }
        }

		// Subscriptions
		public const string RavenSubscriptionsPrefix = "Raven/Subscriptions/";
        
        public static partial class Esent
        {
            public const string CircularLog = "Raven/Esent/CircularLog";
            public const string CacheSizeMax = "Raven/Esent/CacheSizeMax";
            public const string MaxVerPages = "Raven/Esent/MaxVerPages";
            public const string PreferredVerPages = "Raven/Esent/PreferredVerPages";
            public const string LogFileSize = "Raven/Esent/LogFileSize";
            public const string LogBuffers = "Raven/Esent/LogBuffers";
            public const string MaxCursors = "Raven/Esent/MaxCursors";
            public const string DbExtensionSize = "Raven/Esent/DbExtensionSize";
        }

        public static partial class Voron
        {
            public const string AllowIncrementalBackups = "Raven/Voron/AllowIncrementalBackups";
            public const string InitialFileSize = "Raven/Voron/InitialFileSize";
            public const string TempPath = "Raven/Voron/TempPath";
            public const string MaxBufferPoolSize = "Raven/Voron/MaxBufferPoolSize";
            public const string InitialSize = "Raven/Voron/InitialSize";
            public const string MaxScratchBufferSize = "Raven/Voron/MaxScratchBufferSize";
        }

<<<<<<< HEAD
	    public class Versioning
	    {
			public const string RavenVersioningPrefix = "Raven/Versioning/";
			public const string RavenVersioningDefaultConfiguration = "Raven/Versioning/DefaultConfiguration";
	    }

	    public class SqlReplication
	    {
			public const string SqlReplicationConnectionsDocumentName = "Raven/SqlReplication/Connections";
	    }

        public class PeriodicExport
        {
            public const string AwsAccessKey = "Raven/AWSAccessKey";
            public const string AwsSecretKey = "Raven/AWSSecretKey";
            public const string AzureStorageAccount = "Raven/AzureStorageAccount";
            public const string AzureStorageKey = "Raven/AzureStorageKey";
        }

	    public class Global
	    {
	        public const string GlobalSettingsDocumentKey = "Raven/Global/Settings";

			public const string ReplicationDestinationsDocumentName = "Raven/Global/Replication/Destinations";

			public const string VersioningDocumentPrefix = "Raven/Global/Versioning/";
			public const string VersioningDefaultConfigurationDocumentName = "Raven/Global/Versioning/DefaultConfiguration";

			public const string PeriodicExportDocumentName = "Raven/Global/Backup/Periodic/Setup";

			public const string SqlReplicationConnectionsDocumentName = "Raven/Global/SqlReplication/Connections";

			public const string JavascriptFunctions = "Raven/Global/Javascript/Functions";
=======
	    public static class Smuggler
	    {
		    public const string CallContext = "Raven/Smuggler/CallContext";
>>>>>>> 6c59dd6d
	    }
	}
}<|MERGE_RESOLUTION|>--- conflicted
+++ resolved
@@ -226,7 +226,6 @@
             public const string MaxScratchBufferSize = "Raven/Voron/MaxScratchBufferSize";
         }
 
-<<<<<<< HEAD
 	    public class Versioning
 	    {
 			public const string RavenVersioningPrefix = "Raven/Versioning/";
@@ -248,23 +247,23 @@
 
 	    public class Global
 	    {
-	        public const string GlobalSettingsDocumentKey = "Raven/Global/Settings";
-
-			public const string ReplicationDestinationsDocumentName = "Raven/Global/Replication/Destinations";
-
-			public const string VersioningDocumentPrefix = "Raven/Global/Versioning/";
-			public const string VersioningDefaultConfigurationDocumentName = "Raven/Global/Versioning/DefaultConfiguration";
-
-			public const string PeriodicExportDocumentName = "Raven/Global/Backup/Periodic/Setup";
-
-			public const string SqlReplicationConnectionsDocumentName = "Raven/Global/SqlReplication/Connections";
-
-			public const string JavascriptFunctions = "Raven/Global/Javascript/Functions";
-=======
+		    public const string GlobalSettingsDocumentKey = "Raven/Global/Settings";
+
+		    public const string ReplicationDestinationsDocumentName = "Raven/Global/Replication/Destinations";
+
+		    public const string VersioningDocumentPrefix = "Raven/Global/Versioning/";
+		    public const string VersioningDefaultConfigurationDocumentName = "Raven/Global/Versioning/DefaultConfiguration";
+
+		    public const string PeriodicExportDocumentName = "Raven/Global/Backup/Periodic/Setup";
+
+		    public const string SqlReplicationConnectionsDocumentName = "Raven/Global/SqlReplication/Connections";
+
+		    public const string JavascriptFunctions = "Raven/Global/Javascript/Functions";
+	    }
+
 	    public static class Smuggler
 	    {
 		    public const string CallContext = "Raven/Smuggler/CallContext";
->>>>>>> 6c59dd6d
 	    }
 	}
 }