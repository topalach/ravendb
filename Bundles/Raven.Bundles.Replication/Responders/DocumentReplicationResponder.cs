<<<<<<< HEAD
//-----------------------------------------------------------------------
// <copyright file="DocumentReplicationResponder.cs" company="Hibernating Rhinos LTD">
//     Copyright (c) Hibernating Rhinos LTD. All rights reserved.
// </copyright>
//-----------------------------------------------------------------------
using System;
using System.Collections.Generic;
using System.ComponentModel.Composition;
using System.Linq;
using NLog;
using Raven.Imports.Newtonsoft.Json.Linq;
using Raven.Abstractions.Data;
using Raven.Abstractions.Extensions;
using Raven.Bundles.Replication.Data;
using Raven.Bundles.Replication.Plugins;
using Raven.Database.Extensions;
using Raven.Database.Server.Abstractions;
using Raven.Database.Server.Responders;
using Raven.Database.Storage;
using Raven.Json.Linq;

namespace Raven.Bundles.Replication.Responders
{
	public class DocumentReplicationResponder : RequestResponder
	{
		private readonly Logger log = LogManager.GetCurrentClassLogger();

		[ImportMany]
		public IEnumerable<AbstractDocumentReplicationConflictResolver> ReplicationConflictResolvers { get; set; }

		public override void Respond(IHttpContext context)
		{
			var src = context.Request.QueryString["from"];
			if (string.IsNullOrEmpty(src))
			{
				context.SetStatusToBadRequest();
				return;
			}
			while (src.EndsWith("/"))
				src = src.Substring(0, src.Length - 1);// remove last /, because that has special meaning for Raven
			if (string.IsNullOrEmpty(src))
			{
				context.SetStatusToBadRequest();
				return;
			}
			var array = context.ReadJsonArray();
			using(Database.DisableAllTriggersForCurrentThread())
			{
				Database.TransactionalStorage.Batch(actions =>
				{
					string lastEtag = Guid.Empty.ToString();
					foreach (RavenJObject document in array)
					{
						var metadata = document.Value<RavenJObject>("@metadata");
						if(metadata[ReplicationConstants.RavenReplicationSource] == null)
						{
							// not sure why, old document from when the user didn't have replciation
							// that we suddenly decided to replicate, choose the source for that
							metadata[ReplicationConstants.RavenReplicationSource] = RavenJToken.FromObject(src);
						}
						lastEtag = metadata.Value<string>("@etag");
						var id = metadata.Value<string>("@id");
						document.Remove("@metadata");
						ReplicateDocument(actions, id, metadata, document, src);
					}

					var replicationDocKey = ReplicationConstants.RavenReplicationSourcesBasePath + "/" + src;
					var replicationDocument = Database.Get(replicationDocKey, null);
					var lastAttachmentId = Guid.Empty;
					if (replicationDocument != null)
					{
						lastAttachmentId =
							replicationDocument.DataAsJson.JsonDeserialization<SourceReplicationInformation>().
								LastAttachmentEtag;
					}
					Database.Put(replicationDocKey, null,
								 RavenJObject.FromObject(new SourceReplicationInformation
								 {
									 LastDocumentEtag = new Guid(lastEtag),
									 LastAttachmentEtag = lastAttachmentId,
									 ServerInstanceId = Database.TransactionalStorage.Id
								 }),
								 new RavenJObject(), null);
				});
			}
		}

		private void ReplicateDocument(IStorageActionsAccessor actions, string id, RavenJObject metadata, RavenJObject document, string src)
		{
			var existingDoc = actions.Documents.DocumentByKey(id, null);
			if (existingDoc == null)
			{
				log.Debug("New document {0} replicated successfully from {1}", id, src);
				actions.Documents.AddDocument(id, Guid.Empty, document, metadata);
				return;
			}

			// we just got the same version from the same source - request playback again?
			// at any rate, not an error, moving on
			if (existingDoc.Metadata.Value<string>(ReplicationConstants.RavenReplicationSource) == metadata.Value<string>(ReplicationConstants.RavenReplicationSource)
				&& existingDoc.Metadata.Value<int>(ReplicationConstants.RavenReplicationVersion) == metadata.Value<int>(ReplicationConstants.RavenReplicationVersion))
			{
				return;
			}
			
			
			var existingDocumentIsInConflict = existingDoc.Metadata[ReplicationConstants.RavenReplicationConflict] != null;
			if (existingDocumentIsInConflict == false &&                    // if the current document is not in conflict, we can continue without having to keep conflict semantics
				(IsDirectChildOfCurrentDocument(existingDoc, metadata))) // this update is direct child of the existing doc, so we are fine with overwriting this
			{
				log.Debug("Existing document {0} replicated successfully from {1}", id, src);
				actions.Documents.AddDocument(id, null, document, metadata);
				return;
			}

			if (ReplicationConflictResolvers.Any(replicationConflictResolver => replicationConflictResolver.TryResolve(id, metadata, document, existingDoc)))
			{
				actions.Documents.AddDocument(id, null, document, metadata);
				return;
			}

			var newDocumentConflictId = id + "/conflicts/" +
			                            metadata.Value<string>(ReplicationConstants.RavenReplicationSource) + "/" +
			                            metadata.Value<string>("@etag");
			metadata.Add(ReplicationConstants.RavenReplicationConflict, RavenJToken.FromObject(true));
			actions.Documents.AddDocument(newDocumentConflictId, null, document, metadata);

			if (existingDocumentIsInConflict) // the existing document is in conflict
			{
				log.Debug("Conflicted document {0} has a new version from {1}, adding to conflicted documents", id, src);
				
				// just update the current doc with the new conflict document
				existingDoc.DataAsJson.Value<RavenJArray>("Conflicts").Add(RavenJToken.FromObject(newDocumentConflictId));
				actions.Documents.AddDocument(id, existingDoc.Etag, existingDoc.DataAsJson, existingDoc.Metadata);
				return;
			}
			log.Debug("Existing document {0} is in conflict with replicated version from {1}, marking document as conflicted", id, src);
				
			// we have a new conflict
			// move the existing doc to a conflict and create a conflict document
			var existingDocumentConflictId = id + "/conflicts/" + Database.TransactionalStorage.Id + "/" + existingDoc.Etag;
			
			existingDoc.Metadata.Add(ReplicationConstants.RavenReplicationConflict, RavenJToken.FromObject(true));
			actions.Documents.AddDocument(existingDocumentConflictId, null, existingDoc.DataAsJson, existingDoc.Metadata);
			actions.Documents.AddDocument(id, null,
			                              new RavenJObject
			                              {
			                              	{
			                              	"Conflicts", new RavenJArray(existingDocumentConflictId, newDocumentConflictId)
			                              	}
			                              },
			                              new RavenJObject
			                              {
			                              	{ReplicationConstants.RavenReplicationConflict, true},
			                              	{"@Http-Status-Code", 409},
			                              	{"@Http-Status-Description", "Conflict"}
			                              });
		}

		private static bool IsDirectChildOfCurrentDocument(JsonDocument existingDoc, RavenJObject metadata)
		{
			var version = new RavenJObject
			{
				{ReplicationConstants.RavenReplicationSource, existingDoc.Metadata[ReplicationConstants.RavenReplicationSource]},
				{ReplicationConstants.RavenReplicationVersion, existingDoc.Metadata[ReplicationConstants.RavenReplicationVersion]},
			};

			var history = metadata[ReplicationConstants.RavenReplicationHistory];
			if (history == null || history.Type == JTokenType.Null) // no history, not a parent
				return false;

			return history.Values().Contains(version, new RavenJTokenEqualityComparer());
		}

		public override string UrlPattern
		{
			get { return "^/replication/replicateDocs$"; }
		}

		public override string[] SupportedVerbs
		{
			get { return new[] { "POST" }; }
		}
	}
}
=======
//-----------------------------------------------------------------------
// <copyright file="DocumentReplicationResponder.cs" company="Hibernating Rhinos LTD">
//     Copyright (c) Hibernating Rhinos LTD. All rights reserved.
// </copyright>
//-----------------------------------------------------------------------
using System;
using System.Collections.Generic;
using System.ComponentModel.Composition;
using System.Linq;
using System.Security.Cryptography;
using System.Text;
using NLog;
using Newtonsoft.Json.Linq;
using Raven.Abstractions.Data;
using Raven.Abstractions.Extensions;
using Raven.Bundles.Replication.Data;
using Raven.Bundles.Replication.Plugins;
using Raven.Database.Extensions;
using Raven.Database.Server.Abstractions;
using Raven.Database.Server.Responders;
using Raven.Database.Storage;
using Raven.Json.Linq;

namespace Raven.Bundles.Replication.Responders
{
	public class DocumentReplicationResponder : RequestResponder
	{
		private readonly Logger log = LogManager.GetCurrentClassLogger();

		[ImportMany]
		public IEnumerable<AbstractDocumentReplicationConflictResolver> ReplicationConflictResolvers { get; set; }

		public override void Respond(IHttpContext context)
		{
			var src = context.Request.QueryString["from"];
			if (string.IsNullOrEmpty(src))
			{
				context.SetStatusToBadRequest();
				return;
			}
			while (src.EndsWith("/"))
				src = src.Substring(0, src.Length - 1);// remove last /, because that has special meaning for Raven
			if (string.IsNullOrEmpty(src))
			{
				context.SetStatusToBadRequest();
				return;
			}
			var array = context.ReadJsonArray();
			using(Database.DisableAllTriggersForCurrentThread())
			{
				Database.TransactionalStorage.Batch(actions =>
				{
					string lastEtag = Guid.Empty.ToString();
					foreach (RavenJObject document in array)
					{
						var metadata = document.Value<RavenJObject>("@metadata");
						if(metadata[ReplicationConstants.RavenReplicationSource] == null)
						{
							// not sure why, old document from when the user didn't have replciation
							// that we suddenly decided to replicate, choose the source for that
							metadata[ReplicationConstants.RavenReplicationSource] = RavenJToken.FromObject(src);
						}
						lastEtag = metadata.Value<string>("@etag");
						var id = metadata.Value<string>("@id");
						document.Remove("@metadata");
						ReplicateDocument(actions, id, metadata, document, src);
					}

					var replicationDocKey = ReplicationConstants.RavenReplicationSourcesBasePath + "/" + src;
					var replicationDocument = Database.Get(replicationDocKey, null);
					var lastAttachmentId = Guid.Empty;
					if (replicationDocument != null)
					{
						lastAttachmentId =
							replicationDocument.DataAsJson.JsonDeserialization<SourceReplicationInformation>().
								LastAttachmentEtag;
					}
					Database.Put(replicationDocKey, null,
								 RavenJObject.FromObject(new SourceReplicationInformation
								 {
									 LastDocumentEtag = new Guid(lastEtag),
									 LastAttachmentEtag = lastAttachmentId,
									 ServerInstanceId = Database.TransactionalStorage.Id
								 }),
								 new RavenJObject(), null);
				});
			}
		}

		private void ReplicateDocument(IStorageActionsAccessor actions, string id, RavenJObject metadata, RavenJObject document, string src)
		{
			var existingDoc = actions.Documents.DocumentByKey(id, null);
			if (existingDoc == null)
			{
				log.Debug("New document {0} replicated successfully from {1}", id, src);
				actions.Documents.AddDocument(id, Guid.Empty, document, metadata);
				return;
			}

			// we just got the same version from the same source - request playback again?
			// at any rate, not an error, moving on
			if (existingDoc.Metadata.Value<string>(ReplicationConstants.RavenReplicationSource) == metadata.Value<string>(ReplicationConstants.RavenReplicationSource)
				&& existingDoc.Metadata.Value<int>(ReplicationConstants.RavenReplicationVersion) == metadata.Value<int>(ReplicationConstants.RavenReplicationVersion))
			{
				return;
			}
			
			
			var existingDocumentIsInConflict = existingDoc.Metadata[ReplicationConstants.RavenReplicationConflict] != null;
			if (existingDocumentIsInConflict == false &&                    // if the current document is not in conflict, we can continue without having to keep conflict semantics
				(IsDirectChildOfCurrentDocument(existingDoc, metadata))) // this update is direct child of the existing doc, so we are fine with overwriting this
			{
				log.Debug("Existing document {0} replicated successfully from {1}", id, src);
				actions.Documents.AddDocument(id, null, document, metadata);
				return;
			}

			if (ReplicationConflictResolvers.Any(replicationConflictResolver => replicationConflictResolver.TryResolve(id, metadata, document, existingDoc)))
			{
				actions.Documents.AddDocument(id, null, document, metadata);
				return;
			}

			var newDocumentConflictId = id + "/conflicts/" + HashReplicationIdentifier(metadata);
			metadata.Add(ReplicationConstants.RavenReplicationConflict, RavenJToken.FromObject(true));
			actions.Documents.AddDocument(newDocumentConflictId, null, document, metadata);

			if (existingDocumentIsInConflict) // the existing document is in conflict
			{
				log.Debug("Conflicted document {0} has a new version from {1}, adding to conflicted documents", id, src);
				
				// just update the current doc with the new conflict document
				existingDoc.DataAsJson.Value<RavenJArray>("Conflicts").Add(RavenJToken.FromObject(newDocumentConflictId));
				actions.Documents.AddDocument(id, existingDoc.Etag, existingDoc.DataAsJson, existingDoc.Metadata);
				return;
			}
			log.Debug("Existing document {0} is in conflict with replicated version from {1}, marking document as conflicted", id, src);
				
			// we have a new conflict
			// move the existing doc to a conflict and create a conflict document
			var existingDocumentConflictId = id + "/conflicts/" + Database.TransactionalStorage.Id + "/" + existingDoc.Etag;
			
			existingDoc.Metadata.Add(ReplicationConstants.RavenReplicationConflict, RavenJToken.FromObject(true));
			actions.Documents.AddDocument(existingDocumentConflictId, null, existingDoc.DataAsJson, existingDoc.Metadata);
			actions.Documents.AddDocument(id, null,
			                              new RavenJObject
			                              {
			                              	{
			                              	"Conflicts", new RavenJArray(existingDocumentConflictId, newDocumentConflictId)
			                              	}
			                              },
			                              new RavenJObject
			                              {
			                              	{ReplicationConstants.RavenReplicationConflict, true},
			                              	{"@Http-Status-Code", 409},
			                              	{"@Http-Status-Description", "Conflict"}
			                              });
		}

		private static string HashReplicationIdentifier(RavenJObject metadata)
		{
			using(var md5 = MD5.Create())
			{
				var bytes = Encoding.UTF8.GetBytes(metadata.Value<string>(ReplicationConstants.RavenReplicationSource) + "/" + metadata.Value<string>("@etag"));
				return new Guid(md5.ComputeHash(bytes)).ToString();
			}
		}

		private static bool IsDirectChildOfCurrentDocument(JsonDocument existingDoc, RavenJObject metadata)
		{
			var version = new RavenJObject
			{
				{ReplicationConstants.RavenReplicationSource, existingDoc.Metadata[ReplicationConstants.RavenReplicationSource]},
				{ReplicationConstants.RavenReplicationVersion, existingDoc.Metadata[ReplicationConstants.RavenReplicationVersion]},
			};

			var history = metadata[ReplicationConstants.RavenReplicationHistory];
			if (history == null || history.Type == JTokenType.Null) // no history, not a parent
				return false;

			return history.Values().Contains(version, new RavenJTokenEqualityComparer());
		}

		public override string UrlPattern
		{
			get { return "^/replication/replicateDocs$"; }
		}

		public override string[] SupportedVerbs
		{
			get { return new[] { "POST" }; }
		}
	}
}
>>>>>>> 1a1973b9
<|MERGE_RESOLUTION|>--- conflicted
+++ resolved
@@ -1,382 +1,194 @@
-<<<<<<< HEAD
-//-----------------------------------------------------------------------
-// <copyright file="DocumentReplicationResponder.cs" company="Hibernating Rhinos LTD">
-//     Copyright (c) Hibernating Rhinos LTD. All rights reserved.
-// </copyright>
-//-----------------------------------------------------------------------
-using System;
-using System.Collections.Generic;
-using System.ComponentModel.Composition;
-using System.Linq;
-using NLog;
-using Raven.Imports.Newtonsoft.Json.Linq;
-using Raven.Abstractions.Data;
-using Raven.Abstractions.Extensions;
-using Raven.Bundles.Replication.Data;
-using Raven.Bundles.Replication.Plugins;
-using Raven.Database.Extensions;
-using Raven.Database.Server.Abstractions;
-using Raven.Database.Server.Responders;
-using Raven.Database.Storage;
-using Raven.Json.Linq;
-
-namespace Raven.Bundles.Replication.Responders
-{
-	public class DocumentReplicationResponder : RequestResponder
-	{
-		private readonly Logger log = LogManager.GetCurrentClassLogger();
-
-		[ImportMany]
-		public IEnumerable<AbstractDocumentReplicationConflictResolver> ReplicationConflictResolvers { get; set; }
-
-		public override void Respond(IHttpContext context)
-		{
-			var src = context.Request.QueryString["from"];
-			if (string.IsNullOrEmpty(src))
-			{
-				context.SetStatusToBadRequest();
-				return;
-			}
-			while (src.EndsWith("/"))
-				src = src.Substring(0, src.Length - 1);// remove last /, because that has special meaning for Raven
-			if (string.IsNullOrEmpty(src))
-			{
-				context.SetStatusToBadRequest();
-				return;
-			}
-			var array = context.ReadJsonArray();
-			using(Database.DisableAllTriggersForCurrentThread())
-			{
-				Database.TransactionalStorage.Batch(actions =>
-				{
-					string lastEtag = Guid.Empty.ToString();
-					foreach (RavenJObject document in array)
-					{
-						var metadata = document.Value<RavenJObject>("@metadata");
-						if(metadata[ReplicationConstants.RavenReplicationSource] == null)
-						{
-							// not sure why, old document from when the user didn't have replciation
-							// that we suddenly decided to replicate, choose the source for that
-							metadata[ReplicationConstants.RavenReplicationSource] = RavenJToken.FromObject(src);
-						}
-						lastEtag = metadata.Value<string>("@etag");
-						var id = metadata.Value<string>("@id");
-						document.Remove("@metadata");
-						ReplicateDocument(actions, id, metadata, document, src);
-					}
-
-					var replicationDocKey = ReplicationConstants.RavenReplicationSourcesBasePath + "/" + src;
-					var replicationDocument = Database.Get(replicationDocKey, null);
-					var lastAttachmentId = Guid.Empty;
-					if (replicationDocument != null)
-					{
-						lastAttachmentId =
-							replicationDocument.DataAsJson.JsonDeserialization<SourceReplicationInformation>().
-								LastAttachmentEtag;
-					}
-					Database.Put(replicationDocKey, null,
-								 RavenJObject.FromObject(new SourceReplicationInformation
-								 {
-									 LastDocumentEtag = new Guid(lastEtag),
-									 LastAttachmentEtag = lastAttachmentId,
-									 ServerInstanceId = Database.TransactionalStorage.Id
-								 }),
-								 new RavenJObject(), null);
-				});
-			}
-		}
-
-		private void ReplicateDocument(IStorageActionsAccessor actions, string id, RavenJObject metadata, RavenJObject document, string src)
-		{
-			var existingDoc = actions.Documents.DocumentByKey(id, null);
-			if (existingDoc == null)
-			{
-				log.Debug("New document {0} replicated successfully from {1}", id, src);
-				actions.Documents.AddDocument(id, Guid.Empty, document, metadata);
-				return;
-			}
-
-			// we just got the same version from the same source - request playback again?
-			// at any rate, not an error, moving on
-			if (existingDoc.Metadata.Value<string>(ReplicationConstants.RavenReplicationSource) == metadata.Value<string>(ReplicationConstants.RavenReplicationSource)
-				&& existingDoc.Metadata.Value<int>(ReplicationConstants.RavenReplicationVersion) == metadata.Value<int>(ReplicationConstants.RavenReplicationVersion))
-			{
-				return;
-			}
-			
-			
-			var existingDocumentIsInConflict = existingDoc.Metadata[ReplicationConstants.RavenReplicationConflict] != null;
-			if (existingDocumentIsInConflict == false &&                    // if the current document is not in conflict, we can continue without having to keep conflict semantics
-				(IsDirectChildOfCurrentDocument(existingDoc, metadata))) // this update is direct child of the existing doc, so we are fine with overwriting this
-			{
-				log.Debug("Existing document {0} replicated successfully from {1}", id, src);
-				actions.Documents.AddDocument(id, null, document, metadata);
-				return;
-			}
-
-			if (ReplicationConflictResolvers.Any(replicationConflictResolver => replicationConflictResolver.TryResolve(id, metadata, document, existingDoc)))
-			{
-				actions.Documents.AddDocument(id, null, document, metadata);
-				return;
-			}
-
-			var newDocumentConflictId = id + "/conflicts/" +
-			                            metadata.Value<string>(ReplicationConstants.RavenReplicationSource) + "/" +
-			                            metadata.Value<string>("@etag");
-			metadata.Add(ReplicationConstants.RavenReplicationConflict, RavenJToken.FromObject(true));
-			actions.Documents.AddDocument(newDocumentConflictId, null, document, metadata);
-
-			if (existingDocumentIsInConflict) // the existing document is in conflict
-			{
-				log.Debug("Conflicted document {0} has a new version from {1}, adding to conflicted documents", id, src);
-				
-				// just update the current doc with the new conflict document
-				existingDoc.DataAsJson.Value<RavenJArray>("Conflicts").Add(RavenJToken.FromObject(newDocumentConflictId));
-				actions.Documents.AddDocument(id, existingDoc.Etag, existingDoc.DataAsJson, existingDoc.Metadata);
-				return;
-			}
-			log.Debug("Existing document {0} is in conflict with replicated version from {1}, marking document as conflicted", id, src);
-				
-			// we have a new conflict
-			// move the existing doc to a conflict and create a conflict document
-			var existingDocumentConflictId = id + "/conflicts/" + Database.TransactionalStorage.Id + "/" + existingDoc.Etag;
-			
-			existingDoc.Metadata.Add(ReplicationConstants.RavenReplicationConflict, RavenJToken.FromObject(true));
-			actions.Documents.AddDocument(existingDocumentConflictId, null, existingDoc.DataAsJson, existingDoc.Metadata);
-			actions.Documents.AddDocument(id, null,
-			                              new RavenJObject
-			                              {
-			                              	{
-			                              	"Conflicts", new RavenJArray(existingDocumentConflictId, newDocumentConflictId)
-			                              	}
-			                              },
-			                              new RavenJObject
-			                              {
-			                              	{ReplicationConstants.RavenReplicationConflict, true},
-			                              	{"@Http-Status-Code", 409},
-			                              	{"@Http-Status-Description", "Conflict"}
-			                              });
-		}
-
-		private static bool IsDirectChildOfCurrentDocument(JsonDocument existingDoc, RavenJObject metadata)
-		{
-			var version = new RavenJObject
-			{
-				{ReplicationConstants.RavenReplicationSource, existingDoc.Metadata[ReplicationConstants.RavenReplicationSource]},
-				{ReplicationConstants.RavenReplicationVersion, existingDoc.Metadata[ReplicationConstants.RavenReplicationVersion]},
-			};
-
-			var history = metadata[ReplicationConstants.RavenReplicationHistory];
-			if (history == null || history.Type == JTokenType.Null) // no history, not a parent
-				return false;
-
-			return history.Values().Contains(version, new RavenJTokenEqualityComparer());
-		}
-
-		public override string UrlPattern
-		{
-			get { return "^/replication/replicateDocs$"; }
-		}
-
-		public override string[] SupportedVerbs
-		{
-			get { return new[] { "POST" }; }
-		}
-	}
-}
-=======
-//-----------------------------------------------------------------------
-// <copyright file="DocumentReplicationResponder.cs" company="Hibernating Rhinos LTD">
-//     Copyright (c) Hibernating Rhinos LTD. All rights reserved.
-// </copyright>
-//-----------------------------------------------------------------------
-using System;
-using System.Collections.Generic;
-using System.ComponentModel.Composition;
-using System.Linq;
-using System.Security.Cryptography;
-using System.Text;
-using NLog;
-using Newtonsoft.Json.Linq;
-using Raven.Abstractions.Data;
-using Raven.Abstractions.Extensions;
-using Raven.Bundles.Replication.Data;
-using Raven.Bundles.Replication.Plugins;
-using Raven.Database.Extensions;
-using Raven.Database.Server.Abstractions;
-using Raven.Database.Server.Responders;
-using Raven.Database.Storage;
-using Raven.Json.Linq;
-
-namespace Raven.Bundles.Replication.Responders
-{
-	public class DocumentReplicationResponder : RequestResponder
-	{
-		private readonly Logger log = LogManager.GetCurrentClassLogger();
-
-		[ImportMany]
-		public IEnumerable<AbstractDocumentReplicationConflictResolver> ReplicationConflictResolvers { get; set; }
-
-		public override void Respond(IHttpContext context)
-		{
-			var src = context.Request.QueryString["from"];
-			if (string.IsNullOrEmpty(src))
-			{
-				context.SetStatusToBadRequest();
-				return;
-			}
-			while (src.EndsWith("/"))
-				src = src.Substring(0, src.Length - 1);// remove last /, because that has special meaning for Raven
-			if (string.IsNullOrEmpty(src))
-			{
-				context.SetStatusToBadRequest();
-				return;
-			}
-			var array = context.ReadJsonArray();
-			using(Database.DisableAllTriggersForCurrentThread())
-			{
-				Database.TransactionalStorage.Batch(actions =>
-				{
-					string lastEtag = Guid.Empty.ToString();
-					foreach (RavenJObject document in array)
-					{
-						var metadata = document.Value<RavenJObject>("@metadata");
-						if(metadata[ReplicationConstants.RavenReplicationSource] == null)
-						{
-							// not sure why, old document from when the user didn't have replciation
-							// that we suddenly decided to replicate, choose the source for that
-							metadata[ReplicationConstants.RavenReplicationSource] = RavenJToken.FromObject(src);
-						}
-						lastEtag = metadata.Value<string>("@etag");
-						var id = metadata.Value<string>("@id");
-						document.Remove("@metadata");
-						ReplicateDocument(actions, id, metadata, document, src);
-					}
-
-					var replicationDocKey = ReplicationConstants.RavenReplicationSourcesBasePath + "/" + src;
-					var replicationDocument = Database.Get(replicationDocKey, null);
-					var lastAttachmentId = Guid.Empty;
-					if (replicationDocument != null)
-					{
-						lastAttachmentId =
-							replicationDocument.DataAsJson.JsonDeserialization<SourceReplicationInformation>().
-								LastAttachmentEtag;
-					}
-					Database.Put(replicationDocKey, null,
-								 RavenJObject.FromObject(new SourceReplicationInformation
-								 {
-									 LastDocumentEtag = new Guid(lastEtag),
-									 LastAttachmentEtag = lastAttachmentId,
-									 ServerInstanceId = Database.TransactionalStorage.Id
-								 }),
-								 new RavenJObject(), null);
-				});
-			}
-		}
-
-		private void ReplicateDocument(IStorageActionsAccessor actions, string id, RavenJObject metadata, RavenJObject document, string src)
-		{
-			var existingDoc = actions.Documents.DocumentByKey(id, null);
-			if (existingDoc == null)
-			{
-				log.Debug("New document {0} replicated successfully from {1}", id, src);
-				actions.Documents.AddDocument(id, Guid.Empty, document, metadata);
-				return;
-			}
-
-			// we just got the same version from the same source - request playback again?
-			// at any rate, not an error, moving on
-			if (existingDoc.Metadata.Value<string>(ReplicationConstants.RavenReplicationSource) == metadata.Value<string>(ReplicationConstants.RavenReplicationSource)
-				&& existingDoc.Metadata.Value<int>(ReplicationConstants.RavenReplicationVersion) == metadata.Value<int>(ReplicationConstants.RavenReplicationVersion))
-			{
-				return;
-			}
-			
-			
-			var existingDocumentIsInConflict = existingDoc.Metadata[ReplicationConstants.RavenReplicationConflict] != null;
-			if (existingDocumentIsInConflict == false &&                    // if the current document is not in conflict, we can continue without having to keep conflict semantics
-				(IsDirectChildOfCurrentDocument(existingDoc, metadata))) // this update is direct child of the existing doc, so we are fine with overwriting this
-			{
-				log.Debug("Existing document {0} replicated successfully from {1}", id, src);
-				actions.Documents.AddDocument(id, null, document, metadata);
-				return;
-			}
-
-			if (ReplicationConflictResolvers.Any(replicationConflictResolver => replicationConflictResolver.TryResolve(id, metadata, document, existingDoc)))
-			{
-				actions.Documents.AddDocument(id, null, document, metadata);
-				return;
-			}
-
-			var newDocumentConflictId = id + "/conflicts/" + HashReplicationIdentifier(metadata);
-			metadata.Add(ReplicationConstants.RavenReplicationConflict, RavenJToken.FromObject(true));
-			actions.Documents.AddDocument(newDocumentConflictId, null, document, metadata);
-
-			if (existingDocumentIsInConflict) // the existing document is in conflict
-			{
-				log.Debug("Conflicted document {0} has a new version from {1}, adding to conflicted documents", id, src);
-				
-				// just update the current doc with the new conflict document
-				existingDoc.DataAsJson.Value<RavenJArray>("Conflicts").Add(RavenJToken.FromObject(newDocumentConflictId));
-				actions.Documents.AddDocument(id, existingDoc.Etag, existingDoc.DataAsJson, existingDoc.Metadata);
-				return;
-			}
-			log.Debug("Existing document {0} is in conflict with replicated version from {1}, marking document as conflicted", id, src);
-				
-			// we have a new conflict
-			// move the existing doc to a conflict and create a conflict document
-			var existingDocumentConflictId = id + "/conflicts/" + Database.TransactionalStorage.Id + "/" + existingDoc.Etag;
-			
-			existingDoc.Metadata.Add(ReplicationConstants.RavenReplicationConflict, RavenJToken.FromObject(true));
-			actions.Documents.AddDocument(existingDocumentConflictId, null, existingDoc.DataAsJson, existingDoc.Metadata);
-			actions.Documents.AddDocument(id, null,
-			                              new RavenJObject
-			                              {
-			                              	{
-			                              	"Conflicts", new RavenJArray(existingDocumentConflictId, newDocumentConflictId)
-			                              	}
-			                              },
-			                              new RavenJObject
-			                              {
-			                              	{ReplicationConstants.RavenReplicationConflict, true},
-			                              	{"@Http-Status-Code", 409},
-			                              	{"@Http-Status-Description", "Conflict"}
-			                              });
-		}
-
-		private static string HashReplicationIdentifier(RavenJObject metadata)
-		{
-			using(var md5 = MD5.Create())
-			{
-				var bytes = Encoding.UTF8.GetBytes(metadata.Value<string>(ReplicationConstants.RavenReplicationSource) + "/" + metadata.Value<string>("@etag"));
-				return new Guid(md5.ComputeHash(bytes)).ToString();
-			}
-		}
-
-		private static bool IsDirectChildOfCurrentDocument(JsonDocument existingDoc, RavenJObject metadata)
-		{
-			var version = new RavenJObject
-			{
-				{ReplicationConstants.RavenReplicationSource, existingDoc.Metadata[ReplicationConstants.RavenReplicationSource]},
-				{ReplicationConstants.RavenReplicationVersion, existingDoc.Metadata[ReplicationConstants.RavenReplicationVersion]},
-			};
-
-			var history = metadata[ReplicationConstants.RavenReplicationHistory];
-			if (history == null || history.Type == JTokenType.Null) // no history, not a parent
-				return false;
-
-			return history.Values().Contains(version, new RavenJTokenEqualityComparer());
-		}
-
-		public override string UrlPattern
-		{
-			get { return "^/replication/replicateDocs$"; }
-		}
-
-		public override string[] SupportedVerbs
-		{
-			get { return new[] { "POST" }; }
-		}
-	}
-}
->>>>>>> 1a1973b9
+//-----------------------------------------------------------------------
+// <copyright file="DocumentReplicationResponder.cs" company="Hibernating Rhinos LTD">
+//     Copyright (c) Hibernating Rhinos LTD. All rights reserved.
+// </copyright>
+//-----------------------------------------------------------------------
+using System;
+using System.Collections.Generic;
+using System.ComponentModel.Composition;
+using System.Linq;
+using System.Security.Cryptography;
+using System.Text;
+using NLog;
+using Raven.Imports.Newtonsoft.Json.Linq;
+using Raven.Abstractions.Data;
+using Raven.Abstractions.Extensions;
+using Raven.Bundles.Replication.Data;
+using Raven.Bundles.Replication.Plugins;
+using Raven.Database.Extensions;
+using Raven.Database.Server.Abstractions;
+using Raven.Database.Server.Responders;
+using Raven.Database.Storage;
+using Raven.Json.Linq;
+
+namespace Raven.Bundles.Replication.Responders
+{
+	public class DocumentReplicationResponder : RequestResponder
+	{
+		private readonly Logger log = LogManager.GetCurrentClassLogger();
+
+		[ImportMany]
+		public IEnumerable<AbstractDocumentReplicationConflictResolver> ReplicationConflictResolvers { get; set; }
+
+		public override void Respond(IHttpContext context)
+		{
+			var src = context.Request.QueryString["from"];
+			if (string.IsNullOrEmpty(src))
+			{
+				context.SetStatusToBadRequest();
+				return;
+			}
+			while (src.EndsWith("/"))
+				src = src.Substring(0, src.Length - 1);// remove last /, because that has special meaning for Raven
+			if (string.IsNullOrEmpty(src))
+			{
+				context.SetStatusToBadRequest();
+				return;
+			}
+			var array = context.ReadJsonArray();
+			using(Database.DisableAllTriggersForCurrentThread())
+			{
+				Database.TransactionalStorage.Batch(actions =>
+				{
+					string lastEtag = Guid.Empty.ToString();
+					foreach (RavenJObject document in array)
+					{
+						var metadata = document.Value<RavenJObject>("@metadata");
+						if(metadata[ReplicationConstants.RavenReplicationSource] == null)
+						{
+							// not sure why, old document from when the user didn't have replciation
+							// that we suddenly decided to replicate, choose the source for that
+							metadata[ReplicationConstants.RavenReplicationSource] = RavenJToken.FromObject(src);
+						}
+						lastEtag = metadata.Value<string>("@etag");
+						var id = metadata.Value<string>("@id");
+						document.Remove("@metadata");
+						ReplicateDocument(actions, id, metadata, document, src);
+					}
+
+					var replicationDocKey = ReplicationConstants.RavenReplicationSourcesBasePath + "/" + src;
+					var replicationDocument = Database.Get(replicationDocKey, null);
+					var lastAttachmentId = Guid.Empty;
+					if (replicationDocument != null)
+					{
+						lastAttachmentId =
+							replicationDocument.DataAsJson.JsonDeserialization<SourceReplicationInformation>().
+								LastAttachmentEtag;
+					}
+					Database.Put(replicationDocKey, null,
+								 RavenJObject.FromObject(new SourceReplicationInformation
+								 {
+									 LastDocumentEtag = new Guid(lastEtag),
+									 LastAttachmentEtag = lastAttachmentId,
+									 ServerInstanceId = Database.TransactionalStorage.Id
+								 }),
+								 new RavenJObject(), null);
+				});
+			}
+		}
+
+		private void ReplicateDocument(IStorageActionsAccessor actions, string id, RavenJObject metadata, RavenJObject document, string src)
+		{
+			var existingDoc = actions.Documents.DocumentByKey(id, null);
+			if (existingDoc == null)
+			{
+				log.Debug("New document {0} replicated successfully from {1}", id, src);
+				actions.Documents.AddDocument(id, Guid.Empty, document, metadata);
+				return;
+			}
+
+			// we just got the same version from the same source - request playback again?
+			// at any rate, not an error, moving on
+			if (existingDoc.Metadata.Value<string>(ReplicationConstants.RavenReplicationSource) == metadata.Value<string>(ReplicationConstants.RavenReplicationSource)
+				&& existingDoc.Metadata.Value<int>(ReplicationConstants.RavenReplicationVersion) == metadata.Value<int>(ReplicationConstants.RavenReplicationVersion))
+			{
+				return;
+			}
+			
+			
+			var existingDocumentIsInConflict = existingDoc.Metadata[ReplicationConstants.RavenReplicationConflict] != null;
+			if (existingDocumentIsInConflict == false &&                    // if the current document is not in conflict, we can continue without having to keep conflict semantics
+				(IsDirectChildOfCurrentDocument(existingDoc, metadata))) // this update is direct child of the existing doc, so we are fine with overwriting this
+			{
+				log.Debug("Existing document {0} replicated successfully from {1}", id, src);
+				actions.Documents.AddDocument(id, null, document, metadata);
+				return;
+			}
+
+			if (ReplicationConflictResolvers.Any(replicationConflictResolver => replicationConflictResolver.TryResolve(id, metadata, document, existingDoc)))
+			{
+				actions.Documents.AddDocument(id, null, document, metadata);
+				return;
+			}
+
+			var newDocumentConflictId = id + "/conflicts/" + HashReplicationIdentifier(metadata);
+			metadata.Add(ReplicationConstants.RavenReplicationConflict, RavenJToken.FromObject(true));
+			actions.Documents.AddDocument(newDocumentConflictId, null, document, metadata);
+
+			if (existingDocumentIsInConflict) // the existing document is in conflict
+			{
+				log.Debug("Conflicted document {0} has a new version from {1}, adding to conflicted documents", id, src);
+				
+				// just update the current doc with the new conflict document
+				existingDoc.DataAsJson.Value<RavenJArray>("Conflicts").Add(RavenJToken.FromObject(newDocumentConflictId));
+				actions.Documents.AddDocument(id, existingDoc.Etag, existingDoc.DataAsJson, existingDoc.Metadata);
+				return;
+			}
+			log.Debug("Existing document {0} is in conflict with replicated version from {1}, marking document as conflicted", id, src);
+				
+			// we have a new conflict
+			// move the existing doc to a conflict and create a conflict document
+			var existingDocumentConflictId = id + "/conflicts/" + Database.TransactionalStorage.Id + "/" + existingDoc.Etag;
+			
+			existingDoc.Metadata.Add(ReplicationConstants.RavenReplicationConflict, RavenJToken.FromObject(true));
+			actions.Documents.AddDocument(existingDocumentConflictId, null, existingDoc.DataAsJson, existingDoc.Metadata);
+			actions.Documents.AddDocument(id, null,
+			                              new RavenJObject
+			                              {
+			                              	{
+			                              	"Conflicts", new RavenJArray(existingDocumentConflictId, newDocumentConflictId)
+			                              	}
+			                              },
+			                              new RavenJObject
+			                              {
+			                              	{ReplicationConstants.RavenReplicationConflict, true},
+			                              	{"@Http-Status-Code", 409},
+			                              	{"@Http-Status-Description", "Conflict"}
+			                              });
+		}
+
+		private static string HashReplicationIdentifier(RavenJObject metadata)
+		{
+			using(var md5 = MD5.Create())
+			{
+				var bytes = Encoding.UTF8.GetBytes(metadata.Value<string>(ReplicationConstants.RavenReplicationSource) + "/" + metadata.Value<string>("@etag"));
+				return new Guid(md5.ComputeHash(bytes)).ToString();
+			}
+		}
+
+		private static bool IsDirectChildOfCurrentDocument(JsonDocument existingDoc, RavenJObject metadata)
+		{
+			var version = new RavenJObject
+			{
+				{ReplicationConstants.RavenReplicationSource, existingDoc.Metadata[ReplicationConstants.RavenReplicationSource]},
+				{ReplicationConstants.RavenReplicationVersion, existingDoc.Metadata[ReplicationConstants.RavenReplicationVersion]},
+			};
+
+			var history = metadata[ReplicationConstants.RavenReplicationHistory];
+			if (history == null || history.Type == JTokenType.Null) // no history, not a parent
+				return false;
+
+			return history.Values().Contains(version, new RavenJTokenEqualityComparer());
+		}
+
+		public override string UrlPattern
+		{
+			get { return "^/replication/replicateDocs$"; }
+		}
+
+		public override string[] SupportedVerbs
+		{
+			get { return new[] { "POST" }; }
+		}
+	}
+}