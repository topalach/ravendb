﻿using System;
using System.Collections.Generic;
using System.Linq;
using System.Threading;
using System.Threading.Tasks;
using FastTests.Server.Replication;
using Raven.Client.Documents;
using Raven.Client.Documents.Conventions;
using Raven.Client.Documents.Operations.Configuration;
using Raven.Client.Documents.Operations.ConnectionStrings;
using Raven.Client.Documents.Operations.ETL;
using Raven.Client.Documents.Operations.OngoingTasks;
using Raven.Client.Exceptions.Cluster;
using Raven.Client.ServerWide;
<<<<<<< HEAD
=======
using Raven.Server.Config;
>>>>>>> ddc9711b
using Raven.Tests.Core.Utils.Entities;
using Xunit;

namespace RachisTests.DatabaseCluster
{
    public class EtlFailover : ReplicationTestBase
    {
        [Fact]
        public async Task ReplicateFromSingleSource()
        {
            var srcDb = "ReplicateFromSingleSourceSrc";
            var dstDb = "ReplicateFromSingleSourceDst";
            var srcRaft = await CreateRaftClusterAndGetLeader(3);
            var dstRaft = await CreateRaftClusterAndGetLeader(1);
            var srcNodes = await CreateDatabaseInCluster(srcDb, 3, srcRaft.WebUrl);
            var destNode = await CreateDatabaseInCluster(dstDb, 1, dstRaft.WebUrl);

            using (var src = new DocumentStore
            {
                Urls = srcNodes.Servers.Select(s=>s.WebUrl).ToArray(),
                Database = srcDb,
            }.Initialize())
            using (var dest = new DocumentStore
            {
                Urls = new []{destNode.Servers[0].WebUrl},
                Database = dstDb,
            }.Initialize())
            {
                var connectionStringName = "EtlFailover";
                var urls = new[] { destNode.Servers[0].WebUrl };
                var config = new RavenEtlConfiguration()
                {
                    Name = connectionStringName,
                    ConnectionStringName = connectionStringName,
                    Transforms =
                    {
                        new Transformation
                        {
                            Name = $"ETL : {connectionStringName}",
                            Collections = new List<string>(new[] {"Users"}),
                            Script = null,
                            ApplyToAllDocuments = false,
                            Disabled = false
                        }
                    },
                    LoadRequestTimeoutInSec = 30,
                    MentorNode = "B"
                };
                var connectionString = new RavenConnectionString
                {
                    Name = connectionStringName,
                    Database = dest.Database,
                    TopologyDiscoveryUrls = urls,
                };

                src.Maintenance.Send(new PutConnectionStringOperation<RavenConnectionString>(connectionString));
                src.Maintenance.Send(new AddEtlOperation<RavenConnectionString>(config));
                var originalTaskNode = srcNodes.Servers.Single(s => s.ServerStore.NodeTag == "B");
                
                using (var session = src.OpenSession())
                {
                    session.Store(new User()
                    {
                        Name = "Joe Doe"
                    },"users/1");

                    session.SaveChanges();
                }
                
                Assert.True(WaitForDocument<User>(dest, "users/1", u => u.Name == "Joe Doe", 30_000));
                await srcRaft.ServerStore.RemoveFromClusterAsync("B");
                await originalTaskNode.ServerStore.WaitForState(RachisState.Passive, CancellationToken.None);

                using (var session = src.OpenSession())
                {
                    session.Store(new User()
                    {
                        Name = "Joe Doe2"
                    }, "users/2");

                    session.SaveChanges();
                }

                Assert.True(WaitForDocument<User>(dest, "users/2", u => u.Name == "Joe Doe2", 30_000));
                Assert.Throws<NodeIsPassiveException>(() =>
                {
                    using (var originalSrc = new DocumentStore
                    {
                        Urls = new[] { originalTaskNode.WebUrl },
                        Database = srcDb,
                        Conventions = new DocumentConventions
                        {
                            DisableTopologyUpdates = true
                        }
                    }.Initialize())
                    {
                        using (var session = originalSrc.OpenSession())
                        {
                            session.Store(new User()
                            {
                                Name = "Joe Doe3"
                            }, "users/3");

                            session.SaveChanges();
                        }
                    }
                });
            }
        }

        [Fact]
        public async Task EtlDestinationFailoverBetweenNodesWithinSameCluster()
        {
            var srcDb = "EtlDestinationFailoverBetweenNodesWithinSameClusterSrc";
            var dstDb = "EtlDestinationFailoverBetweenNodesWithinSameClusterDst";
            var srcRaft = await CreateRaftClusterAndGetLeader(3, leaderIndex: 0);
            var dstRaft = await CreateRaftClusterAndGetLeader(3);
            var srcNodes = await CreateDatabaseInCluster(srcDb, 3, srcRaft.WebUrl);
            var destNode = await CreateDatabaseInCluster(dstDb, 3, dstRaft.WebUrl);

            using (var src = new DocumentStore
            {
                Urls = new[]{ srcRaft.WebUrl},
                Database = srcDb,
                Conventions = new DocumentConventions
                {
                    DisableTopologyUpdates = true
                }
            }.Initialize())
            using (var dest = new DocumentStore
            {
                Urls = destNode.Servers.Select(s => s.WebUrl).ToArray(),
                Database = dstDb,
            }.Initialize())
            {
                var myTag = srcRaft.ServerStore.NodeTag;
                var connectionStringName = "EtlFailover";
                var urls = new[] { "http://google.com", "http://localhost:1232", destNode.Servers[0].WebUrl };
                var conflig = new RavenEtlConfiguration()
                {
                    Name = connectionStringName,
                    ConnectionStringName = connectionStringName,
                    Transforms =
                    {
                        new Transformation
                        {
                            Name = $"ETL : {connectionStringName}",
                            Collections = new List<string>(new[] { "Users" }),
                            Script = null,
                            ApplyToAllDocuments = false,
                            Disabled = false
                        }
                    },
                    LoadRequestTimeoutInSec = 10,
                    MentorNode = myTag
                };
                var connectionString = new RavenConnectionString
                {
                    Name = connectionStringName,
                    Database = dest.Database,
                    TopologyDiscoveryUrls = urls,
                };

                src.Maintenance.Send(new PutConnectionStringOperation<RavenConnectionString>(connectionString));
                var etlResult = src.Maintenance.Send(new AddEtlOperation<RavenConnectionString>(conflig));
                var database = await srcNodes.Servers.Single(s => s.ServerStore.NodeTag == myTag)
                    .ServerStore.DatabasesLandlord.TryGetOrCreateResourceStore(srcDb);

                var etlDone = new ManualResetEventSlim();
                database.EtlLoader.BatchCompleted += x =>
                {
                    if (x.Statistics.LoadSuccesses > 0)
                        etlDone.Set();
                };

                using (var session = src.OpenSession())
                {
                    session.Store(new User()
                    {
                        Name = "Joe Doe"
                    }, "users|");
                    session.SaveChanges();
                }

                Assert.True(etlDone.Wait(TimeSpan.FromMinutes(1)));
                Assert.True(WaitForDocument<User>(dest, "users/1", u => u.Name == "Joe Doe", 30_000));

                // BEFORE THE FIX: this will change the database record and restart the ETL, which would fail the test.
                // we leave this here to make sure that such issue in future will fail the test immediately 
                await src.Maintenance.SendAsync(new PutClientConfigurationOperation(new ClientConfiguration()));

                var taskInfo = (OngoingTaskRavenEtlDetails)src.Maintenance.Send(new GetOngoingTaskInfoOperation(etlResult.TaskId, OngoingTaskType.RavenEtl));
                Assert.NotNull(taskInfo);
                Assert.NotNull(taskInfo.DestinationUrl);
                Assert.Equal(myTag, taskInfo.ResponsibleNode.NodeTag);
                Assert.Null(taskInfo.Error);
                Assert.Equal(OngoingTaskConnectionStatus.Active, taskInfo.TaskConnectionStatus);

                etlDone.Reset();
                DisposeServerAndWaitForFinishOfDisposal(destNode.Servers.Single(s => s.WebUrl == taskInfo.DestinationUrl));

                using (var session = src.OpenSession())
                {
                    session.Store(new User
                    {
                        Name = "Joe Doe2"
                    }, "users/2");

                    session.SaveChanges();
                }

                Assert.True(etlDone.Wait(TimeSpan.FromMinutes(1)));
                Assert.True(WaitForDocument<User>(dest, "users/2", u => u.Name == "Joe Doe2", 30_000));
            }
        }

        [Fact]
        public async Task WillWorkAfterResponsibleNodeRestart_RavenDB_13237()
        {
            var srcDb = "ETL-src";
            var dstDb = "ETL-dst";

            var srcRaft = await CreateRaftClusterAndGetLeader(3, shouldRunInMemory: false);
            var dstRaft = await CreateRaftClusterAndGetLeader(1);
            var srcNodes = await CreateDatabaseInCluster(srcDb, 2, srcRaft.WebUrl);
            var destNode = await CreateDatabaseInCluster(dstDb, 1, dstRaft.WebUrl);

            using (var src = new DocumentStore
            {
                Urls = srcNodes.Servers.Select(s => s.WebUrl).ToArray(),
                Database = srcDb,
            }.Initialize())
            using (var dest = new DocumentStore
            {
                Urls = new[] { destNode.Servers[0].WebUrl },
                Database = dstDb,
            }.Initialize())
            {
                var name = "FailoverAfterRestart";
                var urls = new[] { destNode.Servers[0].WebUrl };
                var config = new RavenEtlConfiguration()
                {
                    Name = name,
                    ConnectionStringName = name,
                    Transforms =
                    {
                        new Transformation
                        {
                            Name = $"ETL : {name}",
                            Collections = new List<string>(new[] {"Users"}),
                            Script = null,
                            ApplyToAllDocuments = false,
                            Disabled = false
                        }
                    },
                    LoadRequestTimeoutInSec = 30,
                };
                var connectionString = new RavenConnectionString
                {
                    Name = name,
                    Database = dest.Database,
                    TopologyDiscoveryUrls = urls,
                };

                src.Maintenance.Send(new PutConnectionStringOperation<RavenConnectionString>(connectionString));
                src.Maintenance.Send(new AddEtlOperation<RavenConnectionString>(config));

                var ongoingTask = src.Maintenance.Send(new GetOngoingTaskInfoOperation(name, OngoingTaskType.RavenEtl));

                var responsibleNodeNodeTag = ongoingTask.ResponsibleNode.NodeTag;
                var originalTaskNodeServer = srcNodes.Servers.Single(s => s.ServerStore.NodeTag == responsibleNodeNodeTag);

                using (var session = src.OpenSession())
                {
                    session.Store(new User()
                    {
                        Name = "Joe Doe"
                    }, "users/1");

                    session.SaveChanges();
                }

                Assert.True(WaitForDocument<User>(dest, "users/1", u => u.Name == "Joe Doe", 30_000));
                

                var originalServerDataDir = originalTaskNodeServer.Configuration.Core.DataDirectory.FullPath.Split('/').Last();
                var originalServerUrl = originalTaskNodeServer.WebUrl;

                DisposeServerAndWaitForFinishOfDisposal(originalTaskNodeServer);

                using (var session = src.OpenSession())
                {
                    session.Store(new User()
                    {
                        Name = "Joe Doe2"
                    }, "users/2");

                    session.SaveChanges();
                }

                Assert.True(WaitForDocument<User>(dest, "users/2", u => u.Name == "Joe Doe2", 30_000));

                ongoingTask = src.Maintenance.Send(new GetOngoingTaskInfoOperation(name, OngoingTaskType.RavenEtl));

                var currentNodeNodeTag = ongoingTask.ResponsibleNode.NodeTag;
                var currentTaskNodeServer = srcNodes.Servers.Single(s => s.ServerStore.NodeTag == currentNodeNodeTag);

                // start server which originally was handling ETL task
                GetNewServer(new Dictionary<string, string>()
                {
                    {RavenConfiguration.GetKey(x => x.Core.ServerUrls), originalServerUrl}
                }, runInMemory: false, deletePrevious: false, partialPath: originalServerDataDir);

                using (var store = new DocumentStore
                {
                    Urls = new[] {originalServerUrl},
                    Database = srcDb,
                    Conventions =
                    {
                        DisableTopologyUpdates = true
                    }
                }.Initialize())
                {
                    using (var session = store.OpenSession())
                    {
                        session.Store(new User()
                        {
                            Name = "Joe Doe3"
                        }, "users/3");

                        session.SaveChanges();
                    }

                    Assert.True(WaitForDocument<User>(dest, "users/3", u => u.Name == "Joe Doe3", 30_000));

                    // force disposing second node to ensure the original node is reponsible for ETL task again
                    DisposeServerAndWaitForFinishOfDisposal(currentTaskNodeServer);

                    using (var session = store.OpenSession())
                    {
                        session.Store(new User()
                        {
                            Name = "Joe Doe4"
                        }, "users/4");

                        session.SaveChanges();
                    }

                    Assert.True(WaitForDocument<User>(dest, "users/4", u => u.Name == "Joe Doe4", 30_000));
                }
            }
        }
    }
}<|MERGE_RESOLUTION|>--- conflicted
+++ resolved
@@ -12,10 +12,8 @@
 using Raven.Client.Documents.Operations.OngoingTasks;
 using Raven.Client.Exceptions.Cluster;
 using Raven.Client.ServerWide;
-<<<<<<< HEAD
-=======
+using Raven.Server.ServerWide.Commands;
 using Raven.Server.Config;
->>>>>>> ddc9711b
 using Raven.Tests.Core.Utils.Entities;
 using Xunit;
 
@@ -269,7 +267,7 @@
                             Script = null,
                             ApplyToAllDocuments = false,
                             Disabled = false
-                        }
+    }
                     },
                     LoadRequestTimeoutInSec = 30,
                 };
@@ -296,7 +294,7 @@
                     }, "users/1");
 
                     session.SaveChanges();
-                }
+}
 
                 Assert.True(WaitForDocument<User>(dest, "users/1", u => u.Name == "Joe Doe", 30_000));
                 
