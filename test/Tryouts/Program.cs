﻿using System;
<<<<<<< HEAD
using System.Collections.Generic;
using System.Diagnostics;
using System.Globalization;
using System.IO;
using System.IO.Compression;
using System.Linq;
using System.Runtime.InteropServices;
using System.Threading.Tasks;
using Raven.Abstractions;
using Raven.Abstractions.Json;
using Raven.Client.Document;
using Raven.Client.Extensions;
using Raven.Imports.Newtonsoft.Json;
using Raven.Json.Linq;
using FastTests;
using FastTests.Voron.Backups;
using FastTests.Voron.Bugs;
using FastTests.Voron.ScratchBuffer;
using FastTests.Voron.Storage;
using SlowTests.Voron;
=======
>>>>>>> ab478cf0

namespace Tryouts
{
    class Program
    {
        static void Main(string[] args)
        {
<<<<<<< HEAD
            using (var x = new RecoveryMultipleJournals())
            {
                x.CanResetLogInfoAfterBigUncommitedTransactionWithRestart();
            }
        }
=======
	        for (int i = 0; i < 1000; i++)
	        {
		        using (var x = new FastTests.Server.Documents.Replication.ReplicationTombstoneTests())
		        {
			        x.Two_tombstones_should_replicate_in_master_master().Wait();
		        }
				Console.WriteLine(i);
			}
			//Parallel.For(0, 1000, i =>
			//{
			//    using (var x = new Fanout())
			//    {
			//        x.ShouldSkipDocumentsIfMaxIndexOutputsPerDocumentIsExceeded();
			//    }
			//    Console.WriteLine(i);
			//});
		}
>>>>>>> ab478cf0
    }
}<|MERGE_RESOLUTION|>--- conflicted
+++ resolved
@@ -1,58 +1,27 @@
 ﻿using System;
-<<<<<<< HEAD
-using System.Collections.Generic;
-using System.Diagnostics;
-using System.Globalization;
-using System.IO;
-using System.IO.Compression;
-using System.Linq;
-using System.Runtime.InteropServices;
-using System.Threading.Tasks;
-using Raven.Abstractions;
-using Raven.Abstractions.Json;
-using Raven.Client.Document;
-using Raven.Client.Extensions;
-using Raven.Imports.Newtonsoft.Json;
-using Raven.Json.Linq;
-using FastTests;
-using FastTests.Voron.Backups;
-using FastTests.Voron.Bugs;
-using FastTests.Voron.ScratchBuffer;
-using FastTests.Voron.Storage;
-using SlowTests.Voron;
-=======
->>>>>>> ab478cf0
 
 namespace Tryouts
 {
-    class Program
+    public class Program
     {
-        static void Main(string[] args)
+        public static void Main(string[] args)
         {
-<<<<<<< HEAD
-            using (var x = new RecoveryMultipleJournals())
+            for (int i = 0; i < 1000; i++)
             {
-                x.CanResetLogInfoAfterBigUncommitedTransactionWithRestart();
+                using (var x = new FastTests.Server.Documents.Replication.ReplicationTombstoneTests())
+                {
+                    x.Two_tombstones_should_replicate_in_master_master().Wait();
+                }
+                Console.WriteLine(i);
             }
+            //Parallel.For(0, 1000, i =>
+            //{
+            //    using (var x = new Fanout())
+            //    {
+            //        x.ShouldSkipDocumentsIfMaxIndexOutputsPerDocumentIsExceeded();
+            //    }
+            //    Console.WriteLine(i);
+            //});
         }
-=======
-	        for (int i = 0; i < 1000; i++)
-	        {
-		        using (var x = new FastTests.Server.Documents.Replication.ReplicationTombstoneTests())
-		        {
-			        x.Two_tombstones_should_replicate_in_master_master().Wait();
-		        }
-				Console.WriteLine(i);
-			}
-			//Parallel.For(0, 1000, i =>
-			//{
-			//    using (var x = new Fanout())
-			//    {
-			//        x.ShouldSkipDocumentsIfMaxIndexOutputsPerDocumentIsExceeded();
-			//    }
-			//    Console.WriteLine(i);
-			//});
-		}
->>>>>>> ab478cf0
     }
-}+}
