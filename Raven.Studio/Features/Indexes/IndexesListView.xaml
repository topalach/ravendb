--- conflicted
+++ resolved
@@ -1,199 +1,3 @@
-<<<<<<< HEAD
-﻿<UserControl xmlns="http://schemas.microsoft.com/winfx/2006/xaml/presentation"
-			 xmlns:x="http://schemas.microsoft.com/winfx/2006/xaml"
-			 xmlns:d="http://schemas.microsoft.com/expression/blend/2008"
-			 xmlns:mc="http://schemas.openxmlformats.org/markup-compatibility/2006"
-			 xmlns:toolkit="http://schemas.microsoft.com/winfx/2006/xaml/presentation/toolkit"
-			 xmlns:Converters="clr-namespace:Raven.Studio.Infrastructure.Converters"
-			 xmlns:Models="clr-namespace:Raven.Studio.Models"
-			 xmlns:Controls="clr-namespace:System.Windows.Controls"
-			 xmlns:i="http://schemas.microsoft.com/expression/2010/interactivity"
-			 xmlns:Behaviors="clr-namespace:Raven.Studio.Behaviors" 
-			 xmlns:Controls1="clr-namespace:Raven.Studio.Controls"
-			 mc:Ignorable="d"
-			 x:Name="this"
-			 x:Class="Raven.Studio.Features.Indexes.IndexesListView"
-			 d:DesignWidth="600"
-			 d:DesignHeight="289"
-			 d:DataContext="{d:DesignInstance Models:IndexesModel}">
-
-	<UserControl.Resources>
-		<Converters:DataTemplateSelectorConverter x:Key="DataTemplateSelectorConverter">
-			<Converters:DataTemplateSelectorConverter.DataTemplates>
-				<Converters:TargetedDataTemplate TargetType="Raven.Studio.Models.IndexItem">
-					<Converters:TargetedDataTemplate.Template>
-						<DataTemplate>
-							<Grid Width="390"
-								  Height="35">
-								<Grid.ColumnDefinitions>
-									<ColumnDefinition Width="*" />
-								</Grid.ColumnDefinitions>
-								<Border BorderThickness="1"
-										Margin="0"
-										CornerRadius="4">
-									<Border.Effect>
-										<DropShadowEffect Opacity="0.28"
-														  BlurRadius="7"
-														  ShadowDepth="1"
-														  Direction="0" />
-									</Border.Effect>
-									<Border.Background>
-										<LinearGradientBrush EndPoint="0.5,1"
-															 StartPoint="0.5,0">
-											<GradientStop Color="#FFFEFEFE"
-														  Offset="0.025" />
-											<GradientStop Color="#FFF1F1F1"
-														  Offset="0.825" />
-										</LinearGradientBrush>
-									</Border.Background>
-								</Border>
-
-								<Grid Margin="4">
-									<Grid.ColumnDefinitions>
-										<ColumnDefinition Width="Auto" />
-										<ColumnDefinition Width="*" />
-										<ColumnDefinition Width="Auto" />
-									</Grid.ColumnDefinitions>
-									<Image Source="{StaticResource Image_DocumentIndex_Tiny}"
-										   Stretch="None"
-										   VerticalAlignment="Center"
-										   Margin="2"
-										   Grid.Column="0" />
-									<HyperlinkButton Content="{Binding IndexName}"
-													 Command="{StaticResource NavigateToCommand}"
-													 CommandParameter="{Binding IndexName, StringFormat=/query/\{0\}}"
-													 VerticalAlignment="Center"
-													 HorizontalAlignment="Left"
-													 Style="{StaticResource Style_Link_DrillDown}"
-													 ToolTipService.ToolTip="{Binding IndexName}"
-													 Grid.Column="1" />
-									<HyperlinkButton Grid.Column="2"
-													 Command="{StaticResource NavigateToCommand}"
-													 CommandParameter="{Binding IndexName, StringFormat=/indexes/\{0\}}"
-													 VerticalAlignment="Center"
-													 Style="{StaticResource Style_Button_MouseOverChrome}"
-													 Padding="4"
-													 Margin="2"
-													 ToolTipService.ToolTip="Edit Index">
-										<HyperlinkButton.Content>
-											<Image Source="{StaticResource Image_Edit_Small}"
-												   Stretch="None" />
-										</HyperlinkButton.Content>
-									</HyperlinkButton>
-								</Grid>
-							</Grid>
-						</DataTemplate>
-					</Converters:TargetedDataTemplate.Template>
-				</Converters:TargetedDataTemplate>
-				<Converters:TargetedDataTemplate TargetType="Raven.Studio.Models.IndexGroupHeader">
-					<Converters:TargetedDataTemplate.Template>
-						<DataTemplate>
-							<Grid Width="390"
-								  Height="35">
-								<TextBlock Text="{Binding Name}"
-										   Style="{StaticResource Style_TextBlock_GroupHeader}"
-										   VerticalAlignment="Center" />
-							</Grid>
-						</DataTemplate>
-					</Converters:TargetedDataTemplate.Template>
-				</Converters:TargetedDataTemplate>
-			</Converters:DataTemplateSelectorConverter.DataTemplates>
-		</Converters:DataTemplateSelectorConverter>
-		<DataTemplate x:Key="IndexItemTemplate">
-			<ContentControl ContentTemplate="{Binding Converter={StaticResource DataTemplateSelectorConverter}}"
-							Content="{Binding}" />
-		</DataTemplate>
-	</UserControl.Resources>
-
-	<toolkit:HeaderedContentControl Grid.Column="2"
-									Style="{StaticResource Style_HeaderedContentControl_Stretch}"
-									Margin="{StaticResource Margin_ContentPage}">
-
-		<i:Interaction.Triggers>
-			<Behaviors:StudioKeyTrigger Key="N"
-										Modifiers="Control">
-				<i:InvokeCommandAction Command="{StaticResource NavigateToCommand}"
-									   CommandParameter="/indexes/new?mode=new" />
-			</Behaviors:StudioKeyTrigger>
-		</i:Interaction.Triggers>
-		
-		<toolkit:HeaderedContentControl.Header>
-			<toolkit:DockPanel LastChildFill="False">
-				<StackPanel Orientation="Horizontal"
-							toolkit:DockPanel.Dock="Top">
-					<Image Source="{StaticResource Image_DocumentIndex_Tiny}"
-						   Stretch="None"
-						   VerticalAlignment="Center"
-						   Margin="4,0,4,0" />
-					<TextBlock Text="Indexes"
-							   Style="{StaticResource Style_Text_Header}"
-							   VerticalAlignment="Center"
-							   Margin="6" />
-				</StackPanel>
-                <Border toolkit:DockPanel.Dock="Top" Background="{StaticResource Brush_ToolbarBackground}">
-				    <StackPanel Orientation="Horizontal"
-							    VerticalAlignment="Center"
-							    Margin="0,4,4,4">
-					    <HyperlinkButton Command="{StaticResource NavigateToCommand}"
-									     CommandParameter="/indexes/new?mode=new"
-									     Style="{StaticResource Style_Button_MouseOverChrome}"
-									     VerticalAlignment="Center"
-                                         ToolTipService.ToolTip="Create a new index (Ctrl+N)">
-						    <HyperlinkButton.Content>
-							    <StackPanel Orientation="Horizontal">
-								    <Image Source="{StaticResource Image_AddDatabase_Tiny}"
-									       Stretch="None"
-									       VerticalAlignment="Center"
-									       Margin="4,0,4,0" />
-								    <TextBlock Text="New Index"
-										       VerticalAlignment="Center" />
-							    </StackPanel>
-						    </HyperlinkButton.Content>
-					    </HyperlinkButton>
-
-					    <HyperlinkButton Command="{StaticResource NavigateToCommand}"
-									     CommandParameter="/query?mode=dynamic"
-									     Style="{StaticResource Style_Button_MouseOverChrome}"
-									     VerticalAlignment="Center">
-						    <HyperlinkButton.Content>
-							    <StackPanel Orientation="Horizontal">
-								    <Image Source="{StaticResource Image_Query_Small}"
-									       Stretch="None"
-									       VerticalAlignment="Center"
-									       Margin="4,0,4,0" />
-								    <TextBlock Text="Dynamic Query"
-										       VerticalAlignment="Center" />
-							    </StackPanel>
-						    </HyperlinkButton.Content>
-					    </HyperlinkButton>
-				    </StackPanel>
-                </Border>
-            </toolkit:DockPanel>
-		</toolkit:HeaderedContentControl.Header>
-
-		<Controls1:ListBoxMenu x:Name="IndexesList" 
-							   Style="{StaticResource Style_ListBox_Indexes}"
-							   ItemsSource="{Binding GroupedIndexes}"
-							   ItemTemplate="{StaticResource IndexItemTemplate}"
-							   Margin="10,5">
-
-			<Controls:ContextMenuService.ContextMenu>
-				<Controls:ContextMenu x:Name="IndexesContextMenu">
-					<Controls:MenuItem Header="Delete index"
-									   Command="{Binding Source={StaticResource DeleteIndexCommand}}"
-									   CommandParameter="{Binding RelativeSource={RelativeSource Self}}" />
-					<Controls:MenuItem Header="Promote to auto index"
-									   Command="{Binding Source={StaticResource PromoteToAutoIndexCommand}}"
-									   CommandParameter="{Binding RelativeSource={RelativeSource Self}}" />
-					<Controls:MenuItem Header="Reset index"
-									   Command="{Binding Source={StaticResource ResetIndexCommand}}"
-									   CommandParameter="{Binding RelativeSource={RelativeSource Self}}" />
-				</Controls:ContextMenu>
-			</Controls:ContextMenuService.ContextMenu>
-		</Controls1:ListBoxMenu>
-	</toolkit:HeaderedContentControl>
-
-=======
 ﻿<UserControl xmlns="http://schemas.microsoft.com/winfx/2006/xaml/presentation"
 			 xmlns:x="http://schemas.microsoft.com/winfx/2006/xaml"
 			 xmlns:d="http://schemas.microsoft.com/expression/blend/2008"
@@ -384,5 +188,4 @@
 		</Controls1:ListBoxMenu>
 	</toolkit:HeaderedContentControl>
 
->>>>>>> ae32d986
 </UserControl>