using Raven.NewClient.Abstractions.Util;

using System;
using System.Threading.Tasks;
using Raven.NewClient.Abstractions.Data;
using Raven.NewClient.Client.Changes;
using Raven.NewClient.Client.Extensions;


namespace Raven.NewClient.Client.Document
{
    public class BulkInsertOperation : IDisposable
    {
        private readonly IDocumentStore documentStore;
        private readonly GenerateEntityIdOnTheClient generateEntityIdOnTheClient;
        protected TcpBulkInsertOperation Operation { get; set; }
<<<<<<< HEAD
        public IAsyncDatabaseCommands DatabaseCommands { get; private set; }
=======
        private readonly EntityToJson entityToJson;
>>>>>>> a1ee4c26

        /*public delegate void BeforeEntityInsert(string id, RavenJObject data, RavenJObject metadata);

        public event BeforeEntityInsert OnBeforeEntityInsert = delegate { };*/

        public void Abort()
        {
            Operation.Abort();
        }

        public event Action<string> Report
        {
            add { Operation.Report += value; }
            remove { Operation.Report -= value; }
        }

        public BulkInsertOperation(string database, IDocumentStore documentStore)
        {
            throw new NotImplementedException();
            /*this.documentStore = documentStore;

            database = database ?? MultiDatabase.GetDatabaseName(documentStore.Url);

            // Fitzchak: Should not be ever null because of the above code, please refactor this.
            DatabaseCommands = database == null
                ? documentStore.AsyncDatabaseCommands.ForSystemDatabase()
                : documentStore.AsyncDatabaseCommands.ForDatabase(database);

            generateEntityIdOnTheClient = new GenerateEntityIdOnTheClient(documentStore.Conventions, entity =>
                AsyncHelpers.RunSync(() => documentStore.Conventions.GenerateDocumentKeyAsync(database, entity)));

            // ReSharper disable once VirtualMemberCallInContructor
            Operation = GetBulkInsertOperation(DatabaseCommands);
<<<<<<< HEAD
=======
            entityToJson = new EntityToJson(documentStore, listeners);*/
>>>>>>> a1ee4c26
        }

        protected virtual TcpBulkInsertOperation GetBulkInsertOperation()
        {
            throw new NotImplementedException();
            //return commands.GetBulkInsertOperation();
        }

        public async Task DisposeAsync()
        {
            await Operation.DisposeAsync().ConfigureAwait(false);
        }

        public void Dispose()
        {
            Operation.Dispose();
        }

        public string Store(object entity)
        {
            return AsyncHelpers.RunSync(() => StoreAsync(entity));
        }

        public async Task<string> StoreAsync(object entity)
        {
            var id = GetId(entity);
            await StoreAsync(entity, id).ConfigureAwait(false);
            return id;
        }

        /*public async Task StoreAsync(RavenJObject doc, RavenJObject metadata, string id)
        {
            OnBeforeEntityInsert(id, doc, metadata);

            await Operation.WriteAsync(id, metadata, doc).ConfigureAwait(false);
        }*/

        public async Task StoreAsync(object entity, string id)
        {
            throw new NotImplementedException();
            /*var metadata = new RavenJObject();
            var tag = documentStore.Conventions.GetDynamicTagName(entity);
            if (tag != null)
                metadata.Add(Constants.Headers.RavenEntityName, tag);

            var data = entityToJson.ConvertEntityToJson(id, entity, metadata);
            OnBeforeEntityInsert(id, data, metadata);

            await Operation.WriteAsync(id, metadata, data).ConfigureAwait(false);*/
        }

        private string GetId(object entity)
        {
            string id;
            if (generateEntityIdOnTheClient.TryGetIdFromInstance(entity, out id) == false)
            {
                id = generateEntityIdOnTheClient.GenerateDocumentKeyForStorage(entity);
                generateEntityIdOnTheClient.TrySetIdentity(entity,id); //set Id property if it was null
            }
            return id;
        }
    }
}<|MERGE_RESOLUTION|>--- conflicted
+++ resolved
@@ -1,11 +1,11 @@
 using Raven.NewClient.Abstractions.Util;
-
+using Raven.NewClient.Client.Connection.Async;
 using System;
 using System.Threading.Tasks;
 using Raven.NewClient.Abstractions.Data;
 using Raven.NewClient.Client.Changes;
 using Raven.NewClient.Client.Extensions;
-
+using Raven.NewClient.Json.Linq;
 
 namespace Raven.NewClient.Client.Document
 {
@@ -14,15 +14,11 @@
         private readonly IDocumentStore documentStore;
         private readonly GenerateEntityIdOnTheClient generateEntityIdOnTheClient;
         protected TcpBulkInsertOperation Operation { get; set; }
-<<<<<<< HEAD
-        public IAsyncDatabaseCommands DatabaseCommands { get; private set; }
-=======
         private readonly EntityToJson entityToJson;
->>>>>>> a1ee4c26
 
-        /*public delegate void BeforeEntityInsert(string id, RavenJObject data, RavenJObject metadata);
+        public delegate void BeforeEntityInsert(string id, RavenJObject data, RavenJObject metadata);
 
-        public event BeforeEntityInsert OnBeforeEntityInsert = delegate { };*/
+        public event BeforeEntityInsert OnBeforeEntityInsert = delegate { };
 
         public void Abort()
         {
@@ -35,7 +31,7 @@
             remove { Operation.Report -= value; }
         }
 
-        public BulkInsertOperation(string database, IDocumentStore documentStore)
+        public BulkInsertOperation(string database, IDocumentStore documentStore, DocumentSessionListeners listeners)
         {
             throw new NotImplementedException();
             /*this.documentStore = documentStore;
@@ -52,10 +48,7 @@
 
             // ReSharper disable once VirtualMemberCallInContructor
             Operation = GetBulkInsertOperation(DatabaseCommands);
-<<<<<<< HEAD
-=======
             entityToJson = new EntityToJson(documentStore, listeners);*/
->>>>>>> a1ee4c26
         }
 
         protected virtual TcpBulkInsertOperation GetBulkInsertOperation()
@@ -86,17 +79,16 @@
             return id;
         }
 
-        /*public async Task StoreAsync(RavenJObject doc, RavenJObject metadata, string id)
+        public async Task StoreAsync(RavenJObject doc, RavenJObject metadata, string id)
         {
             OnBeforeEntityInsert(id, doc, metadata);
 
             await Operation.WriteAsync(id, metadata, doc).ConfigureAwait(false);
-        }*/
+        }
 
         public async Task StoreAsync(object entity, string id)
         {
-            throw new NotImplementedException();
-            /*var metadata = new RavenJObject();
+            var metadata = new RavenJObject();
             var tag = documentStore.Conventions.GetDynamicTagName(entity);
             if (tag != null)
                 metadata.Add(Constants.Headers.RavenEntityName, tag);
@@ -104,7 +96,7 @@
             var data = entityToJson.ConvertEntityToJson(id, entity, metadata);
             OnBeforeEntityInsert(id, data, metadata);
 
-            await Operation.WriteAsync(id, metadata, data).ConfigureAwait(false);*/
+            await Operation.WriteAsync(id, metadata, data).ConfigureAwait(false);
         }
 
         private string GetId(object entity)
