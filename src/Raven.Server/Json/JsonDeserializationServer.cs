--- conflicted
+++ resolved
@@ -98,10 +98,6 @@
         public static readonly Func<BlittableJsonReaderObject, UserRegistrationInfo> UserRegistrationInfo = GenerateJsonDeserializationRoutine<UserRegistrationInfo>();
 
         public static readonly Func<BlittableJsonReaderObject, FeedbackForm> FeedbackForm = GenerateJsonDeserializationRoutine<FeedbackForm>();
-<<<<<<< HEAD
-=======
-
         public static readonly Func<BlittableJsonReaderObject, CustomIndexPaths> CustomIndexPaths = GenerateJsonDeserializationRoutine<CustomIndexPaths>();
->>>>>>> da0b21c2
     }
 }