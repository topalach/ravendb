--- conflicted
+++ resolved
@@ -10,11 +10,7 @@
 
 namespace Raven.Server.ServerWide.Context
 {
-<<<<<<< HEAD
     public class TransactionContextPool : JsonContextPoolBase<TransactionOperationContext>, ITransactionContextPool<TransactionOperationContext>
-=======
-    public class TransactionContextPool : JsonContextPoolBase<TransactionOperationContext>, ITransactionContextPool
->>>>>>> d2eb9314
     {
         private StorageEnvironment _storageEnvironment;
 
@@ -37,17 +33,11 @@
             else
             {
                 initialSize = 32 * 1024;
-<<<<<<< HEAD
-            }
-
-            return new TransactionOperationContext(_storageEnvironment, initialSize, 16 * 1024, LowMemoryFlag);
-=======
                 longLivedSize = 16 * 1024;
                 maxNumberOfAllocatedStringValues = 32 * 1024;
             }
 
             return new TransactionOperationContext(_storageEnvironment, initialSize, longLivedSize, maxNumberOfAllocatedStringValues, LowMemoryFlag);
->>>>>>> d2eb9314
         }
 
         public override void Dispose()
