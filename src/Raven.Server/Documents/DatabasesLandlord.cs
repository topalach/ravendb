﻿using System;
using System.Collections.Concurrent;
using System.Collections.Generic;
using System.Diagnostics;
using System.Runtime.CompilerServices;
using System.Threading;
using System.Threading.Tasks;
using Microsoft.Extensions.Primitives;
using Raven.Client.Exceptions.Database;
using Raven.Client.Extensions;
using Raven.Client.ServerWide;
using Raven.Client.Util;
using Raven.Server.Config;
using Raven.Server.NotificationCenter.Notifications;
using Raven.Server.NotificationCenter.Notifications.Details;
using Raven.Server.NotificationCenter.Notifications.Server;
using Raven.Server.ServerWide;
using Raven.Server.ServerWide.Commands;
using Raven.Server.ServerWide.Context;
using Raven.Server.Utils;
using Raven.Server.Web.System;
using Sparrow.Json;
using Sparrow.Logging;
using Sparrow.Utils;
using Voron.Exceptions;

namespace Raven.Server.Documents
{
    public class DatabasesLandlord : IDisposable
    {
        public const string DoNotRemove = "DoNotRemove";
        private readonly ReaderWriterLockSlim _disposing = new ReaderWriterLockSlim(LockRecursionPolicy.SupportsRecursion);
        public readonly ConcurrentDictionary<StringSegment, DateTime> LastRecentlyUsed =
            new ConcurrentDictionary<StringSegment, DateTime>(StringSegmentComparer.OrdinalIgnoreCase);
        private readonly ConcurrentDictionary<string, Timer> _wakeupTimers = new ConcurrentDictionary<string, Timer>();

        public readonly ResourceCache<DocumentDatabase> DatabasesCache = new ResourceCache<DocumentDatabase>();
        private readonly TimeSpan _concurrentDatabaseLoadTimeout;
        private readonly Logger _logger;
        private readonly SemaphoreSlim _databaseSemaphore;
        private readonly ServerStore _serverStore;

        public DatabasesLandlord(ServerStore serverStore)
        {
            _serverStore = serverStore;
            _databaseSemaphore = new SemaphoreSlim(_serverStore.Configuration.Databases.MaxConcurrentLoads);
            _concurrentDatabaseLoadTimeout = _serverStore.Configuration.Databases.ConcurrentLoadTimeout.AsTimeSpan;
            _logger = LoggingSource.Instance.GetLogger<DatabasesLandlord>("Server");
            CatastrophicFailureHandler = new CatastrophicFailureHandler(this, _serverStore);
        }

        public CatastrophicFailureHandler CatastrophicFailureHandler { get; }

        public void ClusterOnDatabaseChanged(object sender, (string DatabaseName, long Index, string Type, ClusterDatabaseChangeType ChangeType) t)
        {
            HandleClusterDatabaseChanged(t.DatabaseName, t.Index, t.Type, t.ChangeType);
        }

        private void HandleClusterDatabaseChanged(string databaseName, long index, string type, ClusterDatabaseChangeType changeType)
        {
            _disposing.EnterReadLock();
            try
            {
                if (_serverStore.Disposed)
                    return;

                // response to changed database.
                // if disabled, unload

                var record = _serverStore.LoadDatabaseRecord(databaseName, out long _);
                if (record == null)
                {
                    // was removed, need to make sure that it isn't loaded
                    UnloadDatabase(databaseName, dbRecordIsNull: true);
                    return;
                }

                if (ShouldDeleteDatabase(databaseName, record))
                    return;

                if (record.Topology.RelevantFor(_serverStore.NodeTag) == false)
                    return;

                if (record.Disabled ||
                    record.DatabaseState == DatabaseStateStatus.RestoreInProgress)
                {
                    UnloadDatabase(databaseName);
                    return;
                }

                if (DatabasesCache.TryGetValue(databaseName, out var task) == false)
                {
                    // if the database isn't loaded, but it is relevant for this node, we need to create
                    // it. This is important so things like replication will start pumping, and that 
                    // configuration changes such as running periodic backup will get a chance to run, which
                    // they wouldn't unless the database is loaded / will have a request on it.          
                    task = TryGetOrCreateResourceStore(databaseName);
                }

                if (task.IsCanceled || task.IsFaulted)
                    return;

                switch (changeType)
                {
                    case ClusterDatabaseChangeType.RecordChanged:
                        if (task.IsCompleted)
                        {
                            NotifyDatabaseAboutStateChange(databaseName, task, index);
                            if (type == ClusterStateMachine.SnapshotInstalled)
                            {
                                NotifyPendingClusterTransaction(databaseName, task, index, changeType);
                            }

                            return;
                        }

                        task.ContinueWith(done =>
                        {
                            NotifyDatabaseAboutStateChange(databaseName, done, index);
                            if (type == ClusterStateMachine.SnapshotInstalled)
                            {
                                NotifyPendingClusterTransaction(databaseName, done, index, changeType);
                            }
                        });
                        break;
                    case ClusterDatabaseChangeType.ValueChanged:
                        if (task.IsCompleted)
                        {
                            NotifyDatabaseAboutValueChange(databaseName, task, index);
                            return;
                        }

                        task.ContinueWith(done => { NotifyDatabaseAboutValueChange(databaseName, done, index); });
                        break;
                    case ClusterDatabaseChangeType.PendingClusterTransactions:
                    case ClusterDatabaseChangeType.ClusterTransactionCompleted:
                        if (task.IsCompleted)
                        {
                            task.Result.DatabaseGroupId = record.Topology.DatabaseTopologyIdBase64;
                            NotifyPendingClusterTransaction(databaseName, task, index, changeType);
                            return;
                        }

                        task.ContinueWith(done =>
                        {
                            done.Result.DatabaseGroupId = record.Topology.DatabaseTopologyIdBase64;
                            NotifyPendingClusterTransaction(databaseName, done, index, changeType);
                        });

                        break;
                    default:
                        ThrowUnknownClusterDatabaseChangeType(changeType);
                        break;
                }

                // if deleted, unload / deleted and then notify leader that we removed it
            }
            catch (AggregateException ae) when (nameof(DeleteDatabase).Equals(ae.InnerException.Data["Source"]))
            {
                // in the process of being deleted
            }
            catch (DatabaseDisabledException)
            {
                // the database was disabled while we were trying to execute an action (e.g. PendingClusterTransactions)
            }
            catch (Exception e)
            {
                var title = $"Failed to digest change of type '{changeType}' for database '{databaseName}'";
                if (_logger.IsInfoEnabled)
                    _logger.Info(title, e);
                _serverStore.NotificationCenter.Add(AlertRaised.Create(databaseName, title, e.Message, AlertType.DeletionError, NotificationSeverity.Error,
                    details: new ExceptionDetails(e)));
            }
            finally
            {
                _disposing.ExitReadLock();
            }
        }

        private void UnloadDatabase(string databaseName, bool dbRecordIsNull = false)
        {
            if (dbRecordIsNull)
            {
                UnloadDatabaseInternal(databaseName);
                return;
            }

            if (DatabasesCache.TryGetValue(databaseName, out var databaseTask) == false)
            {
                // database was already unloaded or deleted
                return;
            }

            if (databaseTask.IsCompletedSuccessfully)
            {
                UnloadDatabaseInternal(databaseName);
            }
            else if (databaseTask.IsCompleted == false)
            {
                // This case is when an unload was issued prior to the actual loading of a database.
                databaseTask.ContinueWith(t =>
                {
                    if (databaseTask.IsCompletedSuccessfully)
                    {
                        using (_serverStore.ContextPool.AllocateOperationContext(out TransactionOperationContext context))
                        using (context.OpenReadTransaction())
                        {
                            var databaseRecord = _serverStore.Cluster.ReadRawDatabase(context, databaseName, out _);

                            // unload only if DB is still disabled
                            if (IsDatabaseDisabled(databaseRecord))
                                UnloadDatabaseInternal(databaseName);
                        }
                    }
                });
            }
        }

        public static bool IsDatabaseDisabled(BlittableJsonReaderObject databaseRecordBlittable)
        {
            var noDisabled = databaseRecordBlittable.TryGet(nameof(DatabaseRecord.Disabled), out bool disabled) == false;
            var noDatabaseState = databaseRecordBlittable.TryGet(nameof(DatabaseRecord.DatabaseState), out DatabaseStateStatus dbState) == false;

            if (noDisabled && noDatabaseState)
                return false;

            if (noDatabaseState)
                return disabled;

            var isRestoring = dbState == DatabaseStateStatus.RestoreInProgress;
            if (noDisabled)
                return isRestoring;

            return disabled || isRestoring;
        }

        private void UnloadDatabaseInternal(string databaseName)
        {
<<<<<<< HEAD
            try
            {
                DatabasesCache.RemoveLockAndReturn(databaseName, CompleteDatabaseUnloading, out _).Dispose();
            }
            catch (AggregateException ae)
            {
                if (nameof(DeleteDatabase).Equals(ae.InnerException.Data["Source"]))
                {
                    // this is already in the process of being deleted, we can just exit and let the other thread handle it
                }
                else if (ae.InnerException is DatabaseDisabledException)
                {
                    // the db is already disabled when we try to disable it
                }
            }
=======
            DatabasesCache.RemoveLockAndReturn(databaseName, CompleteDatabaseUnloading, out _).Dispose();
>>>>>>> 5230a2cd
        }

        public void NotifyPendingClusterTransaction(string name, Task<DocumentDatabase> task, long index, ClusterDatabaseChangeType changeType)
        {
            try
            {
                task.Result.NotifyOnPendingClusterTransaction(index, changeType);
            }
            catch (Exception e)
            {
                if (_logger.IsInfoEnabled)
                {
                    _logger.Info($"Failed to notify the database '{name}' about new cluster transactions.", e);
                }
            }
        }

        public bool ShouldDeleteDatabase(string dbName, DatabaseRecord record)
        {
            var deletionInProgress = DeletionInProgressStatus.No;
            var directDelete = record.DeletionInProgress?.TryGetValue(_serverStore.NodeTag, out deletionInProgress) == true &&
                               deletionInProgress != DeletionInProgressStatus.No;

            if (directDelete == false)
                return false;

            if (record.Topology.Rehabs.Contains(_serverStore.NodeTag))
                // If the deletion was issued form the cluster observer to maintain the replication factor we need to make sure
                // that all the documents were replicated from this node, therefor the deletion will be called from the replication code.
                return false;

            DeleteDatabase(dbName, deletionInProgress, record);
            return true;
        }

        public void DeleteDatabase(string dbName, DeletionInProgressStatus deletionInProgress, DatabaseRecord record)
        {
            IDisposable removeLockAndReturn = null;
            try
            {
                try
                {
                    removeLockAndReturn = DatabasesCache.RemoveLockAndReturn(dbName, CompleteDatabaseUnloading, out _);
                }
                catch (AggregateException ae) when (nameof(DeleteDatabase).Equals(ae.InnerException.Data["Source"]))
                {
                    // this is already in the process of being deleted, we can just exit and let another thread handle it
                    return;
                }

                if (deletionInProgress == DeletionInProgressStatus.HardDelete)
                {
                    RavenConfiguration configuration;
                    try
                    {
                        configuration = CreateDatabaseConfiguration(dbName, ignoreDisabledDatabase: true, ignoreBeenDeleted: true, ignoreNotRelevant: true,
                            databaseRecord: record);
                    }
                    catch (Exception ex)
                    {
                        configuration = null;
                        if (_logger.IsInfoEnabled)
                            _logger.Info("Could not create database configuration", ex);
                    }

                    // this can happen if the database record was already deleted
                    if (configuration != null)
                    {
                        DatabaseHelper.DeleteDatabaseFiles(configuration);
                    }
                }

                // At this point the db record still exists but the db was effectively deleted 
                // from this node so we can also remove its secret key from this node.
                if (record.Encrypted)
                {
                    using (_serverStore.ContextPool.AllocateOperationContext(out TransactionOperationContext context))
                    using (var tx = context.OpenWriteTransaction())
                    {
                        _serverStore.DeleteSecretKey(context, dbName);
                        tx.Commit();
                    }
                }

                // delete the cache info
                DeleteDatabaseCachedInfo(dbName, _serverStore);
            }
            finally
            {
                removeLockAndReturn?.Dispose();
            }
            NotifyLeaderAboutRemoval(dbName);
        }

        private static void ThrowUnknownClusterDatabaseChangeType(ClusterDatabaseChangeType type)
        {
            throw new InvalidOperationException($"Unknown cluster database change type: {type}");
        }

        private void NotifyLeaderAboutRemoval(string dbName)
        {
            var cmd = new RemoveNodeFromDatabaseCommand(dbName)
            {
                NodeTag = _serverStore.NodeTag
            };
            _serverStore.SendToLeaderAsync(cmd)
                .ContinueWith(async t =>
                {
                    var ex = t.Exception.ExtractSingleInnerException();
                    if (ex is DatabaseDoesNotExistException)
                        return;

                    var message = $"Failed to notify leader about removal of node {_serverStore.NodeTag} from database '{dbName}', will retry again in 15 seconds.";
                    if (_logger.IsInfoEnabled)
                    {
                        _logger.Info(message, t.Exception);
                    }
                    
                    await Task.Delay(TimeSpan.FromSeconds(15));

                    NotifyLeaderAboutRemoval(dbName);
                }, TaskContinuationOptions.OnlyOnFaulted);
        }

        private void NotifyDatabaseAboutStateChange(string changedDatabase, Task<DocumentDatabase> done, long index)
        {
            try
            {
                done.Result.StateChanged(index);
            }
            catch (Exception e)
            {
                if (_logger.IsInfoEnabled)
                {
                    _logger.Info($"Failed to update database {changedDatabase} about new state", e);
                }
                // nothing to do here
            }
        }

        private void NotifyDatabaseAboutValueChange(string changedDatabase, Task<DocumentDatabase> done, long index)
        {
            try
            {
                done.Result.ValueChanged(index);
            }
            catch (Exception e)
            {
                if (_logger.IsInfoEnabled)
                {
                    _logger.Info($"Failed to update database {changedDatabase} about new value", e);
                }
                // nothing to do here
            }
        }

        public TimeSpan DatabaseLoadTimeout => _serverStore.Configuration.Server.MaxTimeForTaskToWaitForDatabaseToLoad.AsTimeSpan;

        public void Dispose()
        {
            _disposing.EnterWriteLock();
            try
            {
                var exceptionAggregator = new ExceptionAggregator(_logger, "Failure to dispose landlord");

                // we don't want to wake up database during dispose.
                var handles = new List<WaitHandle>();
                foreach (var timer in _wakeupTimers.Values)
                {
                    var handle = new ManualResetEvent(false);
                    timer.Dispose(handle);
                    handles.Add(handle);
                }

                if (handles.Count > 0)
                {
                    var count = handles.Count;
                    var batchSize = Math.Min(64, count);

                    var numberOfBatches = count / batchSize;
                    if (count % batchSize != 0)
                    {
                        // if we have a reminder, we need another batch 
                        numberOfBatches++;
                    }

                    var batch = new WaitHandle[batchSize];
                    for (var i = 0; i < numberOfBatches; i++)
                    {
                        var toCopy = Math.Min(64, count - i * batchSize);
                        handles.CopyTo(i * batchSize, batch, 0, toCopy);
                        WaitHandle.WaitAll(batch);
                    }
                }

                // shut down all databases in parallel, avoid having to wait for each one
                Parallel.ForEach(DatabasesCache.Values, new ParallelOptions
                {
                    // we limit the number of resources we dispose concurrently to avoid
                    // putting too much pressure on the I/O system if a disposing db need
                    // to flush data to disk
                    MaxDegreeOfParallelism = Math.Max(1, ProcessorInfo.ProcessorCount / 2)
                }, dbTask =>
                {
                    if (dbTask.IsCompleted == false)
                        dbTask.ContinueWith(task =>
                        {
                            if (task.Status != TaskStatus.RanToCompletion)
                                return;

                            try
                            {
                                task.Result.Dispose();
                            }
                            catch (Exception e)
                            {
                                if (_logger.IsInfoEnabled)
                                    _logger.Info("Failure in deferred disposal of a database", e);
                            }
                        });
                    else if (dbTask.Status == TaskStatus.RanToCompletion && dbTask.Result != null)
                        exceptionAggregator.Execute(dbTask.Result.Dispose);
                    // there is no else, the db is probably faulted
                });
                DatabasesCache.Clear();

                try
                {
                    _databaseSemaphore.Dispose();
                }
                catch (Exception e)
                {
                    if (_logger.IsInfoEnabled)
                        _logger.Info("Failed to dispose resource semaphore", e);
                }

                exceptionAggregator.ThrowIfNeeded();
            }
            finally
            {
                _disposing.ExitWriteLock();
            }
        }

        public event Action<string> OnDatabaseLoaded = delegate { };

        public bool IsDatabaseLoaded(StringSegment databaseName)
        {
            if (DatabasesCache.TryGetValue(databaseName, out var task))
                return task != null && task.IsCompletedSuccessfully;

            return false;
        }

        public Task<DocumentDatabase> TryGetOrCreateResourceStore(StringSegment databaseName, bool ignoreDisabledDatabase = false)
        {
            try
            {
                if (_wakeupTimers.TryRemove(databaseName.Value, out var timer))
                {
                    timer.Dispose();
                }

                if (_disposing.TryEnterReadLock(0) == false)
                    ThrowServerIsBeingDisposed(databaseName);

                if (DatabasesCache.TryGetValue(databaseName, out var database))
                {
                    if (database.IsFaulted)
                    {
                        // If a database was unloaded, this is what we get from DatabasesCache. 
                        // We want to keep the exception there until UnloadAndLockDatabase is disposed.
                        var extractSingleInnerException = database.Exception.ExtractSingleInnerException();
                        if (Equals(extractSingleInnerException.Data[DoNotRemove], true))
                            return database;
                    }

                    if (database.IsFaulted || database.IsCanceled)
                    {
                        DatabasesCache.TryRemove(databaseName, out database);
                        LastRecentlyUsed.TryRemove(databaseName, out var _);
                        // and now we will try creating it again
                    }
                    else
                    {
                        if (database.IsCompletedSuccessfully)
                            database.Result.LastAccessTime = database.Result.Time.GetUtcNow();

                        return database;
                    }
                }
                return CreateDatabase(databaseName, ignoreDisabledDatabase);
            }
            finally
            {
                if (_disposing.IsReadLockHeld)
                    _disposing.ExitReadLock();
            }
        }

        private static void ThrowServerIsBeingDisposed(StringSegment databaseName)
        {
            throw new ObjectDisposedException("The server is being disposed, cannot load database " + databaseName);
        }

        private Task<DocumentDatabase> CreateDatabase(StringSegment databaseName, bool ignoreDisabledDatabase = false)
        {
            var config = CreateDatabaseConfiguration(databaseName, ignoreDisabledDatabase);
            if (config == null)
                return Task.FromResult<DocumentDatabase>(null);

            if (!_databaseSemaphore.Wait(0))
                return UnlikelyCreateDatabaseUnderContention(databaseName, config);

            return CreateDatabaseUnderResourceSemaphore(databaseName, config);
        }

        private async Task<DocumentDatabase> UnlikelyCreateDatabaseUnderContention(StringSegment databaseName, RavenConfiguration config)
        {
            if (await _databaseSemaphore.WaitAsync(_concurrentDatabaseLoadTimeout) == false)
                throw new DatabaseConcurrentLoadTimeoutException("Too many databases loading concurrently, timed out waiting for them to load.");

            return await CreateDatabaseUnderResourceSemaphore(databaseName, config);
        }

        private Task<DocumentDatabase> CreateDatabaseUnderResourceSemaphore(StringSegment databaseName, RavenConfiguration config)
        {
            try
            {
                var task = new Task<DocumentDatabase>(() => ActuallyCreateDatabase(databaseName, config), TaskCreationOptions.RunContinuationsAsynchronously);
                var database = DatabasesCache.GetOrAdd(databaseName, task);
                if (database == task)
                {
                    DeleteIfNeeded(databaseName, task);
                    task.Start(); // the semaphore will be released here at the end of the task
                }
                else
                    _databaseSemaphore.Release();

                return database;
            }
            catch (Exception)
            {
                _databaseSemaphore.Release();
                throw;
            }
        }

        private DocumentDatabase ActuallyCreateDatabase(StringSegment databaseName, RavenConfiguration config)
        {
            try
            {
                if (_serverStore.Disposed)
                    ThrowServerIsBeingDisposed(databaseName);

                //if false, this means we have started disposing, so we shouldn't create a database now
                if (_disposing.TryEnterReadLock(0) == false)
                    ThrowServerIsBeingDisposed(databaseName);

                var db = CreateDocumentsStorage(databaseName, config);
                _serverStore.NotificationCenter.Add(
                    DatabaseChanged.Create(databaseName.Value, DatabaseChangeType.Load));

                return db;
            }
            catch (Exception e)
            {
                // if we are here, there is an error, and if there is an error, we need to clear it from the 
                // resource store cache so we can try to reload it.
                // Note that we return the faulted task anyway, because we need the user to look at the error
                if (e.Data.Contains("Raven/KeepInResourceStore") == false)
                {
                    DatabasesCache.TryRemove(databaseName, out _);
                }

                if (_logger.IsInfoEnabled && e.InnerException is UnauthorizedAccessException)
                {
                    _logger.Info("Failed to load database because couldn't access certain file. Please check permissions, and make sure that nothing locks that file (an antivirus is a good example of something that can lock the file)", e);
                }

                throw;
            }
            finally
            {
                try
                {
                    _databaseSemaphore.Release();
                }
                catch (ObjectDisposedException)
                {
                    // nothing to do
                }

                if (_disposing.IsReadLockHeld)
                    _disposing.ExitReadLock();

            }
        }

        private void DeleteIfNeeded(StringSegment databaseName, Task<DocumentDatabase> database)
        {
            database.ContinueWith(t =>
            {
                // This is in case when an deletion request was issued prior to the actual loading of the database.
                try
                {
                    var record = _serverStore.LoadDatabaseRecord(databaseName.Value, out _);
                    if (record == null)
                        return;

                    ShouldDeleteDatabase(databaseName.Value, record);
                }
                catch
                {
                    // nothing we can do here
                }
            });
        }

        public ConcurrentDictionary<string, ConcurrentQueue<string>> InitLog =
            new ConcurrentDictionary<string, ConcurrentQueue<string>>(StringComparer.OrdinalIgnoreCase);

        private DocumentDatabase CreateDocumentsStorage(StringSegment databaseName, RavenConfiguration config)
        {
            void AddToInitLog(string txt)
            {
                string msg = txt;
                msg = $"[Load Database] {DateTime.UtcNow} :: Database '{databaseName}' : {msg}";
                if (InitLog.TryGetValue(databaseName.Value, out var q))
                    q.Enqueue(msg);
                if (_logger.IsInfoEnabled)
                    _logger.Info(msg);
            }

            DocumentDatabase documentDatabase = null;

            try
            {
                // force this to have a new value if one already exists
                InitLog.AddOrUpdate(databaseName.Value,
                    s => new ConcurrentQueue<string>(),
                    (s, existing) => new ConcurrentQueue<string>());

                AddToInitLog("Starting database initialization");

                var sp = Stopwatch.StartNew();
                documentDatabase = new DocumentDatabase(config.ResourceName, config, _serverStore, AddToInitLog);
                documentDatabase.Initialize();

                AddToInitLog("Finish database initialization");
                DeleteDatabaseCachedInfo(documentDatabase.Name, _serverStore);
                if (_logger.IsInfoEnabled)
                    _logger.Info($"Started database {config.ResourceName} in {sp.ElapsedMilliseconds:#,#;;0}ms");

                OnDatabaseLoaded(config.ResourceName);

                // if we have a very long init process, make sure that we reset the last idle time for this db.
                LastRecentlyUsed.AddOrUpdate(databaseName, SystemTime.UtcNow, (_, time) => SystemTime.UtcNow);

                return documentDatabase;
            }
            catch (Exception e)
            {
                documentDatabase?.Dispose();

                if (_logger.IsInfoEnabled)
                    _logger.Info($"Failed to start database {config.ResourceName}", e);

                if (e is SchemaErrorException)
                {
                    throw new DatabaseSchemaErrorException($"Failed to start database {config.ResourceName}" + Environment.NewLine +
                                                           $"At {config.Core.DataDirectory}", e);
                }
                throw new DatabaseLoadFailureException($"Failed to start database {config.ResourceName}" + Environment.NewLine +
                                                       $"At {config.Core.DataDirectory}", e);
            }
            finally
            {
                InitLog.TryRemove(databaseName.Value, out var _);
            }
        }

        [MethodImpl(MethodImplOptions.AggressiveInlining)]
        private static void DeleteDatabaseCachedInfo(string databaseName, ServerStore serverStore)
        {
            serverStore.DatabaseInfoCache.Delete(databaseName);
        }

        public RavenConfiguration CreateDatabaseConfiguration(StringSegment databaseName, bool ignoreDisabledDatabase = false, bool ignoreBeenDeleted = false, bool ignoreNotRelevant = false)
        {
            if (databaseName.Trim().Length == 0)
                throw new ArgumentNullException(nameof(databaseName), "Database name cannot be empty");
            if (databaseName.Equals("<system>")) // This is here to guard against old ravendb tests
                throw new ArgumentNullException(nameof(databaseName),
                    "Database name cannot be <system>. Using of <system> database indicates outdated code that was targeted RavenDB 3.5.");

            Debug.Assert(_serverStore.Disposed == false);

            using (_serverStore.ContextPool.AllocateOperationContext(out TransactionOperationContext context))
            {
                context.OpenReadTransaction();

                var doc = _serverStore.Cluster.Read(context, "db/" + databaseName.Value.ToLowerInvariant());
                if (doc == null)
                    return null;

                var databaseRecord = JsonDeserializationCluster.DatabaseRecord(doc);

                if (databaseRecord.Encrypted)
                {
                    if (_serverStore.Server.WebUrl?.StartsWith("https:", StringComparison.OrdinalIgnoreCase) == false)
                    {
                        throw new DatabaseDisabledException(
                            $"The database {databaseName.Value} is encrypted, and must be accessed only via HTTPS, but the web url used is {_serverStore.Server.WebUrl}");
                    }
                }

                return CreateDatabaseConfiguration(databaseName, ignoreDisabledDatabase, ignoreBeenDeleted, ignoreNotRelevant, databaseRecord);
            }
        }

        public RavenConfiguration CreateDatabaseConfiguration(StringSegment databaseName, bool ignoreDisabledDatabase, bool ignoreBeenDeleted, bool ignoreNotRelevant, DatabaseRecord databaseRecord)
        {
            if (databaseRecord.DatabaseState == DatabaseStateStatus.RestoreInProgress)
                throw new DatabaseRestoringException(databaseName + " is currently being restored");

            if (databaseRecord.Disabled && ignoreDisabledDatabase == false)
                throw new DatabaseDisabledException(databaseName + " has been disabled");

            var databaseIsBeenDeleted = databaseRecord.DeletionInProgress != null &&
                            databaseRecord.DeletionInProgress.TryGetValue(_serverStore.NodeTag, out DeletionInProgressStatus deletionInProgress) &&
                            deletionInProgress != DeletionInProgressStatus.No;
            if (ignoreBeenDeleted == false && databaseIsBeenDeleted)
                throw new DatabaseDisabledException(databaseName + " is currently being deleted on " + _serverStore.NodeTag);

            if (ignoreNotRelevant == false && databaseRecord.Topology.RelevantFor(_serverStore.NodeTag) == false &&
                databaseIsBeenDeleted == false)
                throw new DatabaseNotRelevantException(databaseName + " is not relevant for " + _serverStore.NodeTag);
            return CreateConfiguration(databaseRecord);
        }

        protected RavenConfiguration CreateConfiguration(DatabaseRecord record)
        {
            Debug.Assert(_serverStore.Disposed == false);
            var config = RavenConfiguration.CreateForDatabase(_serverStore.Configuration, record.DatabaseName);

            foreach (var setting in record.Settings)
                config.SetSetting(setting.Key, setting.Value);

            config.Initialize();

            return config;
        }

        public DateTime LastWork(DocumentDatabase resource)
        {
            // This allows us to increase the time large databases will be held in memory
            // Using this method, we'll add 0.5 ms per KB, or roughly half a second of idle time per MB.

            var envs = resource.GetAllStoragesEnvironment();

            long dbSize = 0;
            var maxLastWork = resource.LastAccessTime;

            foreach (var env in envs)
            {
                dbSize += env.Environment.Stats().AllocatedDataFileSizeInBytes;

                if (env.Environment.LastWorkTime > maxLastWork)
                    maxLastWork = env.Environment.LastWorkTime;
            }

            return maxLastWork.AddMilliseconds(dbSize / 1024L);
        }

        public async Task<IDisposable> UnloadAndLockDatabase(string dbName, string reason)
        {
            var tcs = Task.FromException<DocumentDatabase>(new DatabaseDisabledException($"The database {dbName} is currently locked because {reason}")
            {
                Data =
                {
                    [DoNotRemove] = true
                }
            });

            var t = tcs.IgnoreUnobservedExceptions();

            try
            {
                var existing = DatabasesCache.Replace(dbName, tcs);
                if (existing != null)
                    (await existing)?.Dispose();

                return new DisposableAction(() =>
                {
                    DatabasesCache.TryRemove(dbName, out var _);
                });
            }
            catch (Exception)
            {
                DatabasesCache.TryRemove(dbName, out var _);
                throw;
            }
        }

        public enum ClusterDatabaseChangeType
        {
            RecordChanged,
            ValueChanged,
            PendingClusterTransactions,
            ClusterTransactionCompleted
        }

        public void UnloadDirectly(StringSegment databaseName, DateTime? wakeup = null, [CallerMemberName] string caller = null)
        {
            if (ShouldContinueDispose(databaseName.Value, wakeup, out var dueTime) == false)
                return;

            LastRecentlyUsed.TryRemove(databaseName, out _);
            DatabasesCache.RemoveLockAndReturn(databaseName.Value, CompleteDatabaseUnloading, out _, caller).Dispose();
            ScheduleDatabaseWakeup(databaseName.Value, dueTime);
        }

        private void ScheduleDatabaseWakeup(string name, long milliseconds)
        {
            if (milliseconds == 0)
                return;

            _wakeupTimers.TryAdd(name, new Timer(_ =>
            {
                try
                {
                    _disposing.EnterReadLock();
                    try
                    {
                        if (_serverStore.ServerShutdown.IsCancellationRequested)
                            return;

                        TryGetOrCreateResourceStore(name);
                    }
                    catch (ObjectDisposedException)
                    {
                        // expected 
                    }
                    finally
                    {
                        _disposing.ExitReadLock();
                    }
                }
                catch
                {
                    // we have to swallow any exception here.
                }

            }, null, milliseconds, Timeout.Infinite));
        }

        private bool ShouldContinueDispose(string name, DateTime? wakeup, out int dueTime)
        {
            dueTime = 0;

            if (name == null)
                return true;

            if (_wakeupTimers.TryRemove(name, out var timer))
            {
                timer.Dispose();
            }

            if (wakeup.HasValue == false || wakeup.Value == DateTime.MaxValue)
                return true;

            // if we have a small value or even a negative one, simply don't dispose the database.
            dueTime = (int)(wakeup - DateTime.Now).Value.TotalMilliseconds;
            return dueTime > TimeSpan.FromMinutes(5).TotalMilliseconds;
        }

        private void CompleteDatabaseUnloading(DocumentDatabase database)
        {
            if (database == null)
                return;

            try
            {
                database.Dispose();
            }
            catch (Exception e)
            {
                if (_logger.IsInfoEnabled)
                    _logger.Info("Could not dispose database: " + database.Name, e);
            }

            database.DatabaseShutdownCompleted.Set();
        }
    }
}<|MERGE_RESOLUTION|>--- conflicted
+++ resolved
@@ -159,6 +159,10 @@
             {
                 // in the process of being deleted
             }
+            catch (AggregateException ae) when (ae.InnerException is DatabaseDisabledException)
+            {
+                // the db is already disabled when we try to disable it
+            }
             catch (DatabaseDisabledException)
             {
                 // the database was disabled while we were trying to execute an action (e.g. PendingClusterTransactions)
@@ -236,25 +240,7 @@
 
         private void UnloadDatabaseInternal(string databaseName)
         {
-<<<<<<< HEAD
-            try
-            {
-                DatabasesCache.RemoveLockAndReturn(databaseName, CompleteDatabaseUnloading, out _).Dispose();
-            }
-            catch (AggregateException ae)
-            {
-                if (nameof(DeleteDatabase).Equals(ae.InnerException.Data["Source"]))
-                {
-                    // this is already in the process of being deleted, we can just exit and let the other thread handle it
-                }
-                else if (ae.InnerException is DatabaseDisabledException)
-                {
-                    // the db is already disabled when we try to disable it
-                }
-            }
-=======
             DatabasesCache.RemoveLockAndReturn(databaseName, CompleteDatabaseUnloading, out _).Dispose();
->>>>>>> 5230a2cd
         }
 
         public void NotifyPendingClusterTransaction(string name, Task<DocumentDatabase> task, long index, ClusterDatabaseChangeType changeType)
@@ -372,7 +358,7 @@
                     {
                         _logger.Info(message, t.Exception);
                     }
-                    
+
                     await Task.Delay(TimeSpan.FromSeconds(15));
 
                     NotifyLeaderAboutRemoval(dbName);
