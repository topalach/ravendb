--- conflicted
+++ resolved
@@ -64,12 +64,7 @@
             Changes = new DocumentsChanges();
             DocumentsStorage = new DocumentsStorage(this);
             IndexStore = new IndexStore(this, _indexAndTransformerLocker);
-<<<<<<< HEAD
-            TransformerStore = new TransformerStore(this, _indexAndTransformerLocker);
-=======
             TransformerStore = new TransformerStore(this, serverStore, _indexAndTransformerLocker);
-            SqlReplicationLoader = new SqlReplicationLoader(this);
->>>>>>> e5284fe3
             EtlLoader = new EtlLoader(this);
             DocumentReplicationLoader = new DocumentReplicationLoader(this);
             DocumentTombstoneCleaner = new DocumentTombstoneCleaner(this);
