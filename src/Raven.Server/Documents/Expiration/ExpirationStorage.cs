--- conflicted
+++ resolved
@@ -80,32 +80,19 @@
         }
 
         public Dictionary<Slice, List<(Slice LowerId, string Id)>> GetExpiredDocuments(DocumentsOperationContext context,
-<<<<<<< HEAD
-            DateTime currentTime, bool applyToExistingDocuments, long take, out long count, out Stopwatch duration, CancellationToken cancellationToken)
-=======
-            DateTime currentTime, bool applyToExistingDocuments, int take, out Stopwatch duration, CancellationToken cancellationToken)
->>>>>>> 2101307b
+            DateTime currentTime, bool applyToExistingDocuments, long take, out Stopwatch duration, CancellationToken cancellationToken)
         {
             return GetDocuments(context, currentTime, applyToExistingDocuments, DocumentsByExpiration, Constants.Documents.Metadata.Expires, take, out duration, cancellationToken);
         }
 
         public Dictionary<Slice, List<(Slice LowerId, string Id)>> GetDocumentsToRefresh(DocumentsOperationContext context,
-<<<<<<< HEAD
-            DateTime currentTime, bool applyToExistingDocuments, long take, out long count, out Stopwatch duration, CancellationToken cancellationToken)
-
-=======
-            DateTime currentTime, bool applyToExistingDocuments, int take, out Stopwatch duration, CancellationToken cancellationToken)
->>>>>>> 2101307b
+            DateTime currentTime, bool applyToExistingDocuments, long take, out Stopwatch duration, CancellationToken cancellationToken)
         {
             return GetDocuments(context, currentTime, applyToExistingDocuments, DocumentsByRefresh, Constants.Documents.Metadata.Refresh, take, out duration, cancellationToken);
         }
 
         private Dictionary<Slice, List<(Slice LowerId, string Id)>> GetDocuments(DocumentsOperationContext context,
-<<<<<<< HEAD
-            DateTime currentTime, bool applyToExistingDocuments, string treeName, string metadataPropertyToCheck, long take, out long count, out Stopwatch duration, CancellationToken cancellationToken)
-=======
-            DateTime currentTime, bool applyToExistingDocuments, string treeName, string metadataPropertyToCheck, int take, out Stopwatch duration, CancellationToken cancellationToken)
->>>>>>> 2101307b
+            DateTime currentTime, bool applyToExistingDocuments, string treeName, string metadataPropertyToCheck, long take, out Stopwatch duration, CancellationToken cancellationToken)
         {
             var count = 0;
             var currentTicks = currentTime.Ticks;
