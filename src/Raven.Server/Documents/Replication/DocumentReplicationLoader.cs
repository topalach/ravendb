--- conflicted
+++ resolved
@@ -212,16 +212,10 @@
                 throw new InvalidOperationException($"Cannot have have replication with source and destination being the same database. They share the same db id ({connectionInfo} - {_database.DbId})");
             }
 
-<<<<<<< HEAD
-                if (relevantActivityEntry.Key != null &&
-                   (DateTime.UtcNow - relevantActivityEntry.Value).TotalMilliseconds <=
-                   _database.Configuration.Replication.ActiveConnectionTimeout.AsTimeSpan.TotalMilliseconds)
-=======
             IncomingReplicationHandler value;
             if (_incoming.TryRemove(connectionInfo.SourceDatabaseId, out value))
             {
                 if (_log.IsInfoEnabled)
->>>>>>> d112a93b
                 {
                     _log.Info($"Disconnecting existing connection from {value.FromToString} because we got a new connection from the same source db");
                 }
