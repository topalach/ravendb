﻿using System;
using System.Collections.Generic;
using Raven.Client.Documents.Indexes;
using Raven.Server.Documents.Indexes.Persistence.Lucene.Documents;
using Raven.Server.Documents.Indexes.Static.Spatial;
using Raven.Server.ServerWide;
using Raven.Server.ServerWide.Context;
using Sparrow.Json;
using Sparrow.Utils;
using Voron;

namespace Raven.Server.Documents.Indexes.Static
{
    public class CurrentIndexingScope : IDisposable
    {
        private IndexingStatsScope _stats;
        private IndexingStatsScope _loadDocumentStats;
        private readonly DocumentsStorage _documentsStorage;
        private readonly DocumentsOperationContext _documentsContext;

        public readonly UnmanagedBuffersPoolWithLowMemoryHandling UnmanagedBuffersPool;
<<<<<<< HEAD
=======

        public Dictionary<string, FieldIndexing> DynamicFields;
>>>>>>> 5272d5de

        private readonly Func<string, SpatialField> _getSpatialField;

        /// [collection: [key: [referenceKeys]]]
        public Dictionary<string, Dictionary<string, HashSet<Slice>>> ReferencesByCollection;

        /// [collection: [collectionKey: etag]]
        public Dictionary<string, Dictionary<string, long>> ReferenceEtagsByCollection;

        [ThreadStatic]
        public static CurrentIndexingScope Current;

        static CurrentIndexingScope()
        {
            ThreadLocalCleanup.ReleaseThreadLocalState += () => Current = null;
        }

        public readonly Index Index;

        public DynamicBlittableJson Source;

        public string SourceCollection;

        public readonly TransactionOperationContext IndexContext;

        public readonly IndexDefinitionBase IndexDefinition;

        public LuceneDocumentConverter CreateFieldConverter;

        public CurrentIndexingScope(Index index, DocumentsStorage documentsStorage, DocumentsOperationContext documentsContext, IndexDefinitionBase indexDefinition, TransactionOperationContext indexContext, Func<string, SpatialField> getSpatialField, UnmanagedBuffersPoolWithLowMemoryHandling _unmanagedBuffersPool)
        {
            _documentsStorage = documentsStorage;
            _documentsContext = documentsContext;
            Index = index;
            UnmanagedBuffersPool = _unmanagedBuffersPool;
            IndexDefinition = indexDefinition;
            IndexContext = indexContext;
            _getSpatialField = getSpatialField;
        }

        public void SetSourceCollection(string collection, IndexingStatsScope stats)
        {
            SourceCollection = collection;
            _stats = stats;
            _loadDocumentStats = null;
        }

        public unsafe dynamic LoadDocument(LazyStringValue keyLazy, string keyString, string collectionName)
        {
            using (_loadDocumentStats?.Start() ?? (_loadDocumentStats = _stats?.For(IndexingOperation.LoadDocument)))
            {
                if (keyLazy == null && keyString == null)
                    return DynamicNullObject.Null;

                var source = Source;
                if (source == null)
                    throw new ArgumentException("Cannot execute LoadDocument. Source is not set.");

                var id = source.GetId() as LazyStringValue;
                if (id == null)
                    throw new ArgumentException("Cannot execute LoadDocument. Source does not have a key.");

                if (keyLazy != null && id.Equals(keyLazy))
                    return source;

                if (keyString != null && id.Equals(keyString))
                    return source;

                Slice keySlice;
                if (keyLazy != null)
                {
                    if (keyLazy.Length == 0)
                        return DynamicNullObject.Null;

                    // we intentionally don't dispose of the scope here, this is being tracked by the references
                    // and will be disposed there.
                    Slice.External(_documentsContext.Allocator, keyLazy, out keySlice);
                }
                else
                {
                    if (keyString.Length == 0)
                        return DynamicNullObject.Null;
                    // we intentionally don't dispose of the scope here, this is being tracked by the references
                    // and will be disposed there.
                    Slice.From(_documentsContext.Allocator, keyString, out keySlice);
                }

                // making sure that we normalize the case of the key so we'll be able to find
                // it in case insensitive manner
                _documentsContext.Allocator.ToLowerCase(ref keySlice.Content);

                var references = GetReferencesForDocument(id);
                var referenceEtags = GetReferenceEtags();

                references.Add(keySlice);

                // when there is conflict, we need to apply same behavior as if the document would not exist
                var document = _documentsStorage.Get(_documentsContext, keySlice, throwOnConflict: false);

                if (document == null)
                {
                    MaybeUpdateReferenceEtags(referenceEtags, collectionName, 0);
                    return DynamicNullObject.Null;
                }

                MaybeUpdateReferenceEtags(referenceEtags, collectionName, document.Etag);

                // we can't share one DynamicBlittableJson instance among all documents because we can have multiple LoadDocuments in a single scope
                return new DynamicBlittableJson(document);
            }
        }

        public SpatialField GetOrCreateSpatialField(string name)
        {
            return _getSpatialField(name);
        }

        public void Dispose()
        {
            Current = null;
        }

        private static void MaybeUpdateReferenceEtags(Dictionary<string, long> referenceEtags, string collection, long etag)
        {
            if (referenceEtags.TryGetValue(collection, out long oldEtag) == false)
            {
                referenceEtags[collection] = etag;
                return;
            }

            if (oldEtag >= etag)
                return;

            referenceEtags[collection] = etag;
        }

        private Dictionary<string, long> GetReferenceEtags()
        {
            if (ReferenceEtagsByCollection == null)
                ReferenceEtagsByCollection = new Dictionary<string, Dictionary<string, long>>(StringComparer.OrdinalIgnoreCase);

            if (ReferenceEtagsByCollection.TryGetValue(SourceCollection, out Dictionary<string, long> referenceEtags) == false)
                ReferenceEtagsByCollection.Add(SourceCollection, referenceEtags = new Dictionary<string, long>(StringComparer.OrdinalIgnoreCase));

            return referenceEtags;
        }

        private HashSet<Slice> GetReferencesForDocument(string key)
        {
            if (ReferencesByCollection == null)
                ReferencesByCollection = new Dictionary<string, Dictionary<string, HashSet<Slice>>>(StringComparer.OrdinalIgnoreCase);

            if (ReferencesByCollection.TryGetValue(SourceCollection, out Dictionary<string, HashSet<Slice>> referencesByCollection) == false)
                ReferencesByCollection.Add(SourceCollection, referencesByCollection = new Dictionary<string, HashSet<Slice>>());

            if (referencesByCollection.TryGetValue(key, out HashSet<Slice> references) == false)
                referencesByCollection.Add(key, references = new HashSet<Slice>(SliceComparer.Instance));

            return references;
        }
    }
}<|MERGE_RESOLUTION|>--- conflicted
+++ resolved
@@ -19,11 +19,8 @@
         private readonly DocumentsOperationContext _documentsContext;
 
         public readonly UnmanagedBuffersPoolWithLowMemoryHandling UnmanagedBuffersPool;
-<<<<<<< HEAD
-=======
 
         public Dictionary<string, FieldIndexing> DynamicFields;
->>>>>>> 5272d5de
 
         private readonly Func<string, SpatialField> _getSpatialField;
 
