--- conflicted
+++ resolved
@@ -87,13 +87,9 @@
   <ItemGroup>
     <PackageReference Include="CsvHelper" Version="12.1.2" />
     <PackageReference Include="DasMulli.Win32.ServiceUtils.Signed" Version="1.1.0" />
-<<<<<<< HEAD
     <PackageReference Include="Google.Api.Gax.Rest" Version="2.7.0" />
     <PackageReference Include="Google.Cloud.Storage.V1" Version="2.3.0" />
-    <PackageReference Include="JetBrains.Annotations" Version="2019.1.1">
-=======
     <PackageReference Include="JetBrains.Annotations" Version="2019.1.3">
->>>>>>> 380ff25a
       <PrivateAssets>All</PrivateAssets>
     </PackageReference>
     <PackageReference Include="Jint" Version="3.0.20-ravendb" />
