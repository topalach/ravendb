using System;
using System.Collections.Generic;
using System.Diagnostics;
using System.IO;
using System.IO.Pipes;
using System.Linq;
using System.Net;
using System.Net.Http;
using System.Net.Security;
using System.Net.Sockets;
using System.Security.Authentication;
using System.Security.Claims;
using System.Security.Cryptography;
using System.Security.Cryptography.X509Certificates;
using System.Text;
using System.Threading;
using System.Threading.Tasks;
using Microsoft.AspNetCore.Builder;
using Microsoft.AspNetCore.Hosting;
using Microsoft.AspNetCore.Hosting.Server.Features;
using Microsoft.AspNetCore.Http.Features;
using Microsoft.AspNetCore.Http.Features.Authentication;
using Microsoft.AspNetCore.ResponseCompression;
using Microsoft.AspNetCore.Server.Kestrel.Core;
using Microsoft.AspNetCore.Server.Kestrel.Core.Adapter.Internal;
using Microsoft.Extensions.DependencyInjection;
using Newtonsoft.Json;
using Org.BouncyCastle.Pkcs;
using Raven.Client;
using Raven.Client.Exceptions.Database;
using Raven.Client.Exceptions.Security;
using Raven.Client.Extensions;
using Raven.Client.Http;
using Raven.Client.Json.Converters;
using Raven.Client.ServerWide.Operations.Certificates;
using Raven.Client.ServerWide.Tcp;
using Raven.Client.Util;
using Raven.Server.Commercial;
using Raven.Server.Config;
using Raven.Server.Documents;
using Raven.Server.Documents.Indexes.Static.Extensions;
using Raven.Server.Documents.Patch;
using Raven.Server.Documents.TcpHandlers;
using Raven.Server.Https;
using Raven.Server.Json;
using Raven.Server.Monitoring.Snmp;
using Raven.Server.NotificationCenter.Notifications;
using Raven.Server.NotificationCenter.Notifications.Details;
using Raven.Server.Rachis;
using Raven.Server.Routing;
using Raven.Server.ServerWide;
using Raven.Server.ServerWide.Commands;
using Raven.Server.ServerWide.Context;
using Raven.Server.ServerWide.Maintenance;
using Raven.Server.Utils;
using Raven.Server.Utils.Cpu;
using Raven.Server.Web.Authentication;
using Raven.Server.Web.ResponseCompression;
using Sparrow;
using Sparrow.Json;
using Sparrow.Json.Parsing;
using Sparrow.Logging;

namespace Raven.Server
{
    public class RavenServer : IDisposable
    {
        static RavenServer()
        {
            UnhandledExceptions.Track(Logger);
        }

        private static readonly Logger Logger = LoggingSource.Instance.GetLogger<RavenServer>("Server");
        private readonly Logger _authAuditLog = LoggingSource.AuditLog.GetLogger("AuthenticateCertificate", "Audit");

        public readonly RavenConfiguration Configuration;

        public Timer ServerMaintenanceTimer;

        public SystemTime Time = new SystemTime();

        public readonly ServerStore ServerStore;

        private IWebHost _webHost;

        private IWebHost _redirectingWebHost;

        private readonly Logger _tcpLogger;

        public event Action AfterDisposal;

        public readonly ServerStatistics Statistics;

        public event EventHandler ServerCertificateChanged;

        public ICpuUsageCalculator CpuUsageCalculator;

        internal bool ThrowOnLicenseActivationFailure;

        public RavenServer(RavenConfiguration configuration)
        {
            JsonDeserializationValidator.Validate();

            Configuration = configuration ?? throw new ArgumentNullException(nameof(configuration));
            if (Configuration.Initialized == false)
                throw new InvalidOperationException("Configuration must be initialized");

            Statistics = new ServerStatistics();

            AdminScripts = new ScriptRunnerCache(null, Configuration)
            {
                EnableClr = true
            };

            ServerStore = new ServerStore(Configuration, this);
            Metrics = new MetricCounters();

            _tcpLogger = LoggingSource.Instance.GetLogger<RavenServer>("Server/TCP");
        }

        public TcpListenerStatus GetTcpServerStatus()
        {
            return _tcpListenerStatus;
        }

        public void Initialize()
        {
            var sp = Stopwatch.StartNew();
            Certificate = LoadCertificate() ?? new CertificateHolder();

            CpuUsageCalculator = string.IsNullOrEmpty(Configuration.Monitoring.CpuUsageMonitorExec) 
                ? CpuHelper.GetOSCpuUsageCalculator()
                : CpuHelper.GetExtensionPointCpuUsageCalculator(_tcpContextPool, Configuration.Monitoring, ServerStore.NotificationCenter) ;

            CpuUsageCalculator.Init();

            if (Logger.IsInfoEnabled)
                Logger.Info(string.Format("Server store started took {0:#,#;;0} ms", sp.ElapsedMilliseconds));

            sp.Restart();
            ListenToPipes().IgnoreUnobservedExceptions();
            Router = new RequestRouter(RouteScanner.AllRoutes, this);

            try
            {
                ListenEndpoints = GetServerAddressesAndPort();

                void ConfigureKestrel(KestrelServerOptions options)
                {
                    options.Limits.MaxRequestLineSize = (int)Configuration.Http.MaxRequestLineSize.GetValue(SizeUnit.Bytes);
                    options.Limits.MaxRequestBodySize = null; // no limit!
                    options.Limits.MinResponseDataRate = null; // no limit!
                    options.Limits.MinRequestBodyDataRate = null; // no limit!

                    if (Configuration.Http.MinDataRatePerSecond.HasValue && Configuration.Http.MinDataRateGracePeriod.HasValue)
                    {
                        options.Limits.MinResponseDataRate = new MinDataRate(Configuration.Http.MinDataRatePerSecond.Value.GetValue(SizeUnit.Bytes),
                            Configuration.Http.MinDataRateGracePeriod.Value.AsTimeSpan);
                        options.Limits.MinRequestBodyDataRate = new MinDataRate(Configuration.Http.MinDataRatePerSecond.Value.GetValue(SizeUnit.Bytes),
                            Configuration.Http.MinDataRateGracePeriod.Value.AsTimeSpan);
                    }

                    if (Configuration.Http.MaxRequestBufferSize.HasValue)
                        options.Limits.MaxRequestBufferSize = Configuration.Http.MaxRequestBufferSize.Value.GetValue(SizeUnit.Bytes);

                    if (Certificate.Certificate != null)
                    {
                        _httpsConnectionAdapter = new HttpsConnectionAdapter();
                        _httpsConnectionAdapter.SetCertificate(Certificate.Certificate);
                        _refreshClusterCertificate = new Timer(RefreshClusterCertificateTimerCallback);
                        var adapter = new AuthenticatingAdapter(this, _httpsConnectionAdapter);

                        foreach (var address in ListenEndpoints.Addresses)
                        {
                            options.Listen(address, ListenEndpoints.Port, listenOptions => { listenOptions.ConnectionAdapters.Add(adapter); });
                        }
                    }
                }

                var webHostBuilder = new WebHostBuilder()
                    .CaptureStartupErrors(captureStartupErrors: true)
                    .UseKestrel(ConfigureKestrel)
                    .UseUrls(Configuration.Core.ServerUrls)
                    .UseStartup<RavenServerStartup>()
                    .UseShutdownTimeout(TimeSpan.FromSeconds(1))
                    .ConfigureServices(services =>
                    {
                        if (Configuration.Http.UseResponseCompression)
                        {
                            services.Configure<ResponseCompressionOptions>(options =>
                            {
                                options.EnableForHttps = Configuration.Http.AllowResponseCompressionOverHttps;
                                options.Providers.Add(typeof(GzipCompressionProvider));
                                options.Providers.Add(typeof(DeflateCompressionProvider));
                            });

                            services.Configure<GzipCompressionProviderOptions>(options => { options.Level = Configuration.Http.GzipResponseCompressionLevel; });

                            services.Configure<DeflateCompressionProviderOptions>(options => { options.Level = Configuration.Http.DeflateResponseCompressionLevel; });

                            services.AddResponseCompression();
                        }

                        services.AddSingleton(Router);
                        services.AddSingleton(this);
                        services.Configure<FormOptions>(options => { options.MultipartBodyLengthLimit = long.MaxValue; });
                    });

                if (Configuration.Http.UseLibuv)
                    webHostBuilder = webHostBuilder.UseLibuv();

                _webHost = webHostBuilder.Build();
            }
            catch (Exception e)
            {
                if (Logger.IsInfoEnabled)
                    Logger.Info("Could not configure server", e);
                throw;
            }

            if (Logger.IsInfoEnabled)
                Logger.Info(string.Format("Configuring HTTP server took {0:#,#;;0} ms", sp.ElapsedMilliseconds));

            try
            {
                _webHost.Start();

                var serverAddressesFeature = _webHost.ServerFeatures.Get<IServerAddressesFeature>();
                WebUrl = GetWebUrl(serverAddressesFeature.Addresses.First()).TrimEnd('/');

                if (Certificate.Certificate != null)
                {
                    try
                    {
                        AssertServerCanContactItselfWhenAuthIsOn(Certificate.Certificate)
                            .IgnoreUnobservedExceptions()
                            // here we wait a bit, just enough so for normal servers
                            // we'll be successful, but not enough to hang the server
                            // startup if there is some issue talking to the node because
                            // of firewall, ssl issues, etc. 
                            .Wait(250);
                    }
                    catch (Exception)
                    {
                        // the .Wait() can throw as well, so we'll ignore any
                        // errors here, it all goes to the log anyway
                    }

                    var port = new Uri(Configuration.Core.ServerUrls[0]).Port;
                    if (port == 443 && Configuration.Security.DisableHttpsRedirection == false)
                    {
                        RedirectsHttpTrafficToHttps();
                    }

                    SecretProtection.AddCertificateChainToTheUserCertificateAuthorityStoreAndCleanExpiredCerts(Certificate.Certificate, Certificate.Certificate.Export(X509ContentType.Cert), Configuration.Security.CertificatePassword);
                }

                if (Logger.IsInfoEnabled)
                    Logger.Info($"Initialized Server... {WebUrl}");

                _tcpListenerStatus = StartTcpListener();

                try
                {
                    ServerStore.Initialize();
                }
                catch (Exception e)
                {
                    if (Logger.IsOperationsEnabled)
                        Logger.Operations("Could not open the server store", e);
                    throw;
                }


                ServerStore.TriggerDatabases();

                StartSnmp();

                _refreshClusterCertificate?.Change(TimeSpan.FromMinutes(1), TimeSpan.FromHours(1));
            }
            catch (Exception e)
            {
                if (Logger.IsOperationsEnabled)
                    Logger.Operations("Could not start server", e);
                throw;
            }

        }

        private void RedirectsHttpTrafficToHttps()
        {
            try
            {
                var serverUrlsToRedirect = Configuration.Core.ServerUrls.Select(serverUrl => new Uri(serverUrl))
                    .Select(newUri => new UriBuilder(newUri)
                    {
                        Scheme = "http",
                        Port = 80
                    }.Uri.ToString())
                    .ToArray();

                if (Logger.IsOperationsEnabled)
                    Logger.Operations($"HTTPS is on. Setting up a new web host to redirect incoming HTTP traffic on port 80 to HTTPS on port 443. The new web host is listening to { string.Join(", ", serverUrlsToRedirect) }");

                var webHostBuilder = new WebHostBuilder()
                    .UseKestrel()
                    .UseUrls(serverUrlsToRedirect)
                    .UseStartup<RedirectServerStartup>()
                    .UseShutdownTimeout(TimeSpan.FromSeconds(1));

                if (Configuration.Http.UseLibuv)
                    webHostBuilder = webHostBuilder.UseLibuv();

                _redirectingWebHost = webHostBuilder.Build();

                _redirectingWebHost.Start();
            }
            catch (Exception e)
            {
                if (Logger.IsOperationsEnabled)
                    Logger.Operations("Failed to create a webhost to redirect HTTP traffic to HTTPS", e);
            }
        }

        private async Task AssertServerCanContactItselfWhenAuthIsOn(X509Certificate2 certificateCertificate)
        {
            var url = Configuration.Core.PublicServerUrl.HasValue ? Configuration.Core.PublicServerUrl.Value.UriValue : WebUrl;

            try
            {
                using (var httpMessageHandler = new HttpClientHandler())
                {
                    httpMessageHandler.SslProtocols = SslProtocols.Tls12;

                    if (Logger.IsOperationsEnabled)
                        Logger.Operations($"During server initialization, validating that the server can authenticate with itself using {url}.");

                    // Using the server certificate as a client certificate to test if we can talk to ourselves
                    httpMessageHandler.ClientCertificates.Add(certificateCertificate);
                    using (var client = new HttpClient(httpMessageHandler)
                    {
                        BaseAddress = new Uri(url),
                        Timeout = TimeSpan.FromSeconds(15)
                    })
                    {
                        await client.GetAsync("/setup/alive");
                    }
                }
            }
            catch (Exception e)
            {
                if (Logger.IsOperationsEnabled)
                    Logger.Operations($"Server failed to contact itself @ {url}. " +
                                      $"This can happen if PublicServerUrl is not the same as the domain in the certificate or you have other certificate errors. " +
                                      "Trying again, this time with a RemoteCertificateValidationCallback which allows connections with the same certificate.", e);

                try
                {
                    using (var httpMessageHandler = new HttpClientHandler())
                    {
                        // Try again, this time the callback should allow the connection.
                        httpMessageHandler.ServerCertificateCustomValidationCallback += CertificateCallback;
                        httpMessageHandler.SslProtocols = SslProtocols.Tls12;
                        httpMessageHandler.ClientCertificates.Add(certificateCertificate);

                        using (var client = new HttpClient(httpMessageHandler)
                        {
                            BaseAddress = new Uri(url),
                            Timeout = TimeSpan.FromSeconds(15)
                        })
                        {
                            var response = await client.GetAsync("/setup/alive");

                            if (response.IsSuccessStatusCode)
                            {
                                // It worked, let's register this callback globally in the RequestExecutor
                                if (RequestExecutor.HasServerCertificateCustomValidationCallback == false)
                                {
                                    RequestExecutor.RemoteCertificateValidationCallback += CertificateCallback;
                                }
                            }

                            if (Logger.IsOperationsEnabled)
                                Logger.Operations($"Successful connection with RemoteCertificateValidationCallback to {url}.");
                        }
                    }
                }
                catch (Exception e2)
                {
                    if (Logger.IsOperationsEnabled)
                        Logger.Operations($"Server failed to contact itself @ {url} even though RemoteCertificateValidationCallback allows connections with the same certificate.", e2);
                }
            }
        }

        bool CertificateCallback(object sender, X509Certificate cert, X509Chain chain, SslPolicyErrors errors)
        {
            if (errors == SslPolicyErrors.None || errors == SslPolicyErrors.RemoteCertificateChainErrors) // self-signed is acceptable
                return true;

            var cert2 = HttpsConnectionAdapter.ConvertToX509Certificate2(cert);
            // We trust ourselves
            return cert2?.Thumbprint == Certificate?.Certificate?.Thumbprint;
        }

        private Task _currentRefreshTask = Task.CompletedTask;

        public Task RefreshTask => _currentRefreshTask;

        public void RefreshClusterCertificateTimerCallback(object state)
        {
            RefreshClusterCertificate(state);
        }

        public bool RefreshClusterCertificate(object state)
        {
            // If the setup mode is anything but SetupMode.LetsEncrypt, we'll
            // check if the certificate changed and if so we'll update it immediately
            // on the local node (only). Admin is responsible for registering the new
            // certificate in the cluster and updating all the nodes

            // If the setup mode is SetupMode.LetsEncrypt, we'll check if we need to
            // update it, and if so, we'll re-generate the certificate then we'll
            // distribute it via the cluster. We'll update the cert only when all nodes
            // confirm they got it (or if there are less than 3 days to spare).

            var currentCertificate = Certificate;
            if (currentCertificate.Certificate == null)
            {
                return false; // shouldn't happen, but just in case
            }

            var forceRenew = state as bool? ?? false;

            var currentRefreshTask = _currentRefreshTask;
            if (currentRefreshTask.IsCompleted == false)
            {
                _refreshClusterCertificate?.Change(TimeSpan.FromMinutes(1), TimeSpan.FromHours(1));
                return false;
            }

            var refreshCertificate = new Task(async () => { await DoActualCertificateRefresh(currentCertificate, forceRenew: forceRenew); });
            if (Interlocked.CompareExchange(ref _currentRefreshTask, currentRefreshTask, refreshCertificate) != currentRefreshTask)
                return false;

            refreshCertificate.Start();

            return true;
        }

        private async Task DoActualCertificateRefresh(CertificateHolder currentCertificate, bool forceRenew = false)
        {
            try
            {
                CertificateHolder newCertificate;
                var msg = "Tried to load certificate as part of refresh check, and got a null back, but got a valid certificate on startup!";
                try
                {
                    newCertificate = LoadCertificate();
                    if (newCertificate == null)
                    {
                        if (Logger.IsOperationsEnabled)
                            Logger.Operations(msg);

                        ServerStore.NotificationCenter.Add(AlertRaised.Create(
                            null,
                            CertificateReplacement.CertReplaceAlertTitle,
                            msg,
                            AlertType.Certificates_ReplaceError,
                            NotificationSeverity.Error));
                        return;
                    }
                }
                catch (Exception e)
                {
                    throw new InvalidOperationException("Tried to load certificate as part of refresh check, but got an error!", e);
                }

                if (newCertificate.Certificate.Thumbprint != currentCertificate.Certificate.Thumbprint)
                {
                    if (Interlocked.CompareExchange(ref Certificate, newCertificate, currentCertificate) == currentCertificate)
                        _httpsConnectionAdapter.SetCertificate(newCertificate.Certificate);
                    ServerCertificateChanged?.Invoke(this, EventArgs.Empty);
                    return;
                }

                if (Configuration.Core.SetupMode != SetupMode.LetsEncrypt)
                    return;

                if (ServerStore.IsLeader() == false)
                    return;

                if (ClusterCommandsVersionManager.ClusterCommandsVersions.TryGetValue(nameof(ConfirmServerCertificateReplacedCommand), out var commandVersion) == false)
                    throw new InvalidOperationException($"Failed to get the command version of '{nameof(ConfirmServerCertificateReplacedCommand)}'.");

                if (ClusterCommandsVersionManager.CurrentClusterMinimalVersion < commandVersion)
                    throw new ClusterNodesVersionMismatchException("It is not possible to refresh/replace the cluster certificate in the current cluster topology. Please make sure that all the cluster nodes have an equal or newer version than the command version." +
                                                                   $"Cluster Version: {ClusterCommandsVersionManager.CurrentClusterMinimalVersion}, Command Version: {commandVersion}.");

                // we need to see if there is already an ongoing process
                using (ServerStore.ContextPool.AllocateOperationContext(out TransactionOperationContext context))
                using (context.OpenReadTransaction())
                {
                    var certUpdate = ServerStore.Cluster.GetItem(context, CertificateReplacement.CertificateReplacementDoc);
                    if (certUpdate != null)
                    {
                        if (certUpdate.TryGet(nameof(CertificateReplacement.Confirmations), out int confirmations) == false)
                            throw new InvalidOperationException($"Expected to get '{nameof(CertificateReplacement.Confirmations)}' count");

                        var nodesInCluster = ServerStore.GetClusterTopology(context).AllNodes.Count;
                        if (nodesInCluster > confirmations)
                        {
                            // we are already in the process of updating the certificate, so we need
                            // to nudge all the nodes in the cluster to check the replacement state.
                            // If a node confirmed but failed with the actual replacement (e.g. file permissions)
                            // this will make sure it will try again in the next round (1 hour).
                            await ServerStore.SendToLeaderAsync(new RecheckStatusOfServerCertificateCommand());
                            return;
                        }

                        if (certUpdate.TryGet(nameof(CertificateReplacement.Replaced), out int replaced) == false)
                            replaced = 0;

                        if (nodesInCluster > replaced)
                        {
                            // This is for the case where all nodes confirmed they received the replacement cert but
                            // not all nodes have made the actual change yet.
                            await ServerStore.SendToLeaderAsync(new RecheckStatusOfServerCertificateReplacementCommand());
                        }

                        return;
                    }
                }

                // same certificate, but now we need to see if we need to auto update it
                var (shouldRenew, renewalDate) = CalculateRenewalDate(currentCertificate, forceRenew);
                if (shouldRenew == false)
                {
                    // We don't want an alert here, this happens frequently.
                    if (Logger.IsOperationsEnabled)
                        Logger.Operations($"Renew check: still have time left to renew the server certificate with thumbprint `{currentCertificate.Certificate.Thumbprint}`, estimated renewal date: {renewalDate}");
                    return;
                }                    
                
                if (ServerStore.LicenseManager.GetLicenseStatus().Type == LicenseType.Developer && forceRenew == false)
                {
                    msg = "It's time to renew your Let's Encrypt server certificate but automatic renewal is turned off when using the developer license. Go to the certificate page in the studio and trigger the renewal manually.";
                    ServerStore.NotificationCenter.Add(AlertRaised.Create(
                        null,
                        CertificateReplacement.CertReplaceAlertTitle,
                        msg,
                        AlertType.Certificates_DeveloperLetsEncryptRenewal,
                        NotificationSeverity.Warning));

                    if (Logger.IsOperationsEnabled)
                        Logger.Operations(msg);
                    return;
                }

                byte[] newCertBytes;
                try
                {
                    newCertBytes = await RenewLetsEncryptCertificate(currentCertificate);
                }
                catch (Exception e)
                {
                    throw new InvalidOperationException("Failed to update certificate from Lets Encrypt", e);
                }

                await StartCertificateReplicationAsync(Convert.ToBase64String(newCertBytes), false);
            }
            catch (Exception e)
            {
                var msg = "Failed to replace the server certificate.";
                if (Logger.IsOperationsEnabled)
                    Logger.Operations(msg, e);

                ServerStore.NotificationCenter.Add(AlertRaised.Create(
                    null,
                    CertificateReplacement.CertReplaceAlertTitle,
                    msg,
                    AlertType.Certificates_ReplaceError,
                    NotificationSeverity.Error,
                    details: new ExceptionDetails(e)));
            }
        }

        public (bool ShouldRenew, DateTime RenewalDate) CalculateRenewalDate(CertificateHolder currentCertificate, bool forceRenew)
        {
            // we want to setup all the renewals for Saturdays, 30 days before expiration. This is done to reduce the amount of cert renewals that are counted against our renewals
            // but if we have less than 20 days or user asked to force-renew, we'll try anyway.

            if (forceRenew)
                return (true, DateTime.UtcNow);

            var remainingDays = (currentCertificate.Certificate.NotAfter - Time.GetUtcNow().ToLocalTime()).TotalDays;
            if (remainingDays <= 20)
            {
                return (true, DateTime.UtcNow);
            }

            var firstPossibleDate = currentCertificate.Certificate.NotAfter.ToUniversalTime().AddDays(-30);
            
            // We can do this because saturday is last in the DayOfWeek enum
            var daysUntilSaturday = DayOfWeek.Saturday - firstPossibleDate.DayOfWeek; 
            var firstPossibleSaturday = firstPossibleDate.AddDays(daysUntilSaturday);

            if (firstPossibleSaturday.Date == DateTime.Today)
                return (true, firstPossibleSaturday);

            return (false, firstPossibleSaturday);
        }

        public async Task StartCertificateReplicationAsync(string base64CertWithoutPassword, bool replaceImmediately)
        {
            // We assume that at this point, the password was already stripped out of the certificate.

            // the process of updating a new certificate is the same as deleting a database
            // we first send the certificate to all the nodes, then we get acknowledgments
            // about that from them, and we replace only when they are confirmed to have been
            // successful. However, if we have less than 3 days for renewing the cert or if 
            // replaceImmediately is true, we'll replace immediately

            try
            {
                byte[] certBytes;
                try
                {
                    certBytes = Convert.FromBase64String(base64CertWithoutPassword);
                }
                catch (Exception e)
                {
                    throw new ArgumentException($"Unable to parse the {nameof(base64CertWithoutPassword)} property, expected a Base64 value", e);
                }

                X509Certificate2 newCertificate;
                try
                {
                    newCertificate = new X509Certificate2(certBytes, (string)null, X509KeyStorageFlags.Exportable | X509KeyStorageFlags.PersistKeySet | X509KeyStorageFlags.MachineKeySet);
                }
                catch (Exception e)
                {
                    throw new InvalidOperationException("Failed to load the new certificate.", e);
                }

                if (Logger.IsOperationsEnabled)
                    Logger.Operations("Got new certificate from Lets Encrypt! Starting certificate replication.");

                // During replacement of a cluster certificate, we must have both the new and the old server certificates registered in the server store.
                // This is needed for trust in the case where a node replaced its own certificate while another node still runs with the old certificate.
                // Since both nodes use different certificates, they will only trust each other if the certs are registered in the server store.
                // When the certificate replacement is finished throughout the cluster, we will delete both these entries.
                await ServerStore.PutValueInClusterAsync(new PutCertificateCommand(newCertificate.Thumbprint, new CertificateDefinition
                {
                    Certificate = Convert.ToBase64String(Certificate.Certificate.Export(X509ContentType.Cert)),
                    Thumbprint = Certificate.Certificate.Thumbprint,
                    PublicKeyPinningHash = Certificate.Certificate.GetPublicKeyPinningHash(),
                    NotAfter = Certificate.Certificate.NotAfter,
                    Name = "Old Server Certificate - can delete",
                    SecurityClearance = SecurityClearance.ClusterNode
                }));

                var res = await ServerStore.PutValueInClusterAsync(new PutCertificateCommand(newCertificate.Thumbprint, new CertificateDefinition
                {
                    Certificate = Convert.ToBase64String(newCertificate.Export(X509ContentType.Cert)),
                    Thumbprint = newCertificate.Thumbprint,
                    PublicKeyPinningHash = newCertificate.GetPublicKeyPinningHash(),
                    NotAfter = newCertificate.NotAfter,
                    Name = "Server Certificate",
                    SecurityClearance = SecurityClearance.ClusterNode
                }));

                await ServerStore.Cluster.WaitForIndexNotification(res.Index);

                await ServerStore.SendToLeaderAsync(new InstallUpdatedServerCertificateCommand
                {
                    Certificate = base64CertWithoutPassword, // includes the private key
                    ReplaceImmediately = replaceImmediately
                });
            }
            catch (Exception e)
            {
                var msg = "Failed to start certificate replication.";
                if (Logger.IsOperationsEnabled)
                    Logger.Operations(msg, e);

                ServerStore.NotificationCenter.Add(AlertRaised.Create(
                    null,
                    CertificateReplacement.CertReplaceAlertTitle,
                    msg,
                    AlertType.Certificates_ReplaceError,
                    NotificationSeverity.Error,
                    details: new ExceptionDetails(e)));
            }
        }

        private async Task<byte[]> RenewLetsEncryptCertificate(CertificateHolder existing)
        {
            var license = ServerStore.LoadLicense();

            HttpResponseMessage response;
            try
            {
                var licensePayload = JsonConvert.SerializeObject(new
                {
                    License = license
                });
                var content = new StringContent(licensePayload, Encoding.UTF8, "application/json");

                response = await ApiHttpClient.Instance.PostAsync("/api/v1/dns-n-cert/user-domains", content).ConfigureAwait(false);

                response.EnsureSuccessStatusCode();
            }
            catch (Exception e)
            {
                throw new InvalidOperationException("Failed to validate user's license as part of Let's Encrypt certificate refresh", e);
            }

            var userDomainsResult = JsonConvert.DeserializeObject<UserDomainsResult>(await response.Content.ReadAsStringAsync());

            string usedRootDomain = null;
            foreach (var rd in userDomainsResult.RootDomains)
            {
                if (Configuration.Core.PublicServerUrl.HasValue && Configuration.Core.PublicServerUrl.Value.UriValue.IndexOf(rd, StringComparison.OrdinalIgnoreCase) >= 0)
                {
                    usedRootDomain = rd;
                    break;
                }
            }

            if (usedRootDomain == null)
            {
                if (Configuration.Core.PublicServerUrl.HasValue)
                    throw new InvalidOperationException($"Your license is associated with the following domains: {string.Join(",", userDomainsResult.RootDomains)} " +
                                                        $"but the PublicServerUrl configuration setting is: {Configuration.Core.PublicServerUrl.Value.UriValue}." +
                                                        "There is a mismatch, therefore cannot automatically renew the Lets Encrypt certificate. Please contact support.");

                throw new InvalidOperationException("PublicServerUrl is empty. Cannot automatically renew the Lets Encrypt certificate. Please contact support.");
            }

            if (userDomainsResult.Emails.Contains(Configuration.Security.CertificateLetsEncryptEmail, StringComparer.OrdinalIgnoreCase) == false)
                throw new InvalidOperationException($"Your license is associated with the following emails: {string.Join(",", userDomainsResult.Emails)} " +
                                                    $"but the Security.Certificate.LetsEncrypt.Email configuration setting is: {Configuration.Security.CertificateLetsEncryptEmail}." +
                                                    "There is a mismatch, therefore cannot automatically renew the Lets Encrypt certificate. Please contact support.");

            var hosts = SetupManager.GetCertificateAlternativeNames(existing.Certificate).ToArray();
            var substring = hosts[0].Substring(0, hosts[0].Length - usedRootDomain.Length - 1);
            var domainEnd = substring.LastIndexOf('.');
            var domain = substring.Substring(domainEnd + 1);

            if (userDomainsResult.Domains.Any(userDomain => string.Equals(userDomain.Key, domain, StringComparison.OrdinalIgnoreCase)) == false)
                throw new InvalidOperationException("The license provided does not have access to the domain: " + domain);

            var setupInfo = new SetupInfo
            {
                Domain = domain,
                RootDomain = usedRootDomain,
                ModifyLocalServer = false, // N/A here
                RegisterClientCert = false, // N/A here
                Password = null,
                Certificate = null,
                License = license,
                Email = Configuration.Security.CertificateLetsEncryptEmail,
                NodeSetupInfos = new Dictionary<string, SetupInfo.NodeInfo>()
            };

            var fullDomainPortion = domain + "." + usedRootDomain;

            foreach (var host in hosts) // we just need the keys here
            {
                var key = host.Substring(0, host.Length - fullDomainPortion.Length - 1);
                setupInfo.NodeSetupInfos[key] = new SetupInfo.NodeInfo();
            }

            var cert = await SetupManager.RefreshLetsEncryptTask(setupInfo, ServerStore, ServerStore.ServerShutdown);
            var certBytes = Convert.FromBase64String(setupInfo.Certificate);

            SecretProtection.ValidateCertificateAndCreateCertificateHolder("Let's Encrypt Refresh", cert, certBytes,
                setupInfo.Password, ServerStore);

            return certBytes;
        }

        private (IPAddress[] Addresses, int Port) GetServerAddressesAndPort()
        {
            int? port = null;
            var addresses = new HashSet<IPAddress>();
            foreach (var serverUrl in Configuration.Core.ServerUrls)
            {
                var uri = new Uri(serverUrl);
                port = uri.Port;

                var host = uri.DnsSafeHost;
                foreach (var ipAddress in GetListenIpAddresses(host))
                    addresses.Add(ipAddress);
            }

            return (addresses.ToArray(), port.Value);
        }

        private string GetWebUrl(string kestrelUrl)
        {
            var serverUri = new Uri(Configuration.Core.ServerUrls[0]);
            if (serverUri.IsDefaultPort == false && serverUri.Port == 0)
            {
                var kestrelUri = new Uri(kestrelUrl);
                return new UriBuilder(serverUri)
                {
                    Port = kestrelUri.Port
                }.Uri.ToString();
            }

            return Configuration.Core.ServerUrls[0];
        }

        private CertificateHolder LoadCertificate()
        {
            try
            {
                if (string.IsNullOrEmpty(Configuration.Security.CertificatePath) == false)
                    return ServerStore.Secrets.LoadCertificateFromPath(Configuration.Security.CertificatePath, Configuration.Security.CertificatePassword, ServerStore);
                if (string.IsNullOrEmpty(Configuration.Security.CertificateExec) == false)
                    return ServerStore.Secrets.LoadCertificateWithExecutable(Configuration.Security.CertificateExec, Configuration.Security.CertificateExecArguments, ServerStore);

                return null;
            }
            catch (Exception e)
            {
                throw new InvalidOperationException("Unable to start the server due to invalid certificate configuration! Admin assistance required.", e);
            }
        }

        private Task ListenToPipes()
        {
            return Task.WhenAll(
                Pipes.ListenToLogStreamPipe(this, LogStreamPipe),
                Pipes.ListenToAdminConsolePipe(this, AdminConsolePipe));
        }

        public class AuthenticateConnection : IHttpAuthenticationFeature
        {
            public Dictionary<string, DatabaseAccess> AuthorizedDatabases = new Dictionary<string, DatabaseAccess>(StringComparer.OrdinalIgnoreCase);
            private Dictionary<string, DatabaseAccess> _caseSensitiveAuthorizedDatabases = new Dictionary<string, DatabaseAccess>();
            public X509Certificate2 Certificate;
            public CertificateDefinition Definition;
            public int WrittenToAuditLog;

            public bool CanAccess(string db, bool requireAdmin)
            {
                if (Status == AuthenticationStatus.Expired || Status == AuthenticationStatus.NotYetValid)
                    return false;

                if (Status == AuthenticationStatus.Operator || Status == AuthenticationStatus.ClusterAdmin)
                    return true;

                if (db == null)
                    return false;

                if (Status != AuthenticationStatus.Allowed)
                    return false;

                if (_caseSensitiveAuthorizedDatabases.TryGetValue(db, out var mode))
                    return mode == DatabaseAccess.Admin || !requireAdmin;

                if (AuthorizedDatabases.TryGetValue(db, out mode) == false)
                    return false;

                // Technically speaking, since this is per connection, this is single threaded. But I'm 
                // worried about race conditions here if we move to HTTP 2.0 at some point. At that point,
                // we'll probably want to handle this concurrently, and the cost of adding it in this manner
                // is pretty small for most cases anyway
                _caseSensitiveAuthorizedDatabases = new Dictionary<string, DatabaseAccess>(_caseSensitiveAuthorizedDatabases)
                {
                    {db, mode}
                };

                return mode == DatabaseAccess.Admin || !requireAdmin;
            }

            ClaimsPrincipal IHttpAuthenticationFeature.User { get; set; }

            IAuthenticationHandler IHttpAuthenticationFeature.Handler { get; set; }

            public string WrongProtocolMessage;

            private AuthenticationStatus _status;

            public AuthenticationStatus StatusForAudit => _status;

            public string IssuerHash;

            public AuthenticationStatus Status
            {
                get
                {
                    if (WrongProtocolMessage != null)
                        ThrowException();
                    return _status;
                }
                set => _status = value;
            }

            private void ThrowException()
            {
                throw new InsufficientTransportLayerProtectionException(WrongProtocolMessage);
            }
        }

        internal AuthenticateConnection AuthenticateConnectionCertificate(X509Certificate2 certificate, object connectionInfo)
        {
            var authenticationStatus = new AuthenticateConnection
            {
                Certificate = certificate
            };
            var wellKnown = Configuration.Security.WellKnownAdminCertificates;
            if (certificate == null)
            {
                authenticationStatus.Status = AuthenticationStatus.NoCertificateProvided;
            }
            else if (certificate.NotAfter.ToUniversalTime() < DateTime.UtcNow)
            {
                authenticationStatus.Status = AuthenticationStatus.Expired;
            }
            else if (certificate.NotBefore.ToUniversalTime() > DateTime.UtcNow)
            {
                authenticationStatus.Status = AuthenticationStatus.NotYetValid;
            }
            else if (certificate.Equals(Certificate.Certificate))
            {
                authenticationStatus.Status = AuthenticationStatus.ClusterAdmin;
            }
            else if (wellKnown != null && wellKnown.Contains(certificate.Thumbprint, StringComparer.OrdinalIgnoreCase))
            {
                authenticationStatus.Status = AuthenticationStatus.ClusterAdmin;
            }
            else
            {
                using (ServerStore.ContextPool.AllocateOperationContext(out TransactionOperationContext ctx))
                using (ctx.OpenReadTransaction())
                {
                    var cert = ServerStore.Cluster.GetCertificateByThumbprint(ctx, certificate.Thumbprint) ??
                               ServerStore.Cluster.GetLocalStateByThumbprint(ctx, certificate.Thumbprint);

                    if (cert == null)
                    {
                        // If connection will be approved, cert won't be null anymore and will be assigned the relevant permissions
                        MaybeAllowConnectionBasedOnPinningHash(certificate, ctx, ref authenticationStatus, ref cert, connectionInfo);
                    }

                    if (cert != null)
                    {
                        var definition = JsonDeserializationServer.CertificateDefinition(cert);
                        authenticationStatus.Definition = definition;
                        if (definition.SecurityClearance == SecurityClearance.ClusterAdmin)
                        {
                            authenticationStatus.Status = AuthenticationStatus.ClusterAdmin;
                        }
                        else if (definition.SecurityClearance == SecurityClearance.ClusterNode)
                        {
                            authenticationStatus.Status = AuthenticationStatus.ClusterAdmin;
                        }
                        else if (definition.SecurityClearance == SecurityClearance.Operator)
                        {
                            authenticationStatus.Status = AuthenticationStatus.Operator;
                        }
                        else
                        {
                            authenticationStatus.Status = AuthenticationStatus.Allowed;
                            foreach (var kvp in definition.Permissions)
                            {
                                authenticationStatus.AuthorizedDatabases.Add(kvp.Key, kvp.Value);
                            }
                        }
                    }
                }
            }

            return authenticationStatus;
        }

        private void MaybeAllowConnectionBasedOnPinningHash(X509Certificate2 certificate, TransactionOperationContext ctx,
            ref AuthenticateConnection authenticationStatus, ref BlittableJsonReaderObject cert, object connectionInfo)
        {
            // The certificate is not explicitly registered in our server, let's see if we have a certificate
            // with the same public key pinning hash.
            var pinningHash = certificate.GetPublicKeyPinningHash();
            var certWithSameHash = ServerStore.Cluster.GetCertificatesByPinningHash(ctx, pinningHash).FirstOrDefault();

            if (certWithSameHash == null)
            {
                authenticationStatus.Status = AuthenticationStatus.UnfamiliarCertificate;
                return;
            }

            string remoteAddress = null;
            switch (connectionInfo)
            {
                case TcpClient tcp:
                    remoteAddress = tcp.Client.RemoteEndPoint.ToString();
                    break;
                case HttpConnectionFeature http:
                    remoteAddress = $"{http.RemoteIpAddress}:{http.RemotePort}";
                    break;
            }

            // Hash is good, let's validate it was signed by a known issuer, otherwise users can use the private key to register a new cert with a different issuer.
            var goodKnownCert = new X509Certificate2(Convert.FromBase64String(certWithSameHash.Certificate));
            if (CertHasKnownIssuer(certificate, goodKnownCert, out var issuerHash) == false)
            {
                if (_authAuditLog.IsInfoEnabled)
                    _authAuditLog.Info($"Connection from {remoteAddress} with certificate '{certificate.Subject} ({certificate.Thumbprint})' which is not registered in the cluster. " +
                                       "Tried to allow the connection implicitly based on the client certificate's Public Key Pinning Hash but the client certificate was signed by an unknown issuer - closing the connection. " +
                                       $"To fix this, the admin can register the pinning hash of the *issuer* certificate: '{issuerHash}' in the '{RavenConfiguration.GetKey(x => x.Security.WellKnownIssuerHashes)}' configuration entry." +
                                       $"Alternatively, the admin can register the actual certificate ({certificate.FriendlyName} '{certificate.Thumbprint}') explicitly in the cluster.");

                authenticationStatus.Status = AuthenticationStatus.UnfamiliarIssuer;
                authenticationStatus.IssuerHash = issuerHash;
                return;
            }

            // Success, we'll add the new certificate with same permissions as the original
            var newCertBytes = certificate.Export(X509ContentType.Cert);

            var newCertDef = new CertificateDefinition()
            {
                Name = certWithSameHash.Name,
                Certificate = Convert.ToBase64String(newCertBytes),
                Permissions = certWithSameHash.Permissions,
                SecurityClearance = certWithSameHash.SecurityClearance,
                Password = certWithSameHash.Password,
                Thumbprint = certificate.Thumbprint,
                PublicKeyPinningHash = pinningHash,
                NotAfter = certificate.NotAfter
            };

            cert = ServerStore.Cluster.GetCertificateByThumbprint(ctx, certificate.Thumbprint) ??
                   ServerStore.Cluster.GetLocalStateByThumbprint(ctx, certificate.Thumbprint);
            if (cert != null)
                return;

            // This command will discard leftover certificates after the new certificate is saved.
            GC.KeepAlive(Task.Run(async () =>
            {
                try
                {
                    await ServerStore.SendToLeaderAsync(new PutCertificateWithSamePinningHashCommand(certificate.Thumbprint, newCertDef))
                        .ConfigureAwait(false);
                }
                catch (Exception e)
                {
                    if (Logger.IsInfoEnabled)
                        Logger.Info($"Failed to run command '{nameof(PutCertificateWithSamePinningHashCommand)}'.", e);
                }
            }, ServerStore.ServerShutdown));

            if (_authAuditLog.IsInfoEnabled)
                _authAuditLog.Info(
                    $"Connection from {remoteAddress} with new certificate '{certificate.Subject} ({certificate.Thumbprint})' which is not registered in the cluster. " +
                    "Allowing the connection based on the certificate's Public Key Pinning Hash which is trusted by the cluster. " +
                    $"Registering the new certificate explicitly based on permissions of existing certificate '{certWithSameHash.Thumbprint}'. Security Clearance: {newCertDef.SecurityClearance}, " +
                    $"Permissions:{Environment.NewLine}{string.Join(Environment.NewLine, newCertDef.Permissions.Select(kvp => kvp.Key + ": " + kvp.Value.ToString()))}");

            cert = ctx.ReadObject(newCertDef.ToJson(), "Client/Certificate/Definition");
        }

        private bool CertHasKnownIssuer(X509Certificate2 userCertificate, X509Certificate2 knownCertificate, out string issuerPinningHash)
        {
            issuerPinningHash = null;
            X509Certificate2 issuerCertificate = null;

            var userChain = new X509Chain();
            var knownCertChain = new X509Chain();

            try
            {
                userChain.Build(userCertificate);
            }
            catch (Exception e)
            {
                if (Logger.IsInfoEnabled)
                    Logger.Info($"Cannot validate new client certificate '{userCertificate.FriendlyName} {userCertificate.Thumbprint}', failed to build the chain.", e);
                return false;
            }

            try
            {
                issuerCertificate = userChain.ChainElements.Count > 1
                    ? userChain.ChainElements[1].Certificate
                    : userChain.ChainElements[0].Certificate;
                issuerPinningHash = issuerCertificate.GetPublicKeyPinningHash();
            }
            catch (Exception e)
            {
                if (Logger.IsInfoEnabled)
                    Logger.Info($"Cannot extract pinning hash from the client certificate's issuer '{issuerCertificate?.FriendlyName} {issuerCertificate?.Thumbprint}'.", e);
                return false;
            }

            var wellKnown = ServerStore.Configuration.Security.WellKnownIssuerHashes;
            if (wellKnown != null && wellKnown.Contains(issuerPinningHash, StringComparer.Ordinal)) // Case sensitive, base64
                return true;

            try
            {
                knownCertChain.Build(knownCertificate);
            }
            catch (Exception e)
            {
                if (Logger.IsInfoEnabled)
                    Logger.Info($"Cannot validate new client certificate '{userCertificate.FriendlyName} {userCertificate.Thumbprint}'. Found a known certificate '{knownCertificate.Thumbprint}' with the same hash but failed to build its chain.", e);
                return false;
            }

            for (var i = 0; i < userChain.ChainElements.Count; i++)
            {
                // We walk the chain and compare the user certificate vs one of the existing certificate with same pinning hash
                var currentElementPinningHash = userChain.ChainElements[i].Certificate.GetPublicKeyPinningHash();
                if (currentElementPinningHash != knownCertChain.ChainElements[i].Certificate.GetPublicKeyPinningHash())
                {
                    issuerPinningHash = currentElementPinningHash;
                    return false;
                }
                    
            }

            return true;
        }

        public string WebUrl { get; private set; }

        internal readonly JsonContextPool _tcpContextPool = new JsonContextPool();

        internal CertificateHolder Certificate;

        public class CertificateHolder
        {
            public string CertificateForClients;
            public X509Certificate2 Certificate;
            public AsymmetricKeyEntry PrivateKey;
        }

        public class TcpListenerStatus
        {
            public readonly List<TcpListener> Listeners = new List<TcpListener>();
            public int Port;
        }

        private void StartSnmp()
        {
            SnmpWatcher = new SnmpWatcher(this);
            SnmpWatcher.Execute();
        }

        public TcpListenerStatus StartTcpListener()
        {
            var port = 0;
            var status = new TcpListenerStatus();

            var tcpServerUrl = Configuration.Core.TcpServerUrls;
            if (tcpServerUrl == null)
            {
                foreach (var serverUrl in Configuration.Core.ServerUrls)
                {
                    var host = new Uri(serverUrl).DnsSafeHost;

                    StartListeners(host, port, status);
                }
            }
            else if (tcpServerUrl.Length == 1 && ushort.TryParse(tcpServerUrl[0], out ushort shortPort))
            {
                foreach (var serverUrl in Configuration.Core.ServerUrls)
                {
                    var host = new Uri(serverUrl).DnsSafeHost;

                    StartListeners(host, shortPort, status);
                }
            }
            else
            {
                foreach (var tcpUrl in tcpServerUrl)
                {
                    var uri = new Uri(tcpUrl);
                    var host = uri.DnsSafeHost;
                    if (uri.IsDefaultPort == false)
                        port = uri.Port;

                    StartListeners(host, port, status);
                }
            }

            return status;
        }

        private void StartListeners(string host, int port, TcpListenerStatus status)
        {
            try
            {
                bool successfullyBoundToAtLeastOne = false;
                var errors = new List<Exception>();

                foreach (var ipAddress in GetListenIpAddresses(host))
                {
                    if (Configuration.Core.TcpServerUrls != null && Logger.IsInfoEnabled)
                        Logger.Info($"RavenDB TCP is configured to use {string.Join(", ", Configuration.Core.TcpServerUrls)} and bind to {ipAddress} at {port}");

                    var listener = new TcpListener(ipAddress, status.Port != 0 ? status.Port : port);
                    status.Listeners.Add(listener);
                    try
                    {
                        listener.Start();
                    }
                    catch (Exception ex)
                    {
                        var msg = $"Unable to start tcp listener on {ipAddress} on port {port}.{ Environment.NewLine}"+
                        $"Port might be already in use.{ Environment.NewLine}"+ 
                        $"Try running with an unused TCP port.{Environment.NewLine}" +
                        $"You can change the TCP port using one of the following options:{Environment.NewLine}" +
                        $"1) Change the ServerUrl.Tcp property in setting.json file.{Environment.NewLine}" +
                        $"2) Run the server from the command line with --ServerUrl.Tcp option.{Environment.NewLine}" +
                        $"3) Add RAVEN_ServerUrl_Tcp to the Environment Variables.{Environment.NewLine}" +
                        "For more information go to https://ravendb.net/l/EJS81M/4.2";

                        errors.Add(new IOException(msg, ex));
                        if (Logger.IsOperationsEnabled)
                            Logger.Operations(msg, ex);
                        continue;
                    }

                    successfullyBoundToAtLeastOne = true;
                    var listenerLocalEndpoint = (IPEndPoint)listener.LocalEndpoint;
                    status.Port = listenerLocalEndpoint.Port;
                    // when binding to multiple interfaces and the port is 0, use
                    // the same port across all interfaces
                    port = listenerLocalEndpoint.Port;
                    for (int i = 0; i < 4; i++)
                    {
                        ListenToNewTcpConnection(listener);
                    }
                }

                if (successfullyBoundToAtLeastOne == false)
                {
                    if (errors.Count == 1)
                        throw errors[0];
                    throw new AggregateException(errors);
                }
            }
            catch (Exception e)
            {
                if (_tcpLogger.IsOperationsEnabled)
                {
                    _tcpLogger.Operations($"Failed to start tcp server on tcp://{host}:{port}, tcp listening disabled", e);
                }

                foreach (var tcpListener in status.Listeners)
                {
                    tcpListener.Stop();
                }

                throw;
            }
        }

        public IPAddress[] GetListenIpAddresses(string host)
        {
            if (IPAddress.TryParse(host, out IPAddress ipAddress))
                return new[] { ipAddress };

            switch (host)
            {
                case "localhost.fiddler":
                    return GetListenIpAddresses("localhost");
                default:
                    try
                    {
                        var ipHostEntry = Dns.GetHostEntry(host);

                        if (ipHostEntry.AddressList.Length == 0)
                            throw new InvalidOperationException("The specified tcp server hostname has no entries: " + host);
                        return ipHostEntry
                            .AddressList
                            .Where(x => x.IsIPv6LinkLocal == false)
                            .ToArray();
                    }
                    catch (Exception e)
                    {
                        if (_tcpLogger.IsOperationsEnabled)
                        {
                            _tcpLogger.Operations(
                                $"Failed to resolve ip address to bind to for {host}, tcp listening disabled",
                                e);
                        }

                        throw;
                    }
            }
        }

        private void ListenToNewTcpConnection(TcpListener listener)
        {
            Task.Run(async () =>
            {
                var tcpClient = await AcceptTcpClientAsync(listener);
                if (tcpClient == null)
                    return;

                Logger tcpAuditLog = LoggingSource.AuditLog.IsInfoEnabled ? LoggingSource.AuditLog.GetLogger("TcpConnections", "Audit") : null;
                ListenToNewTcpConnection(listener);
                try
                {
                    tcpClient.NoDelay = true;
                    tcpClient.ReceiveBufferSize = 32 * 1024;
                    tcpClient.SendBufferSize = 4096;
                    var sendTimeout = (int)Configuration.Cluster.TcpConnectionTimeout.AsTimeSpan.TotalMilliseconds;

                    DebuggerAttachedTimeout.SendTimeout(ref sendTimeout);
                    tcpClient.ReceiveTimeout = tcpClient.SendTimeout = sendTimeout;

                    Stream stream = tcpClient.GetStream();
                    X509Certificate2 cert;

                    (stream, cert) = await AuthenticateAsServerIfSslNeeded(stream);

                    using (_tcpContextPool.AllocateOperationContext(out JsonOperationContext ctx))
                    using (ctx.GetManagedBuffer(out var buffer))
                    {
                        var tcp = new TcpConnectionOptions
                        {
                            ContextPool = _tcpContextPool,
                            Stream = stream,
                            TcpClient = tcpClient,
                        };

                        try
                        {
                            var header = await NegotiateOperationVersion(stream, buffer, tcpClient, tcpAuditLog, cert, tcp);

                            if (await DispatchServerWideTcpConnection(tcp, header, buffer))
                            {
                                tcp = null; //do not keep reference -> tcp will be disposed by server-wide connection handlers
                                return;
                            }

                            await DispatchDatabaseTcpConnection(tcp, header, buffer);
                        }
                        catch (Exception e)
                        {
                            if (_tcpLogger.IsInfoEnabled)
                                _tcpLogger.Info("Failed to process TCP connection run", e);

                            SendErrorIfPossible(tcp, e);
                        }
                        finally
                        {
                            if (tcpAuditLog != null)
                                tcpAuditLog.Info($"Closed TCP connection {tcpClient.Client.RemoteEndPoint} with certificate '{cert?.Subject} ({cert?.Thumbprint})'.");

                        }
                    }
                }
                catch (Exception e)
                {
                    if (_tcpLogger.IsInfoEnabled)
                    {
                        _tcpLogger.Info("Failure when processing tcp connection", e);
                    }
                }
            });
        }

<<<<<<< HEAD
        private async Task<TcpConnectionHeaderMessage> NegotiateOperationVersion(
            Stream stream, 
            JsonOperationContext.ManagedPinnedBuffer buffer, 
            TcpClient tcpClient, 
            Logger tcpAuditLog, 
            X509Certificate2 cert,
            TcpConnectionOptions tcp)
        {
            TcpConnectionHeaderMessage header;
            int count = 0, maxRetries = 100;
            using (_tcpContextPool.AllocateOperationContext(out JsonOperationContext context))
            {
                int supported;
                while (true)
                {
                    using (var headerJson = await context.ParseToMemoryAsync(
                        stream,
                        "tcp-header",
                        BlittableJsonDocumentBuilder.UsageMode.None,
                        buffer,
                        ServerStore.ServerShutdown,
                        // we don't want to allow external (and anonymous) users to send us unlimited data
                        // a maximum of 2 KB for the header is big enough to include any valid header that
                        // we can currently think of
                        maxSize: 1024 * 2
                    ))
                    {
                        if (count++ > maxRetries)
                        {
                            throw new InvalidOperationException($"TCP negotiation dropped after reaching {maxRetries} retries, header:{headerJson}, this is probably a bug.");
                        }

                        header = JsonDeserializationClient.TcpConnectionHeaderMessage(headerJson);

                        if (Logger.IsInfoEnabled)
                        {
                            Logger.Info($"New {header.Operation} TCP connection to {header.DatabaseName ?? "the cluster node"} from {tcpClient.Client.RemoteEndPoint}");
                        }

                        //In the case where we have mismatched version but the other side doesn't know how to handle it.
                        if (header.Operation == TcpConnectionHeaderMessage.OperationTypes.Drop)
                        {
                            if (tcpAuditLog != null)
                                tcpAuditLog.Info(
                                    $"Got connection from {tcpClient.Client.RemoteEndPoint} with certificate '{cert?.Subject} ({cert?.Thumbprint})'. Dropping connection because: {header.Info}");

                            if (Logger.IsInfoEnabled)
                            {
                                Logger.Info($"Got a request to drop TCP connection to {header.DatabaseName ?? "the cluster node"} " +
                                            $"from {tcpClient.Client.RemoteEndPoint} reason: {header.Info}");
                            }

                            return header;
                        }
                    }

                    var status = TcpConnectionHeaderMessage.OperationVersionSupported(header.Operation, header.OperationVersion, out supported);
                    if (status == TcpConnectionHeaderMessage.SupportedStatus.Supported)
                        break;

                    if (status == TcpConnectionHeaderMessage.SupportedStatus.OutOfRange)
                    {
                        var msg = $"Protocol '{header.OperationVersion}' for '{header.Operation}' was not found.";
                        if (tcpAuditLog != null)
                            tcpAuditLog.Info($"Got connection from {tcpClient.Client.RemoteEndPoint} with certificate '{cert?.Subject} ({cert?.Thumbprint})'. {msg}");

                        if (Logger.IsInfoEnabled)
                        {
                            Logger.Info(
                                $"Got a request to drop TCP connection to {header.DatabaseName ?? "the cluster node"} from {tcpClient.Client.RemoteEndPoint} " +
                                $"reason: {msg}");
                        }

                        throw new ArgumentException(msg);
                    }

                    if (Logger.IsInfoEnabled)
                    {
                        Logger.Info(
                            $"Got a request to establish TCP connection to {header.DatabaseName ?? "the cluster node"} from {tcpClient.Client.RemoteEndPoint} " +
                            $"Didn't agree on {header.Operation} protocol version: {header.OperationVersion} will request to use version: {supported}.");
                    }

                    RespondToTcpConnection(stream, context, $"Not supporting version {header.OperationVersion} for {header.Operation}", TcpConnectionStatus.TcpVersionMismatch,
                        supported);
                }

                bool authSuccessful = TryAuthorize(Configuration, tcp.Stream, header, tcpClient, out var err);
                //At this stage the error is not relevant.
                RespondToTcpConnection(stream, context, null,
                    authSuccessful ? TcpConnectionStatus.Ok : TcpConnectionStatus.AuthorizationFailed,
                    supported);
                tcp.ProtocolVersion = supported;

                if (authSuccessful == false)
                {
                    if (tcpAuditLog != null)
                        tcpAuditLog.Info(
                            $"Got connection from {tcpClient.Client.RemoteEndPoint} with certificate '{cert?.Subject} ({cert?.Thumbprint})'. Rejecting connection because {err} for {header.Operation} on {header.DatabaseName}.");

                    if (Logger.IsInfoEnabled)
                    {
                        Logger.Info(
                            $"New {header.Operation} TCP connection to {header.DatabaseName ?? "the cluster node"} from {tcpClient.Client.RemoteEndPoint}" +
                            $" is not authorized to access {header.DatabaseName ?? "the cluster node"} because {err}");
                    }

                    return header;
                }

                if (Logger.IsInfoEnabled)
                {
                    Logger.Info($"TCP connection from {header.SourceNodeTag ?? tcpClient.Client.RemoteEndPoint.ToString()} " +
                                $"for '{header.Operation}' is accepted with version {supported}");
                }
            }

            if (tcpAuditLog != null)
                tcpAuditLog.Info(
                    $"Got connection from {tcpClient.Client.RemoteEndPoint} with certificate '{cert?.Subject} ({cert?.Thumbprint})'. Accepted for {header.Operation} on {header.DatabaseName}.");
            return header;
=======
        private async Task<TcpClient> AcceptTcpClientAsync(TcpListener listener)
        {
            var backoffSecondsDelay = 0;
            while (true)
            {
                try
                {
                    return await listener.AcceptTcpClientAsync();
                }
                catch (ObjectDisposedException)
                {
                    // shutting down
                    return null;
                }
                catch (Exception e)
                {
                    if (ServerStore.ServerShutdown.IsCancellationRequested)
                        return null;

                    if (backoffSecondsDelay == 0)
                    {
                        if (_tcpLogger.IsInfoEnabled)
                        {
                            _tcpLogger.Info($"Failed to accept new tcp connection, will retry now", e);
                        }

                        backoffSecondsDelay = 1;
                        continue;
                    }

                    if (_tcpLogger.IsOperationsEnabled)
                    {
                        _tcpLogger.Operations($"Failed to accept new tcp connection again, will wait {backoffSecondsDelay} seconds before retrying", e);
                    }

                    try
                    {
                        await Task.Delay(TimeSpan.FromSeconds(backoffSecondsDelay), ServerStore.ServerShutdown);
                    }
                    catch (OperationCanceledException)
                    {
                        // shutting down
                        return null;
                    }

                    if (listener.Server.Connected)
                    {
                        backoffSecondsDelay = Math.Min(backoffSecondsDelay * 2, 60);
                        continue;
                    }

                    var msg = $"The socket on {listener.LocalEndpoint} is no longer connected.";

                    if (_tcpLogger.IsOperationsEnabled)
                    {
                        _tcpLogger.Operations(msg, e);
                    }

                    var alert = AlertRaised.Create(
                        null,
                        msg,
                        $"Unable to accept connections from TCP, because the listening socket on {listener.LocalEndpoint} was disconnected.{Environment.NewLine}" +
                        $"Restarting the server might temporary fix the issue, but further investigation is required.",
                        AlertType.TcpListenerError,
                        NotificationSeverity.Error,
                        key: msg,
                        details: new ExceptionDetails(e)
                    );

                    ServerStore.NotificationCenter.Add(alert);

                    return null;
                }
            }
>>>>>>> 1cde3772
        }

        private static void RespondToTcpConnection(Stream stream, JsonOperationContext context, string error, TcpConnectionStatus status, int version)
        {
            var message = new DynamicJsonValue
            {
                [nameof(TcpConnectionHeaderResponse.Status)] = status.ToString(),
                [nameof(TcpConnectionHeaderResponse.Version)] = version
            };

            if (error != null)
            {
                message[nameof(TcpConnectionHeaderResponse.Message)] = error;
            }

            using (var writer = new BlittableJsonTextWriter(context, stream))
            {
                context.Write(writer, message);
                writer.Flush();
            }
        }
        private void SendErrorIfPossible(TcpConnectionOptions tcp, Exception e)
        {
            var tcpStream = tcp?.Stream;
            if (tcpStream == null)
                return;

            try
            {
                using (_tcpContextPool.AllocateOperationContext(out JsonOperationContext context))
                using (var errorWriter = new BlittableJsonTextWriter(context, tcpStream))
                {
                    context.Write(errorWriter, new DynamicJsonValue
                    {
                        ["Type"] = "Error",
                        ["Exception"] = e.ToString(),
                        ["Message"] = e.Message
                    });
                }
            }
            catch (Exception inner)
            {
                if (_tcpLogger.IsInfoEnabled)
                    _tcpLogger.Info("Failed to send error in TCP connection", inner);
            }
        }

        private ClusterMaintenanceWorker _clusterMaintenanceWorker;

        // This is used for admin scripts only
        public readonly ScriptRunnerCache AdminScripts;

        private TcpListenerStatus _tcpListenerStatus;
        public SnmpWatcher SnmpWatcher;
        private Timer _refreshClusterCertificate;
        private HttpsConnectionAdapter _httpsConnectionAdapter;

        public (IPAddress[] Addresses, int Port) ListenEndpoints { get; private set; }

        internal void SetCertificate(X509Certificate2 certificate, byte[] rawBytes, string password)
        {
            var certificateHolder = Certificate;
            var newCertHolder = SecretProtection.ValidateCertificateAndCreateCertificateHolder("Auto Update", certificate, rawBytes, password, ServerStore);
            if (Interlocked.CompareExchange(ref Certificate, newCertHolder, certificateHolder) == certificateHolder)
            {
                _httpsConnectionAdapter.SetCertificate(certificate);
                ServerCertificateChanged?.Invoke(this, EventArgs.Empty);
            }
        }

        private async Task<bool> DispatchServerWideTcpConnection(TcpConnectionOptions tcp, TcpConnectionHeaderMessage header, JsonOperationContext.ManagedPinnedBuffer buffer)
        {
            tcp.Operation = header.Operation;
            if (tcp.Operation == TcpConnectionHeaderMessage.OperationTypes.Cluster)
            {
                var tcpClient = tcp.TcpClient.Client;
                ServerStore.ClusterAcceptNewConnection(tcp, header,() => tcpClient.Disconnect(false), tcpClient.RemoteEndPoint);
                return true;
            }

            if (tcp.Operation == TcpConnectionHeaderMessage.OperationTypes.Ping)
            {
                return true;
            }

            if (tcp.Operation == TcpConnectionHeaderMessage.OperationTypes.Heartbeats)
            {
                // check for the term          
                using (_tcpContextPool.AllocateOperationContext(out JsonOperationContext context))
                using (var headerJson = await context.ParseToMemoryAsync(
                    tcp.Stream,
                    "maintenance-heartbeat-header",
                    BlittableJsonDocumentBuilder.UsageMode.None,
                    buffer
                ))
                {
                    var maintenanceHeader = JsonDeserializationRachis<ClusterMaintenanceSupervisor.ClusterMaintenanceConnectionHeader>.Deserialize(headerJson);

                    if (_clusterMaintenanceWorker?.CurrentTerm > maintenanceHeader.Term)
                    {
                        if (_tcpLogger.IsInfoEnabled)
                        {
                            _tcpLogger.Info($"Request for maintenance with term {maintenanceHeader.Term} was rejected, " +
                                            $"because we are already connected to the recent leader with the term {_clusterMaintenanceWorker.CurrentTerm}");
                        }

                        tcp.Dispose();
                        return true;
                    }

                    var old = _clusterMaintenanceWorker;
                    using (old)
                    {
                        _clusterMaintenanceWorker = new ClusterMaintenanceWorker(tcp, ServerStore.ServerShutdown, ServerStore, maintenanceHeader.LeaderClusterTag, maintenanceHeader.Term);
                        _clusterMaintenanceWorker.Start();
                    }

                    return true;
                }
            }

            return false;
        }

        private async Task<bool> DispatchDatabaseTcpConnection(TcpConnectionOptions tcp, TcpConnectionHeaderMessage header, JsonOperationContext.ManagedPinnedBuffer bufferToCopy)
        {
            var databaseLoadingTask = ServerStore.DatabasesLandlord.TryGetOrCreateResourceStore(header.DatabaseName);
            if (databaseLoadingTask == null)
            {
                DatabaseDoesNotExistException.Throw(header.DatabaseName);
                return true;
            }

            var databaseLoadTimeout = ServerStore.DatabasesLandlord.DatabaseLoadTimeout;

            if (databaseLoadingTask.IsCompleted == false)
            {
                var resultingTask = await Task.WhenAny(databaseLoadingTask, Task.Delay(databaseLoadTimeout));
                if (resultingTask != databaseLoadingTask)
                {
                    ThrowTimeoutOnDatabaseLoad(header);
                }
            }

            tcp.DocumentDatabase = await databaseLoadingTask;
            if (tcp.DocumentDatabase == null)
                DatabaseDoesNotExistException.Throw(header.DatabaseName);

            Debug.Assert(tcp.DocumentDatabase != null);

            if (tcp.DocumentDatabase.DatabaseShutdown.IsCancellationRequested)
                ThrowDatabaseShutdown(tcp.DocumentDatabase);

            tcp.DocumentDatabase.RunningTcpConnections.Add(tcp);
            switch (header.Operation)
            {
                case TcpConnectionHeaderMessage.OperationTypes.Subscription:
                    SubscriptionConnection.SendSubscriptionDocuments(tcp, bufferToCopy);
                    break;
                case TcpConnectionHeaderMessage.OperationTypes.Replication:
                    var documentReplicationLoader = tcp.DocumentDatabase.ReplicationLoader;
                    documentReplicationLoader.AcceptIncomingConnection(tcp, header.Operation, bufferToCopy);
                    break;
                default:
                    throw new InvalidOperationException("Unknown operation for TCP " + header.Operation);
            }

            //since the responses to TCP connections mostly continue to run
            //beyond this point, no sense to dispose the connection now, so set it to null.
            //this way the responders are responsible to dispose the connection and the context                    
            // ReSharper disable once RedundantAssignment
            tcp = null;
            return false;
        }

        private async Task<(Stream Stream, X509Certificate2 Certificate)> AuthenticateAsServerIfSslNeeded(Stream stream)
        {
            if (Certificate.Certificate != null)
            {
                var sslStream = new SslStream(stream, false, (sender, certificate, chain, errors) =>
                        // it is fine that the client doesn't have a cert, we just care that they
                        // are connecting to us securely. At any rate, we'll ensure that if certificate
                        // is required, we'll validate that it is one of the expected ones on the server
                        // and that the client is authorized to do so. 
                        // Otherwise, we'll generate an error, but we'll do that at a higher level then
                        // SSL, because that generate a nicer error for the user to read then just aborted
                        // connection because SSL negotiation failed.
                        true);

                await sslStream.AuthenticateAsServerAsync(Certificate.Certificate, true, SslProtocols.Tls12, false);

                return (sslStream, HttpsConnectionAdapter.ConvertToX509Certificate2(sslStream.RemoteCertificate));
            }

            return (stream, null);
        }


        private bool TryAuthorize(RavenConfiguration configuration, Stream stream, TcpConnectionHeaderMessage header, TcpClient tcpClient, out string msg)
        {
            msg = null;

            if (configuration.Security.AuthenticationEnabled == false)
                return true;

            if (!(stream is SslStream sslStream))
            {
                msg = "TCP connection is required to use SSL when authentication is enabled";
                return false;
            }

            var certificate = (X509Certificate2)sslStream.RemoteCertificate;
            var auth = AuthenticateConnectionCertificate(certificate, tcpClient);

            switch (auth.Status)
            {
                case AuthenticationStatus.Expired:
                    msg = $"The provided client certificate ({certificate.FriendlyName} '{certificate.Thumbprint}') is expired on {certificate.NotAfter}";
                    return false;
                case AuthenticationStatus.NotYetValid:
                    msg = $"The provided client certificate ({certificate.FriendlyName} '{certificate.Thumbprint}') is not yet valid because it starts on {certificate.NotBefore}";
                    return false;
                case AuthenticationStatus.ClusterAdmin:
                case AuthenticationStatus.Operator:
                    msg = "Admin can do it all";
                    return true;
                case AuthenticationStatus.Allowed:
                    switch (header.Operation)
                    {
                        case TcpConnectionHeaderMessage.OperationTypes.Cluster:
                        case TcpConnectionHeaderMessage.OperationTypes.Heartbeats:
                            msg = $"{header.Operation} is a server wide operation and the certificate ({certificate.FriendlyName} '{certificate.Thumbprint}') is not ClusterAdmin/Operator";
                            return false;
                        case TcpConnectionHeaderMessage.OperationTypes.Subscription:
                        case TcpConnectionHeaderMessage.OperationTypes.Replication:
                        case TcpConnectionHeaderMessage.OperationTypes.TestConnection:
                            if (header.DatabaseName == null)
                            {
                                msg = "Cannot allow access. Database name is empty.";
                                return false;
                            }
                            if (auth.CanAccess(header.DatabaseName, requireAdmin: false))
                                return true;
                            msg = $"The certificate {certificate.FriendlyName} does not allow access to {header.DatabaseName}";
                            return false;
                        default:
                            throw new InvalidOperationException("Unknown operation " + header.Operation);
                    }
                case AuthenticationStatus.UnfamiliarIssuer:
                    msg = $"The client certificate {certificate.FriendlyName} is not registered in the cluster. Tried to allow the connection implicitly based on the client certificate's Public Key Pinning Hash but the client certificate was signed by an unknown issuer - closing the connection. " +
                          $"To fix this, the admin can register the pinning hash of the *issuer* certificate: '{auth.IssuerHash}' in the '{RavenConfiguration.GetKey(x => x.Security.WellKnownIssuerHashes)}' configuration entry. Alternatively, the admin can register the actual certificate ({certificate.FriendlyName} '{certificate.Thumbprint}') explicitly in the cluster.";
                    return false;
                case AuthenticationStatus.UnfamiliarCertificate:
                    var info = header.AuthorizeInfo;
                    if (info != null && info.AuthorizeAs == TcpConnectionHeaderMessage.AuthorizationInfo.AuthorizeMethod.PullReplication)
                    {
                        using (ServerStore.ContextPool.AllocateOperationContext(out TransactionOperationContext ctx))
                        using (ctx.OpenReadTransaction())
                        {
                            if (ServerStore.Cluster.TryReadPullReplicationDefinition(header.DatabaseName, info.AuthorizationFor, ctx, out var pullReplication)
                                && pullReplication.CanAccess(certificate.Thumbprint))
                                return true;

                            msg = $"The certificate {certificate.FriendlyName} does not allow access to {header.DatabaseName} for {info.AuthorizationFor}";
                            return false;
                        }
                    }
                    goto default;
                default:
                    msg = "Cannot allow access to a certificate with status: " + auth.Status;
                    return false;
            }
        }

        private static void ThrowDatabaseShutdown(DocumentDatabase database)
        {
            throw new DatabaseDisabledException($"Database {database.Name} was shutdown.");
        }

        private static void ThrowTimeoutOnDatabaseLoad(TcpConnectionHeaderMessage header)
        {
            throw new DatabaseLoadTimeoutException($"Timeout when loading database {header.DatabaseName}, try again later");
        }

        public RequestRouter Router { get; private set; }
        public MetricCounters Metrics { get; }

        public bool Disposed { get; private set; }

        internal NamedPipeServerStream AdminConsolePipe { get; set; }

        internal NamedPipeServerStream LogStreamPipe { get; set; }

        public void Dispose()
        {
            if (Disposed)
                return;
            lock (this)
            {
                if (Disposed)
                    return;

                Disposed = true;
                var ea = new ExceptionAggregator("Failed to properly close RavenServer");

                ea.Execute(() => _refreshClusterCertificate?.Dispose());
                ea.Execute(() => AdminConsolePipe?.Dispose());
                ea.Execute(() => LogStreamPipe?.Dispose());
                ea.Execute(() => _redirectingWebHost?.Dispose());
                ea.Execute(() => _webHost?.Dispose());
                ea.Execute(() => _tcpContextPool?.Dispose());
                if (_tcpListenerStatus != null)
                {
                    ea.Execute(() => CloseTcpListeners(_tcpListenerStatus.Listeners));
                }

                ea.Execute(() => ServerStore?.Dispose());
                ea.Execute(() =>
                {
                    try
                    {
                        _currentRefreshTask?.Wait();
                    }
                    catch (OperationCanceledException)
                    {
                    }
                    catch (AggregateException ae) when (ae.InnerException is OperationCanceledException)
                    {
                    }
                });
                ea.Execute(() => ServerMaintenanceTimer?.Dispose());
                ea.Execute(() => AfterDisposal?.Invoke());
                ea.Execute(() => _clusterMaintenanceWorker?.Dispose());
                ea.Execute(() => CpuUsageCalculator.Dispose());

                ea.ThrowIfNeeded();
            }
        }

        private void CloseTcpListeners(List<TcpListener> listeners)
        {
            foreach (var tcpListener in listeners)
            {
                try
                {
                    tcpListener.Stop();
                }
                catch (Exception e)
                {
                    if (_tcpLogger.IsInfoEnabled)
                        _tcpLogger.Info("Failed to properly dispose the tcp listener", e);
                }
            }
        }

        public void OpenPipes()
        {
            Pipes.CleanupOldPipeFiles();
            LogStreamPipe = Pipes.OpenLogStreamPipe();
            AdminConsolePipe = Pipes.OpenAdminConsolePipe();
        }

        public enum AuthenticationStatus
        {
            None,
            NoCertificateProvided,
            UnfamiliarCertificate,
            UnfamiliarIssuer,
            Allowed,
            Operator,
            ClusterAdmin,
            Expired,
            NotYetValid
        }
    }
}<|MERGE_RESOLUTION|>--- conflicted
+++ resolved
@@ -1368,7 +1368,6 @@
             });
         }
 
-<<<<<<< HEAD
         private async Task<TcpConnectionHeaderMessage> NegotiateOperationVersion(
             Stream stream, 
             JsonOperationContext.ManagedPinnedBuffer buffer, 
@@ -1490,7 +1489,9 @@
                 tcpAuditLog.Info(
                     $"Got connection from {tcpClient.Client.RemoteEndPoint} with certificate '{cert?.Subject} ({cert?.Thumbprint})'. Accepted for {header.Operation} on {header.DatabaseName}.");
             return header;
-=======
+        }
+
+
         private async Task<TcpClient> AcceptTcpClientAsync(TcpListener listener)
         {
             var backoffSecondsDelay = 0;
@@ -1565,7 +1566,6 @@
                     return null;
                 }
             }
->>>>>>> 1cde3772
         }
 
         private static void RespondToTcpConnection(Stream stream, JsonOperationContext context, string error, TcpConnectionStatus status, int version)
