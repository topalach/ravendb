--- conflicted
+++ resolved
@@ -402,35 +402,7 @@
                             return;
                         }
 
-<<<<<<< HEAD
                         await DispatchDatabaseTcpConnection(tcp, header);
-=======
-                        tcp.DocumentDatabase = await databaseLoadingTask;
-
-                        tcp.DocumentDatabase.RunningTcpConnections.Add(tcp);
-
-                        switch (header.Operation)
-                        {
-                            case TcpConnectionHeaderMessage.OperationTypes.Subscription:
-                                SubscriptionConnection.SendSubscriptionDocuments(tcp);
-                                break;
-                            case TcpConnectionHeaderMessage.OperationTypes.Replication:
-                                var documentReplicationLoader = tcp.DocumentDatabase.ReplicationLoader;
-                                documentReplicationLoader.AcceptIncomingConnection(tcp);
-                                break;
-                            case TcpConnectionHeaderMessage.OperationTypes.TopologyDiscovery:
-                                var responder = new TopologyRequestHandler();
-                                responder.AcceptIncomingConnectionAndRespond(tcp);
-                                break;
-                            default:
-                                throw new InvalidOperationException("Unknown operation for TCP " + header.Operation);
-                        }
-
-                        //since the responsers to TCP connections mostly continue to run
-                        //beyond this point, no sense to dispose the connection now, so set it to null.
-                        //this way the responders are responsible to dispose the connection and the context                    
-                        tcp = null;
->>>>>>> 91899e6c
                     }
                     catch (Exception e)
                     {
@@ -493,7 +465,7 @@
                     SubscriptionConnection.SendSubscriptionDocuments(tcp);
                     break;
                 case TcpConnectionHeaderMessage.OperationTypes.Replication:
-                    var documentReplicationLoader = tcp.DocumentDatabase.DocumentReplicationLoader;
+                    var documentReplicationLoader = tcp.DocumentDatabase.ReplicationLoader;
                     documentReplicationLoader.AcceptIncomingConnection(tcp);
                     break;
                 case TcpConnectionHeaderMessage.OperationTypes.TopologyDiscovery:
