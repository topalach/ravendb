﻿// -----------------------------------------------------------------------
//  <copyright file="AdminDatabasesHandler.cs" company="Hibernating Rhinos LTD">
//      Copyright (c) Hibernating Rhinos LTD. All rights reserved.
//  </copyright>
// -----------------------------------------------------------------------

using System;
using System.Collections.Generic;
using System.Linq;
using System.Net;
using System.Threading.Tasks;
using Microsoft.Extensions.Primitives;
using Raven.Client;
using Raven.Client.Documents;
using Raven.Client.Documents.Conventions;
using Raven.Client.Documents.Session;
using Raven.Client.Exceptions;
using Raven.Client.Http;
using Raven.Server.Config;
using Raven.Server.Documents;
using Raven.Server.Json;
using Raven.Server.NotificationCenter.Notifications.Server;
using Raven.Server.Rachis;
using Raven.Server.Routing;
using Raven.Server.ServerWide;
using Raven.Server.ServerWide.Context;
using Sparrow.Json;
using Sparrow.Json.Parsing;

namespace Raven.Server.Web.System
{
    public class AdminDatabasesHandler : RequestHandler
    {
        [RavenAction("/admin/databases", "GET", "/admin/databases/{databaseName:string}")]
        public Task Get()
        {
            var name = GetQueryStringValueAndAssertIfSingleAndNotEmpty("name");

            TransactionOperationContext context;
            using (ServerStore.ContextPool.AllocateOperationContext(out context))
            {
                context.OpenReadTransaction();

                var dbId = Constants.Documents.Prefix + name;
                long etag;
                using (context.OpenReadTransaction())
                using (var dbDoc = ServerStore.Cluster.Read(context, dbId, out etag))
                {
                    if (dbDoc == null)
                    {
                        HttpContext.Response.StatusCode = (int)HttpStatusCode.NotFound;
                        using (var writer = new BlittableJsonTextWriter(context, HttpContext.Response.Body))
                        {
                            context.Write(writer,
                                new DynamicJsonValue
                                {
                                    ["Type"] = "Error",
                                    ["Message"] = "Database " + name + " wasn't found"
                                });
                        }
                        return Task.CompletedTask;
                    }

                    UnprotectSecuredSettingsOfDatabaseDocument(dbDoc);

                    using (var writer = new BlittableJsonTextWriter(context, ResponseBodyStream()))
                    {
                        writer.WriteDocument(context, new Document
                        {
                            Etag = etag,
                            Data = dbDoc,
                        });
                    }
                }
            }

            return Task.CompletedTask;
        }

        [RavenAction("/admin/databases/topology", "GET", "/admin/databases/topology?&name={databaseName:string}")]
        public Task GetTopology()
        {
            var name = GetQueryStringValueAndAssertIfSingleAndNotEmpty("name");

            TransactionOperationContext context;
            using (ServerStore.ContextPool.AllocateOperationContext(out context))
            {
                var dbId = Constants.Documents.Prefix + name;
                long etag;
                using (context.OpenReadTransaction())
                using (var dbBlit = ServerStore.Cluster.Read(context, dbId, out etag))
                {
                    if (dbBlit == null)
                    {
                        HttpContext.Response.StatusCode = (int)HttpStatusCode.NotFound;
                        using (var writer = new BlittableJsonTextWriter(context, HttpContext.Response.Body))
                        {
                            context.Write(writer,
                                new DynamicJsonValue
                                {
                                    ["Type"] = "Error",
                                    ["Message"] = "Database " + name + " wasn't found"
                                });
                        }
                        return Task.CompletedTask;
                    }

                    UnprotectSecuredSettingsOfDatabaseDocument(dbBlit);
                    var clusterTopology = ServerStore.GetClusterTopology(context);
                    var dbRecord = JsonDeserializationCluster.DatabaseRecord(dbBlit);
                    using (var writer = new BlittableJsonTextWriter(context, ResponseBodyStream()))
                    {
                        GenerateTopology(context, writer, dbRecord, clusterTopology, etag);
                    }
                }
            }

            return Task.CompletedTask;
        }

        private void GenerateTopology(JsonOperationContext context, BlittableJsonTextWriter writer, DatabaseRecord dbRecord, ClusterTopology clusterTopology, long etag = 0)
        {
            context.Write(writer, new DynamicJsonValue
            {
                [nameof(Topology.LeaderNode)] = new DynamicJsonValue
                {
                    //TODO:this should return the senator but for now so it will work I'm returning the "primary" node
                    [nameof(ServerNode.Url)] = Server.Configuration.Core.ServerUrl,
                    [nameof(ServerNode.Database)] = dbRecord.DatabaseName,
                },
                [nameof(Topology.Nodes)] = new DynamicJsonArray(dbRecord.Topology.AllNodes.Select(x => new DynamicJsonValue
                {
                    [nameof(ServerNode.Url)] = clusterTopology.GetUrlFormTag(x),
                    [nameof(ServerNode.Database)] = dbRecord.DatabaseName,
                })),
                [nameof(Topology.ReadBehavior)] =
                ReadBehavior.LeaderWithFailoverWhenRequestTimeSlaThresholdIsReached.ToString(),
                [nameof(Topology.WriteBehavior)] = WriteBehavior.LeaderOnly.ToString(),
                [nameof(Topology.SLA)] = new DynamicJsonValue
                {
                    [nameof(TopologySla.RequestTimeThresholdInMilliseconds)] = 100,
                },
                [nameof(Topology.Etag)] = etag,
            });
        }

        private void UnprotectSecuredSettingsOfDatabaseDocument(BlittableJsonReaderObject obj)
        {
            //TODO: implement this
            object securedSettings;
            if (obj.TryGetMember("SecuredSettings", out securedSettings) == false)
            {

            }
        }

        [RavenAction("/admin/databases", "PUT", "/admin/databases/{databaseName:string}")]
        public async Task Put()
        {
            var name = GetQueryStringValueAndAssertIfSingleAndNotEmpty("name");

            TransactionOperationContext context;
            string errorMessage;
            if (ResourceNameValidator.IsValidResourceName(name, ServerStore.Configuration.Core.DataDirectory.FullPath, out errorMessage) == false)
                throw new BadRequestException(errorMessage);

            ServerStore.EnsureNotPassive();

            using (ServerStore.ContextPool.AllocateOperationContext(out context))
            {
                context.OpenReadTransaction();

<<<<<<< HEAD
=======
                var dbId = Constants.Documents.Prefix + name;

>>>>>>> 5c5e226e
                var etag = GetLongFromHeaders("ETag");

                var json = context.ReadForDisk(RequestBodyStream(), dbId);
                var document = JsonDeserializationServer.DatabaseDocument(json);

                try
                {
                    DatabaseHelper.Validate(name, document);
                }
                catch (Exception e)
                {
                    throw new BadRequestException("Database document validation failed.", e);
                }
                var factor = Math.Max(1, GetIntValueQueryString("replication-factor") ?? 0);
                var topology = new DatabaseTopology();

                var clusterTopology = ServerStore.GetClusterTopology(context);

                var allNodes = clusterTopology.Members.Keys
                    .Concat(clusterTopology.Promotables.Keys)
                    .Concat(clusterTopology.Watchers.Keys)
                    .ToArray();

<<<<<<< HEAD
                json.Modifications = new DynamicJsonValue(json)
                {
                    [nameof(DatabaseRecord.Topology)] = new DynamicJsonValue
                    {
                        [nameof(DatabaseTopology.Members)] = new DynamicJsonArray(new[] { ServerStore.NodeTag })
                    }
                };

=======
                var offset = new Random().Next();

                for (int i = 0; i < Math.Min(allNodes.Length, factor); i++)
                {
                    var selectedNode = allNodes[(i + offset) % allNodes.Length];
                    topology.Members.Add(selectedNode);
                }
                var entityToBlittable = new EntityToBlittable(null);
                var topologyJson = entityToBlittable.ConvertEntityToBlittable(topology, DocumentConventions.Default, context);

                json.Modifications = new DynamicJsonValue(json)
                {
                    [nameof(DatabaseRecord.Topology)] = topologyJson
                };
>>>>>>> 5c5e226e

                var newEtag = await ServerStore.TEMP_WriteDbAsync(context, dbId, json, etag);

                ServerStore.NotificationCenter.Add(DatabaseChanged.Create(name, DatabaseChangeType.Put));

                HttpContext.Response.StatusCode = (int)HttpStatusCode.Created;

                using (var writer = new BlittableJsonTextWriter(context, ResponseBodyStream()))
                {
                    context.Write(writer, new DynamicJsonValue
                    {
                        ["ETag"] = newEtag,
                        ["Key"] = dbId,
                        [nameof(DatabaseRecord.Topology)] = topology.ToJson()
                    });
                    writer.Flush();
                }
            }
        }

        [RavenAction("/admin/databases", "DELETE", "/admin/databases?name={databaseName:string|multiple}&hard-delete={isHardDelete:bool|optional(false)}&from-node={nodeToDelete:string|optional(null)}")]
        public async Task DeleteQueryString()
        {
            var names = GetStringValuesQueryString("name");
            var fromNode = GetStringValuesQueryString("from-node", required: false).Single();
            var isHardDelete = GetBoolValueQueryString("hard-delete", required: false) ?? false;
            if (string.IsNullOrEmpty(fromNode) == false)
            {
                TransactionOperationContext context;
                using (ServerStore.ContextPool.AllocateOperationContext(out context))
                {
                    context.OpenReadTransaction();
                    var databaseName = names.Single();
                    if (ServerStore.Cluster.ReadDatabase(context, $"db/{databaseName}")?.Topology.RelevantFor(fromNode) == false)
                    {
                        throw new InvalidOperationException($"Database={databaseName} doesn't reside in node={fromNode} so it can't be deleted from it");
                    }
                    var newEtag = await ServerStore.DeleteDatabaseAsync(context, names.Single(), isHardDelete, fromNode);
                    HttpContext.Response.StatusCode = (int)HttpStatusCode.OK;

                    using (var writer = new BlittableJsonTextWriter(context, ResponseBodyStream()))
                    {
                        context.Write(writer, new DynamicJsonValue
                        {
                            ["ETag"] = newEtag
                        });
                        writer.Flush();
                    }
                }
            }
            //return DeleteDatabases(names);
        }

        private Task DeleteDatabases(StringValues names)
        {
<<<<<<< HEAD
=======
          /*  var isHardDelete = GetBoolValueQueryString("hard-delete", required: false) ?? false;

            TransactionOperationContext context;
            using (ServerStore.ContextPool.AllocateOperationContext(out context))
            {
                var results = new List<DynamicJsonValue>();
                foreach (var name in names)
                {
                    var configuration = ServerStore.DatabasesLandlord.CreateDatabaseConfiguration(name, ignoreDisabledDatabase: true);
                    if (configuration == null)
                    {
                        results.Add(new DatabaseDeleteResult
                        {
                            Name = name,
                            Deleted = false,
                            Reason = "database not found"
                        }.ToJson());

                        continue;
                    }

                    try
                    {
                        DeleteDatabase(name, context, isHardDelete, configuration);

                        results.Add(new DatabaseDeleteResult
                        {
                            Name = name,
                            Deleted = true
                        }.ToJson());
                    }
                    catch (Exception ex)
                    {
                        results.Add(new DatabaseDeleteResult
                        {
                            Name = name,
                            Deleted = false,
                            Reason = ex.Message
                        }.ToJson());
                    }
                }

                using (var writer = new BlittableJsonTextWriter(context, ResponseBodyStream()))
                {
                    writer.WriteArray(context, results, (w, c, result) =>
                    {
                        c.Write(w, result);
                    });
                }
            }
*/
>>>>>>> 5c5e226e
            return Task.CompletedTask;
            //throw new NotSupportedException();
            //var isHardDelete = GetBoolValueQueryString("hard-delete", required: false) ?? false;

            //TransactionOperationContext context;
            //using (ServerStore.ContextPool.AllocateOperationContext(out context))
            //{
            //    var results = new List<DynamicJsonValue>();
            //    foreach (var name in names)
            //    {
            //        var configuration = ServerStore.DatabasesLandlord.CreateDatabaseConfiguration(name, ignoreDisabledDatabase: true);
            //        if (configuration == null)
            //        {
            //            results.Add(new DatabaseDeleteResult
            //            {
            //                Name = name,
            //                Deleted = false,
            //                Reason = "database not found"
            //            }.ToJson());

            //            continue;
            //        }

            //        try
            //        {
            //            DeleteDatabase(name, context, isHardDelete, configuration);

            //            results.Add(new DatabaseDeleteResult
            //            {
            //                Name = name,
            //                Deleted = true
            //            }.ToJson());
            //        }
            //        catch (Exception ex)
            //        {
            //            results.Add(new DatabaseDeleteResult
            //            {
            //                Name = name,
            //                Deleted = false,
            //                Reason = ex.Message
            //            }.ToJson());
            //        }
            //    }

            //    using (var writer = new BlittableJsonTextWriter(context, ResponseBodyStream()))
            //    {
            //        writer.WriteArray(context, results, (w, c, result) =>
            //        {
            //            c.Write(w, result);
            //        });
            //    }
            //}

            //return Task.CompletedTask;
        }

        private void DeleteDatabase(string name, TransactionOperationContext context, bool isHardDelete, RavenConfiguration configuration)
        {
            //ServerStore.DatabasesLandlord.UnloadAndLock(name, () =>
            //{
            //    var dbId = Constants.Documents.Prefix + name;
            //    using (var tx = context.OpenWriteTransaction())
            //    {
            //        //ServerStore.Delete(context, dbId);
            //        ServerStore.NotificationCenter.AddAfterTransactionCommit(
            //            DatabaseChanged.Create(name, DatabaseChangeType.Delete), tx);

            //        tx.Commit();
            //    }

            //    if (isHardDelete)
            //        DatabaseHelper.DeleteDatabaseFiles(configuration);
            //});

            //ServerStore.DatabaseInfoCache.Delete(name);
        }

        [RavenAction("/admin/databases/disable", "POST", "/admin/databases/disable?name={resourceName:string|multiple}")]
        public async Task DisableDatabases()
        {
            await ToggleDisableDatabases(disableRequested: true);
        }

        [RavenAction("/admin/databases/enable", "POST", "/admin/databases/enable?name={resourceName:string|multiple}")]
        public async Task EnableDatabases()
        {
            await ToggleDisableDatabases(disableRequested: false);
        }

        private Task ToggleDisableDatabases(bool disableRequested)
        {
            throw new NotSupportedException();
            /*
             var names = GetStringValuesQueryString("name");

            var databasesToUnload = new List<string>();

            TransactionOperationContext context;
            using (ServerStore.ContextPool.AllocateOperationContext(out context))
            using (var writer = new BlittableJsonTextWriter(context, ResponseBodyStream()))
            {
                writer.WriteStartArray();
                var first = true;
                foreach (var name in names)
                {
                    if (first == false)
                        writer.WriteComma();
                    first = false;

                    var dbId = Constants.Documents.Prefix + name;
                    var dbDoc = ServerStore.Cluster.Read(context, dbId);

                    if (dbDoc == null)
                    {
                        context.Write(writer, new DynamicJsonValue
                        {
                            ["Name"] = name,
                            ["Success"] = false,
                            ["Reason"] = "database not found",
                        });
                        continue;
                    }

                    object disabledValue;
                    if (dbDoc.TryGetMember("Disabled", out disabledValue))
                    {
                        if ((bool)disabledValue == disableRequested)
                        {
                            var state = disableRequested ? "disabled" : "enabled";
                            context.Write(writer, new DynamicJsonValue
                            {
                                ["Name"] = name,
                                ["Success"] = false,
                                ["Disabled"] = disableRequested,
                                ["Reason"] = $"Database already {state}",
                            });
                            continue;
                        }
                    }

                    dbDoc.Modifications = new DynamicJsonValue(dbDoc)
                    {
                        ["Disabled"] = disableRequested
                    };

                    var newDoc2 = context.ReadObject(dbDoc, dbId, BlittableJsonDocumentBuilder.UsageMode.ToDisk);

                    await ServerStore.TEMP_WriteDbAsync(context, dbId, newDoc2);
                    ServerStore.NotificationCenter.Add(DatabaseChanged.Create(name, DatabaseChangeType.Put));

                    databasesToUnload.Add(name);

                    context.Write(writer, new DynamicJsonValue
                    {
                        ["Name"] = name,
                        ["Success"] = true,
                        ["Disabled"] = disableRequested,
                    });
                }

                writer.WriteEndArray();
            }

            foreach (var name in databasesToUnload)
            {
              
            ServerStore.DatabasesLandlord.UnloadAndLock(name, () =>
            {
                // empty by design
            });
        }*/
        }
    }



    public class DatabaseDeleteResult
    {
        public string Name { get; set; }

        public bool Deleted { get; set; }

        public string Reason { get; set; }

        public DynamicJsonValue ToJson()
        {
            return new DynamicJsonValue
            {
                [nameof(Name)] = Name,
                [nameof(Deleted)] = Deleted,
                [nameof(Reason)] = Reason
            };
        }
    }
}<|MERGE_RESOLUTION|>--- conflicted
+++ resolved
@@ -170,11 +170,8 @@
             {
                 context.OpenReadTransaction();
 
-<<<<<<< HEAD
-=======
                 var dbId = Constants.Documents.Prefix + name;
 
->>>>>>> 5c5e226e
                 var etag = GetLongFromHeaders("ETag");
 
                 var json = context.ReadForDisk(RequestBodyStream(), dbId);
@@ -198,16 +195,6 @@
                     .Concat(clusterTopology.Watchers.Keys)
                     .ToArray();
 
-<<<<<<< HEAD
-                json.Modifications = new DynamicJsonValue(json)
-                {
-                    [nameof(DatabaseRecord.Topology)] = new DynamicJsonValue
-                    {
-                        [nameof(DatabaseTopology.Members)] = new DynamicJsonArray(new[] { ServerStore.NodeTag })
-                    }
-                };
-
-=======
                 var offset = new Random().Next();
 
                 for (int i = 0; i < Math.Min(allNodes.Length, factor); i++)
@@ -222,7 +209,6 @@
                 {
                     [nameof(DatabaseRecord.Topology)] = topologyJson
                 };
->>>>>>> 5c5e226e
 
                 var newEtag = await ServerStore.TEMP_WriteDbAsync(context, dbId, json, etag);
 
@@ -278,8 +264,6 @@
 
         private Task DeleteDatabases(StringValues names)
         {
-<<<<<<< HEAD
-=======
           /*  var isHardDelete = GetBoolValueQueryString("hard-delete", required: false) ?? false;
 
             TransactionOperationContext context;
@@ -331,61 +315,7 @@
                 }
             }
 */
->>>>>>> 5c5e226e
             return Task.CompletedTask;
-            //throw new NotSupportedException();
-            //var isHardDelete = GetBoolValueQueryString("hard-delete", required: false) ?? false;
-
-            //TransactionOperationContext context;
-            //using (ServerStore.ContextPool.AllocateOperationContext(out context))
-            //{
-            //    var results = new List<DynamicJsonValue>();
-            //    foreach (var name in names)
-            //    {
-            //        var configuration = ServerStore.DatabasesLandlord.CreateDatabaseConfiguration(name, ignoreDisabledDatabase: true);
-            //        if (configuration == null)
-            //        {
-            //            results.Add(new DatabaseDeleteResult
-            //            {
-            //                Name = name,
-            //                Deleted = false,
-            //                Reason = "database not found"
-            //            }.ToJson());
-
-            //            continue;
-            //        }
-
-            //        try
-            //        {
-            //            DeleteDatabase(name, context, isHardDelete, configuration);
-
-            //            results.Add(new DatabaseDeleteResult
-            //            {
-            //                Name = name,
-            //                Deleted = true
-            //            }.ToJson());
-            //        }
-            //        catch (Exception ex)
-            //        {
-            //            results.Add(new DatabaseDeleteResult
-            //            {
-            //                Name = name,
-            //                Deleted = false,
-            //                Reason = ex.Message
-            //            }.ToJson());
-            //        }
-            //    }
-
-            //    using (var writer = new BlittableJsonTextWriter(context, ResponseBodyStream()))
-            //    {
-            //        writer.WriteArray(context, results, (w, c, result) =>
-            //        {
-            //            c.Write(w, result);
-            //        });
-            //    }
-            //}
-
-            //return Task.CompletedTask;
         }
 
         private void DeleteDatabase(string name, TransactionOperationContext context, bool isHardDelete, RavenConfiguration configuration)
