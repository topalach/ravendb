<div class="content-margin replication-stats">
    <div class="color-definitions">
        <div class="axis"></div>
        <div class="gaps"></div>
        <div class="brushChartColor"></div>
        <div class="brushChartStrokeColor"></div>
        <div class="trackBackground"></div>
        <div class="separatorLine"></div>
        <div class="trackNameBg"></div>
        <div class="trackNameFg"></div>
        <div class="trackDirectionText"></div>
        <div class="openedTrackArrow"></div>
        <div class="closedTrackArrow"></div>
        <div class="collectionNameTextColor"></div>
        <div class="itemWithError"></div>
        
        <div class="tracks">
            <div class="replication" data-property="Replication"></div>
            <div class="networkRead" data-property="Network/Read"></div>
            <div class="networkWrite" data-property="Network/Write"></div>
            <div class="storageRead" data-property="Storage/Read"></div>
            <div class="storageWrite" data-property="Storage/Write"></div>
            <div class="networkDocumentRead" data-property="Network/DocumentRead"></div>
            <div class="networkAttachmentRead" data-property="Network/AttachmentRead"></div>
            <div class="networkTombstoneRead" data-property="Network/TombstoneRead"></div>
            <div class="storageDocumentRead" data-property="Storage/DocumentRead"></div>
            <div class="storageTombstoneRead" data-property="Storage/TombstoneRead"></div>
            <div class="storageAttachmentRead" data-property="Storage/AttachmentRead"></div>
            <div class="storageCounterRead" data-property="Storage/CounterRead"></div>
        </div>
    </div>
    <div class="flex-vertical absolute-fill">
        <div class="flex-horizontal margin-bottom margin-bottom-sm">
            <div class="form-inline">
                <input type="text" accesskey="/" class="form-control" placeholder="Filter" title="Filter replications (Alt+/)" data-bind="textInput: searchText, enable: hasAnyData" />

<<<<<<< HEAD
                    <button class="btn btn-default" data-bind="click: expandAll, visible: canExpandAll, enable: hasAnyData" title="Expand all replications performance details"><i class="icon-expand"></i><span>Expand all</span></button>
                    <button class="btn btn-default" data-bind="click: collapseAll, visible: !canExpandAll(), enable: hasAnyData" title="Collapse all replications performance details"><i class="icon-collapse"></i><span>Collapse all</span></button>
                    <button class="btn btn-default" data-bind="click: exportAsJson, enable: hasAnyData, visible: !isImport()" title="Export current replications graph to a file">
                        <i class="icon-export"></i><span>Export</span>
                    </button>
                    <label for="importFilePicker" class="btn btn-default">
                        <i class="icon-import"></i><span>Import</span>
                    </label>
                    <button class="btn btn-default" data-bind="click: closeImport, visible: isImport" title="Return to currently selected database replications graph">
                        <i class="icon-cancel"></i><span data-bind="text: 'Close import (' + importFileName() + ')'">Close import</span>
                    </button>

                    <div class="input-group file-input" title="Import performance graph file">
                        <input type="file" id="importFilePicker" data-bind="event: { change: fileSelected }" tabindex="-1" accept=".json">
                    </div>
                </div>
                <div class="pull-right">
                    <div class="toggle toggle-inline on-base-background" data-bind="visible: !isImport()">
                        <input type="checkbox" class="styled" id="autoScroll" data-bind="checked: autoScroll">
                        <label for="autoScroll"> Auto scroll </label>
                    </div>
=======
                <button class="btn btn-default" data-bind="click: expandAll, visible: canExpandAll, enable: hasAnyData" title="Expand all replications performance details"><i class="icon-expand"></i><span>Expand all</span></button>
                <button class="btn btn-default" data-bind="click: collapseAll, visible: !canExpandAll(), enable: hasAnyData" title="Collapse all replications performance details"><i class="icon-collapse"></i><span>Collapse all</span></button>
                <button class="btn btn-default" data-bind="click: exportAsJson, enable: hasAnyData, visible: !isImport()" title="Export current replications graph to a file">
                    <i class="icon-export"></i><span>Export</span>
                </button>
                <label for="importFilePicker" class="btn btn-default">
                    <i class="icon-import"></i><span>Import</span>
                </label>
                <div class="input-group file-input" title="Import performance graph file">
                    <input type="file" id="importFilePicker" data-bind="event: { change: fileSelected }" tabindex="-1" accept=".json">
>>>>>>> c9c5c4b3
                </div>
            </div>
        </div>
        <div class="flex-horizontal flex-noshrink">
            <div data-bind="visible: liveViewClient() && !bufferIsFull()">
                <i class="global-spinner spinner-xs"></i> <small>Collecting replication statistics... (buffer usage: <span data-bind="text: bufferUsage() + '%'"></span>)</small>
            </div>
            <div data-bind="visible: bufferIsFull">
                <small>Buffer is full, clear graph data to continue</small>
            </div>
            <div class="flex-separator"></div>

            <button class="btn btn-default btn-sm margin-right margin-right-sm" data-bind="click: clearBrush, visible: clearSelectionVisible">
                <span>Clear selection</span>
            </button>
            <button class="btn btn-sm btn-default" data-bind="click: closeImport, visible: isImport" title="Return to currently selected database replications graph">
                <i class="icon-cancel"></i><span data-bind="text: 'Close import (' + importFileName() + ')'">Close import</span>
            </button>
            <div class="btn-group" data-bind="visible: !isImport()">
                <button class="btn btn-sm btn-info btn-checkable" data-bind="click: toggleScroll, css: { active: autoScroll }">
                    <i class="icon-logs"></i> <span>Monitoring (tail -f)</span>
                </button>
                <button class="btn btn-sm btn-danger" data-bind="click: clearGraphWithConfirm">
                    <i class="icon-cancel"></i><span>Clear graph</span>
                </button>
            </div>
        </div>
        
        <div class="flex-grow dynamic-container">
            <div data-bind="visible: !hasAnyData()">
                <div class="row">
                    <div class="col-sm-8 col-sm-offset-2 col-lg-6 col-lg-offset-3">
                        <div data-bind="visible: !loading()">
                            <i class="icon-xl icon-empty-set text-muted"></i>
                            <h2 class="text-center">No data.</h2>
                        </div>
                        <div data-bind="visible: loading()">
                            <i class="icon-xl global-spinner text-muted"></i>
                            <h2 class="text-center">Loading...</h2>
                        </div>
                    </div>
                </div>
            </div>

            <section id="replicationStats" style="position: relative" data-bind="visible: hasAnyData">
                <section class="metricsContainer" id="replicationStatsContainer">
                    <div class="tooltip" style="opacity: 0; display: none">
                    </div>
                </section>
            </section>
        </div>
    </div>
</div><|MERGE_RESOLUTION|>--- conflicted
+++ resolved
@@ -34,29 +34,6 @@
             <div class="form-inline">
                 <input type="text" accesskey="/" class="form-control" placeholder="Filter" title="Filter replications (Alt+/)" data-bind="textInput: searchText, enable: hasAnyData" />
 
-<<<<<<< HEAD
-                    <button class="btn btn-default" data-bind="click: expandAll, visible: canExpandAll, enable: hasAnyData" title="Expand all replications performance details"><i class="icon-expand"></i><span>Expand all</span></button>
-                    <button class="btn btn-default" data-bind="click: collapseAll, visible: !canExpandAll(), enable: hasAnyData" title="Collapse all replications performance details"><i class="icon-collapse"></i><span>Collapse all</span></button>
-                    <button class="btn btn-default" data-bind="click: exportAsJson, enable: hasAnyData, visible: !isImport()" title="Export current replications graph to a file">
-                        <i class="icon-export"></i><span>Export</span>
-                    </button>
-                    <label for="importFilePicker" class="btn btn-default">
-                        <i class="icon-import"></i><span>Import</span>
-                    </label>
-                    <button class="btn btn-default" data-bind="click: closeImport, visible: isImport" title="Return to currently selected database replications graph">
-                        <i class="icon-cancel"></i><span data-bind="text: 'Close import (' + importFileName() + ')'">Close import</span>
-                    </button>
-
-                    <div class="input-group file-input" title="Import performance graph file">
-                        <input type="file" id="importFilePicker" data-bind="event: { change: fileSelected }" tabindex="-1" accept=".json">
-                    </div>
-                </div>
-                <div class="pull-right">
-                    <div class="toggle toggle-inline on-base-background" data-bind="visible: !isImport()">
-                        <input type="checkbox" class="styled" id="autoScroll" data-bind="checked: autoScroll">
-                        <label for="autoScroll"> Auto scroll </label>
-                    </div>
-=======
                 <button class="btn btn-default" data-bind="click: expandAll, visible: canExpandAll, enable: hasAnyData" title="Expand all replications performance details"><i class="icon-expand"></i><span>Expand all</span></button>
                 <button class="btn btn-default" data-bind="click: collapseAll, visible: !canExpandAll(), enable: hasAnyData" title="Collapse all replications performance details"><i class="icon-collapse"></i><span>Collapse all</span></button>
                 <button class="btn btn-default" data-bind="click: exportAsJson, enable: hasAnyData, visible: !isImport()" title="Export current replications graph to a file">
@@ -67,7 +44,6 @@
                 </label>
                 <div class="input-group file-input" title="Import performance graph file">
                     <input type="file" id="importFilePicker" data-bind="event: { change: fileSelected }" tabindex="-1" accept=".json">
->>>>>>> c9c5c4b3
                 </div>
             </div>
         </div>
