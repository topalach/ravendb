﻿using System;
using System.Collections.Concurrent;
using System.Collections.Generic;
using System.Diagnostics;
using System.IO;
using System.IO.Compression;
using System.Linq;
using System.Net;
using System.Net.Http;
using System.Net.Security;
using System.Net.Sockets;
using System.Runtime.ExceptionServices;
using System.Security.Authentication;
using System.Security.Cryptography;
using System.Security.Cryptography.X509Certificates;
using System.Text;
using System.Threading;
using System.Threading.Tasks;
using Raven.Client.Documents.Commands;
using Raven.Client.Documents.Conventions;
using Raven.Client.Documents.Operations;
using Raven.Client.Documents.Operations.Configuration;
using Raven.Client.Documents.Session;
using Raven.Client.Exceptions;
using Raven.Client.Exceptions.Database;
using Raven.Client.Exceptions.Security;
using Raven.Client.Extensions;
using Raven.Client.Json.Converters;
using Raven.Client.Properties;
using Raven.Client.ServerWide.Commands;
using Raven.Client.Util;
using Sparrow;
using Sparrow.Collections;
using Sparrow.Json;
using Sparrow.Logging;
using Sparrow.Threading;

namespace Raven.Client.Http
{
    public class RequestExecutor : IDisposable
    {
        private const int InitialTopologyEtag = -2;

        // https://aspnetmonsters.com/2016/08/2016-08-27-httpclientwrong/

        internal static readonly TimeSpan GlobalHttpClientTimeout = TimeSpan.FromHours(12);

        private static readonly ConcurrentDictionary<string, Lazy<HttpClient>> GlobalHttpClientWithCompression = new ConcurrentDictionary<string, Lazy<HttpClient>>();
        private static readonly ConcurrentDictionary<string, Lazy<HttpClient>> GlobalHttpClientWithoutCompression = new ConcurrentDictionary<string, Lazy<HttpClient>>();

        private static readonly GetStatisticsOperation FailureCheckOperation = new GetStatisticsOperation(debugTag: "failure=check");

        private readonly SemaphoreSlim _updateDatabaseTopologySemaphore = new SemaphoreSlim(1, 1);
        private readonly SemaphoreSlim _updateClientConfigurationSemaphore = new SemaphoreSlim(1, 1);

        private readonly ConcurrentDictionary<ServerNode, Lazy<NodeStatus>> _failedNodesTimers = new ConcurrentDictionary<ServerNode, Lazy<NodeStatus>>();

        private readonly AsyncLocal<RequestContext> _requestContexts = new AsyncLocal<RequestContext>();

        private readonly ReturnContext _doNotClearContext;
        private readonly ReturnContext _clearContext;

        public X509Certificate2 Certificate { get; }
        private readonly string _databaseName;

        private static readonly Logger Logger = LoggingSource.Instance.GetLogger<RequestExecutor>("Client");
        private DateTime _lastReturnedResponse;                

        public readonly JsonContextPool ContextPool;

        public readonly AsyncLocal<AggressiveCacheOptions> AggressiveCaching = new AsyncLocal<AggressiveCacheOptions>();

        public readonly HttpCache Cache;

        public Topology Topology => _nodeSelector?.Topology;

        private ServerNode _topologyTakenFromNode;

        private HttpClient _httpClient;

        public HttpClient HttpClient
        {
            get
            {
                var httpClient = _httpClient;
                if (httpClient != null)
                    return httpClient;

                return _httpClient = GetHttpClient();
            }
        }

        public IReadOnlyList<ServerNode> TopologyNodes => _nodeSelector?.Topology.Nodes;

        private Timer _updateTopologyTimer;

        protected NodeSelector _nodeSelector;

        private TimeSpan? _defaultTimeout;

        public long NumberOfServerRequests;

        protected readonly string TopologyHash;

        //note: the condition for non empty nodes is precaution, should never happen..
        public string Url
        {
            get
            {
                if (_nodeSelector == null)
                    return null;

                var (_, currentNode) = _nodeSelector.GetPreferredNode();

                return currentNode?.Url;
            }
        }

        public long TopologyEtag { get; protected set; }

        public long ClientConfigurationEtag { get; internal set; }

        public readonly DocumentConventions Conventions;

        protected bool _disableTopologyUpdates;

        protected bool _disableClientConfigurationUpdates;

        internal string LastServerVersion;

        public TimeSpan? DefaultTimeout
        {
            get => _defaultTimeout;
            set
            {
                if (value.HasValue && value.Value > GlobalHttpClientTimeout)
                    throw new InvalidOperationException($"Maximum request timeout is set to '{GlobalHttpClientTimeout}' but was '{value}'.");

                _defaultTimeout = value;
            }
        }

        private TimeSpan _secondBroadcastAttemptTimeout;

        public TimeSpan SecondBroadcastAttemptTimeout
        {
            get => _secondBroadcastAttemptTimeout;
            set
            {
                if (value > GlobalHttpClientTimeout)
                    throw new InvalidOperationException($"Maximum request timeout is set to '{GlobalHttpClientTimeout}' but was '{value}'.");

                _secondBroadcastAttemptTimeout = value;
            }
        }

        private TimeSpan _firstBroadcastAttemptTimeout;

        public TimeSpan FirstBroadcastAttemptTimeout
        {
            get => _firstBroadcastAttemptTimeout;
            set
            {
                if (value > GlobalHttpClientTimeout)
                    throw new InvalidOperationException($"Maximum request timeout is set to '{GlobalHttpClientTimeout}' but was '{value}'.");

                _firstBroadcastAttemptTimeout = value;
            }
        }

        public event EventHandler<(long RaftCommandIndex, ClientConfiguration Configuration)> ClientConfigurationChanged;

        private class FailedRequestTranslator
        {
            public Action<string, Exception> FailedRequest;

            public void Translate(object sender, FailedRequestEventArgs args)
            {
                FailedRequest(args.Url, args.Exception);
            }
        }

        [Obsolete("Use OnFailedRequest instead")]
        public event Action<string, Exception> FailedRequest
        {
            add
            {
                lock (_locker)
                {
                    var failedRequestTranslator = new FailedRequestTranslator
                    {
                        FailedRequest = value
                    };

                    OnFailedRequest += failedRequestTranslator.Translate;
                }
            }

            remove
            {
                lock (_locker)
                {
                    if (_onFailedRequest == null)
                        return;

                    var invocationList = _onFailedRequest.GetInvocationList();
                    if (invocationList == null || invocationList.Length == 0)
                        return;

                    foreach (var invocation in invocationList)
                    {
                        if (invocation.Target is FailedRequestTranslator frt && frt.FailedRequest == value)
                        {
                            _onFailedRequest -= frt.Translate;
                        }
                    }
                }
            }
        }

        private event EventHandler<FailedRequestEventArgs> _onFailedRequest;

        public event EventHandler<FailedRequestEventArgs> OnFailedRequest
        {
            add
            {
                lock (_locker)
                {
                    _onFailedRequest += value;
                }
            }

            remove
            {
                lock (_locker)
                {
                    _onFailedRequest -= value;
                }
            }
        }

        public event Action<Topology> TopologyUpdated;

        private void OnFailedRequestInvoke(string url, Exception e)
        {
            _onFailedRequest?.Invoke(this, new FailedRequestEventArgs(_databaseName, url, e));
        }

        private HttpClient GetHttpClient()
        {
            var httpClientCache = GetHttpClientCache();

            var name = GetHttpClientName();

            return httpClientCache.GetOrAdd(name, new Lazy<HttpClient>(CreateClient)).Value;
        }

        private void RemoveHttpClient()
        {
            var httpClientCache = GetHttpClientCache();

            var name = GetHttpClientName();

            httpClientCache.TryRemove(name, out _);

            _httpClient = null;
        }

        private string GetHttpClientName()
        {
            return Certificate?.Thumbprint ?? string.Empty;
        }

        private static bool ShouldRemoveHttpClient(SocketException exception)
        {
            switch (exception.SocketErrorCode)
            {
                case SocketError.HostDown:
                case SocketError.HostNotFound:
                case SocketError.HostUnreachable:
                case SocketError.ConnectionRefused:
                    return true;
                default:
                    return false;
            }
        }

        private ConcurrentDictionary<string, Lazy<HttpClient>> GetHttpClientCache()
        {
            return Conventions.UseCompression ?
                GlobalHttpClientWithCompression :
                GlobalHttpClientWithoutCompression;
        }

        private static readonly Exception ServerCertificateCustomValidationCallbackRegistrationException;

        static RequestExecutor()
        {
            try
            {
                using (var handler = new HttpClientHandler())
                    handler.ServerCertificateCustomValidationCallback += OnServerCertificateCustomValidationCallback;
            }
            catch (Exception e)
            {
                ServerCertificateCustomValidationCallbackRegistrationException = e;
            }
        }

        protected RequestExecutor(string databaseName, X509Certificate2 certificate, DocumentConventions conventions, string[] initialUrls)
        {
            _clearContext = new ReturnContext(_requestContexts, dispose: false);
            _doNotClearContext = new ReturnContext(_requestContexts, dispose: true);

            Cache = new HttpCache(conventions.MaxHttpCacheSize.GetValue(SizeUnit.Bytes));

            _disposeOnceRunner = new DisposeOnce<ExceptionRetry>(() =>
            {
                Cache.Dispose();
                ContextPool.Dispose();
                _updateTopologyTimer?.Dispose();
                DisposeAllFailedNodesTimers();
                // shared instance, cannot dispose!
                //_httpClient.Dispose();
            });
            
            _databaseName = databaseName;
            Certificate = certificate;

            _lastReturnedResponse = DateTime.UtcNow;

            ContextPool = new JsonContextPool();
            Conventions = conventions.Clone();
            DefaultTimeout = Conventions.RequestTimeout;
            SecondBroadcastAttemptTimeout = conventions.SecondBroadcastAttemptTimeout;
            FirstBroadcastAttemptTimeout = conventions.FirstBroadcastAttemptTimeout;

            TopologyHash = Http.TopologyHash.GetTopologyHash(initialUrls);

            UpdateConnectionLimit(initialUrls);
        }

        public static RequestExecutor Create(string[] initialUrls, string databaseName, X509Certificate2 certificate, DocumentConventions conventions)
        {
            var executor = new RequestExecutor(databaseName, certificate, conventions, initialUrls);
            executor._firstTopologyUpdate = executor.FirstTopologyUpdate(initialUrls);
            return executor;
        }

        public static RequestExecutor CreateForSingleNodeWithConfigurationUpdates(string url, string databaseName, X509Certificate2 certificate, DocumentConventions conventions)
        {
            var executor = CreateForSingleNodeWithoutConfigurationUpdates(url, databaseName, certificate, conventions);
            executor._disableClientConfigurationUpdates = false;

            return executor;
        }

        public static RequestExecutor CreateForSingleNodeWithoutConfigurationUpdates(string url, string databaseName, X509Certificate2 certificate, DocumentConventions conventions)
        {
            var initialUrls = new[] { url };
            url = ValidateUrls(initialUrls, certificate)[0];
            var executor = new RequestExecutor(databaseName, certificate, conventions, initialUrls)
            {
                _nodeSelector = new NodeSelector(new Topology
                {
                    Etag = -1,
                    Nodes = new List<ServerNode>
                    {
                        new ServerNode
                        {
                            Database = databaseName,
                            Url = url
                        }
                    }
                }),
                TopologyEtag = InitialTopologyEtag,
                _disableTopologyUpdates = true,
                _disableClientConfigurationUpdates = true
            };
            return executor;
        }

        internal static RequestExecutor CreateForFixedTopology(string[] initialUrls, string databaseName, X509Certificate2 certificate, DocumentConventions conventions)
        {
            var urls = ValidateUrls(initialUrls, certificate);
            var nodes = urls.Select(u => new ServerNode
            {
                Database = databaseName,
                Url = u
            }).ToList();
            var executor = new RequestExecutor(databaseName, certificate, conventions, urls)
            {
                _nodeSelector = new NodeSelector(new Topology
                {
                    Etag = -1,
                    Nodes = nodes
                }),
                TopologyEtag = InitialTopologyEtag,
                _disableTopologyUpdates = true,
                _disableClientConfigurationUpdates = true
            };
            return executor;
        }

        protected virtual async Task UpdateClientConfigurationAsync()
        {
            if (Disposed)
                return;

            await _updateClientConfigurationSemaphore.WaitAsync().ConfigureAwait(false);

            var oldDisableClientConfigurationUpdates = _disableClientConfigurationUpdates;
            _disableClientConfigurationUpdates = true;

            try
            {
                if (Disposed)
                    return;

                using (ContextPool.AllocateOperationContext(out JsonOperationContext context))
                {
                    var command = new GetClientConfigurationOperation.GetClientConfigurationCommand();

                    var (currentIndex, currentNode) = ChooseNodeForRequest(command);
                    await ExecuteAsync(currentNode, currentIndex, context, command, shouldRetry: false, sessionInfo: null, token: CancellationToken.None).ConfigureAwait(false);

                    var result = command.Result;
                    if (result == null)
                        return;

                    Conventions.UpdateFrom(result.Configuration);
                    ClientConfigurationEtag = result.Etag;
                    ClientConfigurationChanged?.Invoke(this, (result.Etag, result.Configuration));
                }
            }
            finally
            {
                _disableClientConfigurationUpdates = oldDisableClientConfigurationUpdates;
                _updateClientConfigurationSemaphore.Release();
            }
        }

        public virtual async Task<bool> UpdateTopologyAsync(ServerNode node, int timeout, bool forceUpdate = false, string debugTag = null)
        {
            if (_disableTopologyUpdates)
                return false;

            if (Disposed)
                return false;

            //prevent double topology updates if execution takes too much time
            // --> in cases with transient issues
            var lockTaken = await _updateDatabaseTopologySemaphore.WaitAsync(timeout).ConfigureAwait(false);
            if (lockTaken == false)
                return false;

            try
            {
                if (Disposed)
                    return false;

                using (ContextPool.AllocateOperationContext(out JsonOperationContext context))
                {
                    var command = new GetDatabaseTopologyCommand(debugTag);
                    await ExecuteAsync(node, null, context, command, shouldRetry: false, sessionInfo: null, token: CancellationToken.None).ConfigureAwait(false);
                    var topology = command.Result;

                    DatabaseTopologyLocalCache.TrySaving(_databaseName, TopologyHash, topology, Conventions, context);

                    if (_nodeSelector == null)
                    {
                        _nodeSelector = new NodeSelector(topology);

                        if (Conventions.ReadBalanceBehavior == ReadBalanceBehavior.FastestNode)
                        {
                            _nodeSelector.ScheduleSpeedTest();
                        }
                    }
                    else if (_nodeSelector.OnUpdateTopology(topology, forceUpdate: forceUpdate))
                    {
                        DisposeAllFailedNodesTimers();
                        if (Conventions.ReadBalanceBehavior == ReadBalanceBehavior.FastestNode)
                        {
                            _nodeSelector.ScheduleSpeedTest();
                        }
                    }

                    TopologyEtag = _nodeSelector.Topology.Etag;

                    var urls = _nodeSelector.Topology.Nodes.Select(x => x.Url);
                    UpdateConnectionLimit(urls);

                    OnTopologyUpdated(topology);
                }
            }
            // we want to throw here only if we are not disposed yet
            catch (Exception)
            {
                if (Disposed == false)
                    throw;
            }
            finally
            {
                _updateDatabaseTopologySemaphore.Release();
            }
            return true;
        }

        protected void DisposeAllFailedNodesTimers()
        {
            foreach (var failedNodesTimers in _failedNodesTimers)
            {
                if (_failedNodesTimers.TryRemove(failedNodesTimers.Key, out var status))
                    status.Value.Dispose();
            }
        }

        public void Execute<TResult>(
            RavenCommand<TResult> command,
            JsonOperationContext context,
            SessionInfo sessionInfo = null)
        {
            AsyncHelpers.RunSync(() => ExecuteAsync(command, context, sessionInfo, CancellationToken.None));
        }

        public Task ExecuteAsync<TResult>(
            RavenCommand<TResult> command,
            JsonOperationContext context,
            SessionInfo sessionInfo = null,
            CancellationToken token = default)
        {
            var topologyUpdate = _firstTopologyUpdate;

            if (topologyUpdate != null && topologyUpdate.Status == TaskStatus.RanToCompletion || _disableTopologyUpdates)
            {
                var (nodeIndex, chosenNode) = ChooseNodeForRequest(command, sessionInfo);
                return ExecuteAsync(chosenNode, nodeIndex, context, command, shouldRetry: true, sessionInfo: sessionInfo, token: token);
            }

            return UnlikelyExecuteAsync(command, context, topologyUpdate, sessionInfo, token);
        }

        public (int CurrentIndex, ServerNode CurrentNode) ChooseNodeForRequest<TResult>(RavenCommand<TResult> cmd, SessionInfo sessionInfo = null)
        {
            if (_disableTopologyUpdates == false)
            {
                // when we disable topology updates we cannot rely on the node tag,
                // because the initial topology will not have them

                if (string.IsNullOrEmpty(cmd.SelectedNodeTag) == false)
                {
                    return _nodeSelector.GetRequestedNode(cmd.SelectedNodeTag);
                }
            }

            if (cmd.IsReadRequest == false)
            {
                return _nodeSelector.GetPreferredNode();
            }

            switch (Conventions.ReadBalanceBehavior)
            {
                case ReadBalanceBehavior.None:
                    return _nodeSelector.GetPreferredNode();
                case ReadBalanceBehavior.RoundRobin:
                    return _nodeSelector.GetNodeBySessionId(sessionInfo?.SessionId ?? 0);
                case ReadBalanceBehavior.FastestNode:
                    return _nodeSelector.GetFastestNode();
                default:
                    throw new ArgumentOutOfRangeException();
            }
        }

        private async Task UnlikelyExecuteAsync<TResult>(
            RavenCommand<TResult> command,
            JsonOperationContext context,
            Task topologyUpdate,
            SessionInfo sessionInfo,
            CancellationToken token)
        {
            try
            {
                if (topologyUpdate == null ||
                    // if we previous have a topology error, let's see if we can refresh this
                    // can happen if user tried a request to a db that didn't exist, created it, then try immediately
                    topologyUpdate.IsFaulted) 
                {
                    lock (this)
                    {
                        if (_firstTopologyUpdate == null || topologyUpdate == _firstTopologyUpdate)
                        {
                            if (_lastKnownUrls == null)
                                throw new InvalidOperationException("No known topology and no previously known one, cannot proceed, likely a bug");
                            _firstTopologyUpdate = FirstTopologyUpdate(_lastKnownUrls);
                        }
                        topologyUpdate = _firstTopologyUpdate;
                    }
                }
                await topologyUpdate.ConfigureAwait(false);
            }
            catch (Exception)
            {
                lock (this)
                {
                    if (_firstTopologyUpdate == topologyUpdate)
                        _firstTopologyUpdate = null; // next request will raise it
                }
                throw;
            }

            var (currentIndex, currentNode) = ChooseNodeForRequest(command, sessionInfo);
            await ExecuteAsync(currentNode, currentIndex, context, command, true, sessionInfo, token).ConfigureAwait(false);
        }

        private void UpdateTopologyCallback(object _)
        {
            var time = DateTime.UtcNow;
            if (time - _lastReturnedResponse <= TimeSpan.FromMinutes(5))
                return;

            ServerNode serverNode;

            try
            {
                var selector = _nodeSelector;
                if (selector == null)
                    return;
                var preferredNode = selector.GetPreferredNode();
                serverNode = preferredNode.Node;
            }
            catch (Exception e)
            {
                if (Logger.IsInfoEnabled)
                    Logger.Info("Couldn't get preferred node Topology from _updateTopologyTimer task", e);
                return;
            }
            GC.KeepAlive(Task.Run(async () =>
            {
                try
                {
                    await UpdateTopologyAsync(serverNode, 0, debugTag: "timer-callback").ConfigureAwait(false);
                }
                catch (Exception e)
                {
                    if (Logger.IsInfoEnabled)
                        Logger.Info("Couldn't Update Topology from _updateTopologyTimer task", e);
                }
            }));
        }

        protected async Task FirstTopologyUpdate(string[] initialUrls)
        {
            initialUrls = ValidateUrls(initialUrls, Certificate);

            var list = new List<(string, Exception)>();
            foreach (var url in initialUrls)
            {
                try
                {
                    var serverNode = new ServerNode
                    {
                        Url = url,
                        Database = _databaseName
                    };

                    await UpdateTopologyAsync(serverNode, Timeout.Infinite, debugTag: "first-topology-update").ConfigureAwait(false);

                    InitializeUpdateTopologyTimer();
                    _topologyTakenFromNode = serverNode;
                    return;
                }
                catch (AuthorizationException)
                {
                    // auth exceptions will always happen, on all nodes
                    // so errors immediately
                    _lastKnownUrls = initialUrls;
                    throw;
                }
                catch (DatabaseDoesNotExistException)
                {
                    // Will happen on all node in the cluster,
                    // so errors immediately
                    _lastKnownUrls = initialUrls;
                    throw;
                }
                catch (Exception e)
                {
                    list.Add((url, e));
                }
            }

            _nodeSelector = new NodeSelector(new Topology
            {
                Nodes = TopologyNodes?.ToList() ?? initialUrls.Select(url => new ServerNode
                {
                    Url = url,
                    Database = _databaseName,
                    ClusterTag = "!"
                }).ToList(),
                Etag = TopologyEtag
            });

            using (ContextPool.AllocateOperationContext(out JsonOperationContext context))
            {
                if (TryLoadFromCache(context))
                {
                    InitializeUpdateTopologyTimer();
                    return;
                }
            }

            _lastKnownUrls = initialUrls;

            ThrowExceptions(list);
        }

        protected virtual void ThrowExceptions(List<(string, Exception)> list)
        {
            var message = "Failed to retrieve database topology from all known nodes.";
            foreach (var tuple in list)
            {
                message += Environment.NewLine;
                message += tuple.Item1;
                message += " -> ";
                var ex = tuple.Item2;
                if (ex == null)
                    message += " No exception.";
                else
                {
                    if (ex is AggregateException aggregateException)
                        ex = aggregateException.ExtractSingleInnerException();

                    message += ex.AllInnerMessages();
                }
            }

            throw new AggregateException(message, list.Select(x => x.Item2));
        }

        protected static string[] ValidateUrls(string[] initialUrls, X509Certificate2 certificate)
        {
            var cleanUrls = new string[initialUrls.Length];
            var requireHttps = certificate != null;
            for (var index = 0; index < initialUrls.Length; index++)
            {
                var url = initialUrls[index];
                if (Uri.TryCreate(url, UriKind.Absolute, out var uri) == false)
                    throw new InvalidOperationException("The url '" + url + "' is not valid");
                cleanUrls[index] = uri.ToString().TrimEnd('/', ' ');
                requireHttps |= string.Equals(uri.Scheme, "https", StringComparison.OrdinalIgnoreCase);
            }

            if (requireHttps == false)
                return cleanUrls;

            foreach (var url in initialUrls)
            {
                var uri = new Uri(url); // verified it works above

                if (string.Equals(uri.Scheme, "http", StringComparison.OrdinalIgnoreCase) == false)
                    continue;

                if (certificate != null)
                    throw new InvalidOperationException("The url " + url + " is using HTTP, but a certificate is specified, which require us to use HTTPS");

                throw new InvalidOperationException("The url " + url + " is using HTTP, but other urls are using HTTPS, and mixing of HTTP and HTTPS is not allowed");
            }
            return cleanUrls;
        }

        private void InitializeUpdateTopologyTimer()
        {
            if (_updateTopologyTimer != null)
                return;

            lock (this)
            {
                if (_updateTopologyTimer != null)
                    return;

                _updateTopologyTimer = new Timer(UpdateTopologyCallback, null, TimeSpan.FromMinutes(5), TimeSpan.FromMinutes(5));
            }
        }

        protected virtual bool TryLoadFromCache(JsonOperationContext context)
        {
            var cachedTopology = DatabaseTopologyLocalCache.TryLoad(_databaseName, TopologyHash, Conventions, context);
            if (cachedTopology == null)
                return false;

            _nodeSelector = new NodeSelector(cachedTopology);
            TopologyEtag = InitialTopologyEtag;
            return true;
        }

        public async Task ExecuteAsync<TResult>(
            ServerNode chosenNode,
            int? nodeIndex,
            JsonOperationContext context,
            RavenCommand<TResult> command,
            bool shouldRetry = true,
            SessionInfo sessionInfo = null,
            CancellationToken token = default)
        {
            if (command.FailoverTopologyEtag == InitialTopologyEtag)
                command.FailoverTopologyEtag = _nodeSelector?.Topology?.Etag ?? InitialTopologyEtag;

            var request = CreateRequest(context, chosenNode, command, out string url);
            var noCaching = sessionInfo?.NoCaching ?? false;

            using (var cachedItem = GetFromCache(context, command, !noCaching, url, out string cachedChangeVector, out BlittableJsonReaderObject cachedValue))
            {
                if (cachedChangeVector != null)
                {
                    if (TryGetFromCache(context, command, cachedItem, cachedValue)) 
                        return;
                }

                if (sessionInfo?.AsyncCommandRunning ?? false)
                    ThrowInvalidConcurrentSessionUsage(command.GetType().Name, sessionInfo);

                SetRequestHeaders(sessionInfo, cachedChangeVector, request);

                var response = await SendRequestToServer(chosenNode, nodeIndex, context, command, shouldRetry, sessionInfo, request, url, token).ConfigureAwait(false);
                if (response == null) // the fail-over mechanism took care of this
                    return;

                var refreshTask = RefreshIfNeeded(chosenNode, response);
                command.StatusCode = response.StatusCode;

                var responseDispose = ResponseDisposeHandling.Automatic;
                try
                {
                    if (response.StatusCode == HttpStatusCode.NotModified)
                    {
                        cachedItem.NotModified();

                        if (command.ResponseType == RavenCommandResponseType.Object)
                            command.SetResponse(context, cachedValue, fromCache: true);

                        return;
                    }

                    if (response.IsSuccessStatusCode == false)
                    {
                        if (await HandleUnsuccessfulResponse(chosenNode, nodeIndex, context, command, request, response, url, sessionInfo, shouldRetry, token).ConfigureAwait(false) == false)
                        {
                            if (response.Headers.TryGetValues("Database-Missing", out var databaseMissing))
                            {
                                var name = databaseMissing.FirstOrDefault();
                                if (name != null)
                                    DatabaseDoesNotExistException.Throw(name);
                            }

                            ThrowFailedToContactAllNodes(command, request);
                        }

                        return; // we either handled this already in the unsuccessful response or we are throwing
                    }

                    responseDispose = await command.ProcessResponse(context, Cache, response, url).ConfigureAwait(false);
                    _lastReturnedResponse = DateTime.UtcNow;
                }
                finally
                {
                    if (responseDispose == ResponseDisposeHandling.Automatic)
                    {
                        response.Dispose();
                    }

                    await refreshTask.ConfigureAwait(false);
                }
            }
        }

        private Task RefreshIfNeeded(ServerNode chosenNode, HttpResponseMessage response)
        {
            var refreshTopology = response.GetBoolHeader(Constants.Headers.RefreshTopology) ?? false;
            var refreshClientConfiguration = response.GetBoolHeader(Constants.Headers.RefreshClientConfiguration) ?? false;

            if (refreshTopology || refreshClientConfiguration)
            {
                var tasks = new Task[2];

                tasks[0] = refreshTopology
                    ? UpdateTopologyAsync(new ServerNode
                        {
                            Url = chosenNode.Url, 
                            Database = _databaseName
                        }, 0,
                        debugTag: refreshTopology ? "refresh-topology-header" : refreshClientConfiguration ? "refresh-client-configuration-header" : null)
                    : Task.CompletedTask;

                tasks[1] = refreshClientConfiguration
                    ? UpdateClientConfigurationAsync()
                    : Task.CompletedTask;

                return Task.WhenAll(tasks);
            }

            return Task.CompletedTask;
        }

        private async Task<HttpResponseMessage> SendRequestToServer<TResult>(
            ServerNode chosenNode, 
            int? nodeIndex, 
            JsonOperationContext context, 
            RavenCommand<TResult> command, 
            bool shouldRetry, 
            SessionInfo sessionInfo, 
            HttpRequestMessage request, 
            string url, 
            CancellationToken token)
        {
            try
            {
                if (sessionInfo != null)
                {
                    sessionInfo.AsyncCommandRunning = true;
                }

                Interlocked.Increment(ref NumberOfServerRequests);
                var timeout = command.Timeout ?? _defaultTimeout;
                if (timeout.HasValue)
                {
                    if (timeout > GlobalHttpClientTimeout)
                        ThrowTimeoutTooLarge(timeout);

                    using (var cts = CancellationTokenSource.CreateLinkedTokenSource(token, CancellationToken.None))
                    {
                        cts.CancelAfter(timeout.Value);
                        try
                        {
                            return await SendAsync(chosenNode, command, sessionInfo, request, cts.Token).ConfigureAwait(false);
                        }
                        catch (OperationCanceledException e)
                        {
                            if (cts.IsCancellationRequested && token.IsCancellationRequested == false) // only when we timed out
                            {
                                var timeoutException = new TimeoutException($"The request for {request.RequestUri} failed with timeout after {timeout}", e);
                                if (shouldRetry == false)
                                {
                                    if (command.FailedNodes == null)
                                        command.FailedNodes = new Dictionary<ServerNode, Exception>();

<<<<<<< HEAD
                    if (shouldRetry == false)
                        throw;

                    if (sessionInfo != null)
                        sessionInfo.AsyncCommandRunning = false;

                        if (await HandleServerDown(url, chosenNode, nodeIndex, context, command, request, response, e, sessionInfo, shouldRetry, requestContext, token)
                                .ConfigureAwait(false) == false)
                    {
                        ThrowIfClientException(response, e);
                        ThrowFailedToContactAllNodes(command, request);
=======
                                    command.FailedNodes[chosenNode] = timeoutException;
                                    throw timeoutException;
                                }

                                if (sessionInfo != null)
                                    sessionInfo.AsyncCommandRunning = false;

                                if (await HandleServerDown(url, chosenNode, nodeIndex, context, command, request, null, timeoutException, sessionInfo, shouldRetry,
                                        requestContext: null, token: token).ConfigureAwait(false) == false)
                                    ThrowFailedToContactAllNodes(command, request);

                                return null;
                            }

                            throw;
                        }
>>>>>>> 342d534f
                    }

                    return;
                }
                }
                else
                {
                    return await SendAsync(chosenNode, command, sessionInfo, request, token).ConfigureAwait(false);
                }
            }
            catch (HttpRequestException e) // server down, network down
            {
                using (GetContext(out var requestContext))
                {
                    if (e.InnerException is SocketException se && ShouldRemoveHttpClient(se))
                    {
                        if (requestContext.HttpClientRemoved == false)
                        {
                            RemoveHttpClient();
                            requestContext.HttpClientRemoved = true;
                        }
                        else
                        {
                            requestContext.HttpClientRemoved = false;
                        }
                    }

                    if (shouldRetry == false)
                        throw;

                    if (sessionInfo != null)
                        sessionInfo.AsyncCommandRunning = false;

                    if (await HandleServerDown(url, chosenNode, nodeIndex, context, command, request, null, e, sessionInfo, shouldRetry, requestContext, token)
                            .ConfigureAwait(false) == false)
                    {
                        ThrowIfClientException(e);
                        ThrowFailedToContactAllNodes(command, request);
                    }

                    return null;
                }
            }
            finally
            {
                if (sessionInfo != null)
                    sessionInfo.AsyncCommandRunning = false;
            }
        }

        private async Task<HttpResponseMessage> SendAsync<TResult>(
            ServerNode chosenNode, 
            RavenCommand<TResult> command, 
            SessionInfo sessionInfo, 
            HttpRequestMessage request, 
            CancellationToken token)
        {
            var preferredTask = command.SendAsync(HttpClient, request, token);
            if (ShouldExecuteOnAll(chosenNode, command))
            {
                await ExecuteOnAllToFigureOutTheFastest(chosenNode, command, preferredTask, token).ConfigureAwait(false);
            }

            var response = await preferredTask.ConfigureAwait(false);

            if (TryGetServerVersion(response, out var serverVersion))
                LastServerVersion = serverVersion;

            if (sessionInfo?.LastClusterTransactionIndex != null)
            {
                // if we reach here it means that sometime a cluster transaction has occurred against this database.
                // Since the current executed command can be dependent on that, we have to wait for the cluster transaction.
                // But we can't do that if the server is an old one.

                if (serverVersion == null || string.Compare(serverVersion, "4.1", StringComparison.Ordinal) < 0)
                {
                    using (response)
                    {
                        throw new ClientVersionMismatchException(
                            $"The server on {chosenNode.Url} has an old version and can't perform the command '{command.GetType()}', " +
                            "since this command dependent on a cluster transaction which this node doesn't support");
                    }
                }
                    
            }

            return response;
        }

        private void SetRequestHeaders(SessionInfo sessionInfo, string cachedChangeVector, HttpRequestMessage request)
        {
            if (cachedChangeVector != null)
                request.Headers.TryAddWithoutValidation("If-None-Match", $"\"{cachedChangeVector}\"");

            if (_disableClientConfigurationUpdates == false)
                request.Headers.TryAddWithoutValidation(Constants.Headers.ClientConfigurationEtag, $"\"{ClientConfigurationEtag.ToInvariantString()}\"");

            if (sessionInfo?.LastClusterTransactionIndex != null)
            {
                request.Headers.TryAddWithoutValidation(Constants.Headers.LastKnownClusterTransactionIndex, sessionInfo.LastClusterTransactionIndex.ToString());
            }

            if (_disableTopologyUpdates == false)
                request.Headers.TryAddWithoutValidation(Constants.Headers.TopologyEtag, $"\"{TopologyEtag.ToInvariantString()}\"");

            if (request.Headers.Contains(Constants.Headers.ClientVersion) == false)
                request.Headers.Add(Constants.Headers.ClientVersion, ClientVersion);
        }

        private bool TryGetFromCache<TResult>(JsonOperationContext context, RavenCommand<TResult> command, HttpCache.ReleaseCacheItem cachedItem, BlittableJsonReaderObject cachedValue)
        {
            var aggressiveCacheOptions = AggressiveCaching.Value;
            if (aggressiveCacheOptions != null &&
                cachedItem.Age < aggressiveCacheOptions.Duration &&
                (cachedItem.MightHaveBeenModified == false || aggressiveCacheOptions.Mode != AggressiveCacheMode.TrackChanges) &&
                command.CanCacheAggressively)
            {
                if ((cachedItem.Item.Flags & HttpCache.ItemFlags.NotFound) != HttpCache.ItemFlags.None)
                {
                    // if this is a cached delete, we only respect it if it _came_ from an aggressively cached
                    // block, otherwise, we'll run the request again
                    if ((cachedItem.Item.Flags & HttpCache.ItemFlags.AggressivelyCached) == HttpCache.ItemFlags.AggressivelyCached)
                    {
                        command.SetResponse(context, cachedValue, fromCache: true);
                        return true;
                    }
                }
                else
                {
                    command.SetResponse(context, cachedValue, fromCache: true);
                    return true;
                }
            }

            return false;
        }

        private IDisposable GetContext(out RequestContext context)
        {
            context = _requestContexts.Value;
            var isNull = context == null;
            if (isNull)
                context = _requestContexts.Value = new RequestContext();

            return isNull ? _clearContext : _doNotClearContext;
        }

        private static bool TryGetServerVersion(HttpResponseMessage response, out string version)
        {
            if (response.Headers.TryGetValues(Constants.Headers.ServerVersion, out var values) == false)
            {
                version = null;
                return false;
            }

            version = values.FirstOrDefault();
            return version != null;
        }

        private void ThrowFailedToContactAllNodes<TResult>(RavenCommand<TResult> command, HttpRequestMessage request)
        {
            if (command.FailedNodes == null || command.FailedNodes.Count == 0) //precaution, should never happen at this point
                throw new InvalidOperationException("Received unsuccessful response and couldn't recover from it. Also, no record of exceptions per failed nodes. " +
                                                    "This is weird and should not happen.");

            if (command.FailedNodes.Count == 1)
                ExceptionDispatchInfo.Capture(command.FailedNodes.First().Value).Throw();

            var message = $"Tried to send '{command.GetType().Name}' request via `{request.Method} {request.RequestUri.PathAndQuery}` " +
                          $"to all configured nodes in the topology, none of the attempt succeeded. {Environment.NewLine}";

            if (_topologyTakenFromNode != null)
                message += $"I was able to fetch {_topologyTakenFromNode.Database} topology from {_topologyTakenFromNode.Url}.{Environment.NewLine}";

            var nodes = _nodeSelector?.Topology?.Nodes;
            if (nodes == null)
            {
                message += "Topology is empty.";
            }
            else
            {
                message += "Topology:";
                foreach (var node in nodes)
                {
                    command.FailedNodes.TryGetValue(node, out var exception);
                    message += Environment.NewLine +
                               $"[Url: {node.Url}, " +
                               $"ClusterTag: {node.ClusterTag}, " +
                               $"ServerRole: {node.ServerRole}, " +
                               $"Exception: {exception?.AllInnerMessages() ?? "No exception"}]";
                }
            }

            throw new AllTopologyNodesDownException(message, _nodeSelector?.Topology,
                new AggregateException(command.FailedNodes.Select(x => new UnsuccessfulRequestException(x.Key.Url, x.Value))));
        }

        private static void ThrowInvalidConcurrentSessionUsage(string command, SessionInfo sessionInfo)
        {
            throw new InvalidOperationException($"Cannot execute async command {command} while another async command is running in the same session {sessionInfo.SessionId}");
        }

        public bool InSpeedTestPhase => _nodeSelector?.InSpeedTestPhase ?? false;

        private bool ShouldExecuteOnAll<TResult>(ServerNode chosenNode, RavenCommand<TResult> command)
        {
            if (Conventions.ReadBalanceBehavior != ReadBalanceBehavior.FastestNode)
                return false;

            var selector = _nodeSelector;

            return selector != null &&
                   selector.InSpeedTestPhase &&
                   selector.Topology?.Nodes?.Count > 1 &&
                   command.IsReadRequest &&
                   command.ResponseType == RavenCommandResponseType.Object &&
                   chosenNode != null && 
                   command is IBroadcast == false;
        }

        private static readonly Task<HttpRequestMessage> NeverEndingRequest = new TaskCompletionSource<HttpRequestMessage>(TaskCreationOptions.RunContinuationsAsynchronously).Task;

        private async Task ExecuteOnAllToFigureOutTheFastest<TResult>(ServerNode chosenNode, RavenCommand<TResult> command, Task<HttpResponseMessage> preferredTask,
            CancellationToken token = default)
        {
            long numberOfFailedTasks = 0;

            var nodes = _nodeSelector.Topology.Nodes;
            var tasks = new Task[nodes.Count];
            for (int i = 0; i < nodes.Count; i++)
            {
                if (nodes[i].ClusterTag == chosenNode.ClusterTag)
                {
                    tasks[i] = preferredTask;
                    continue;
                }

                IDisposable disposable = null;

                try
                {
                    disposable = ContextPool.AllocateOperationContext(out var tmpCtx);
                    var request = CreateRequest(tmpCtx, nodes[i], command, out _);
                    SetRequestHeaders(null, null, request);
                    
                    Interlocked.Increment(ref NumberOfServerRequests);

                    var copy = disposable;
                    tasks[i] = command.SendAsync(HttpClient, request, token).ContinueWith(x =>
                    {
                        try
                        {
                            if (x.Exception != null)
                            {
                                // we need to make sure that the response is
                                // properly disposed from all the calls
                                x.Result.Dispose();
                            }
                        }
                        catch (Exception)
                        {
                            // there is really nothing we can do here
                        }
                        finally
                        {
                            copy.Dispose();
                        }
                    }, token);
                }
                catch (Exception)
                {
                    Interlocked.Increment(ref numberOfFailedTasks);
                    // nothing we can do about it
                    tasks[i] = NeverEndingRequest;
                    disposable?.Dispose();
                }
            }

            while (Interlocked.Read(ref numberOfFailedTasks) < tasks.Length)
            {
                // here we rely on WhenAny NOT throwing if the completed
                // task has failed
                var completed = await Task.WhenAny(tasks).ConfigureAwait(false);
                var index = Array.IndexOf(tasks, completed);
                if (completed.IsCanceled || completed.IsFaulted)
                {
                    tasks[index] = NeverEndingRequest;
                    numberOfFailedTasks++;
                    continue;
                }
                _nodeSelector.RecordFastest(index, nodes[index]);
                return;
            }
            // we can reach here if the number of failed task equal to the number
            // of the nodes, in which case we have nothing to do
        }

        private static void ThrowTimeoutTooLarge(TimeSpan? timeout)
        {
            throw new InvalidOperationException($"Maximum request timeout is set to '{GlobalHttpClientTimeout}' but was '{timeout}'.");
        }

        private HttpCache.ReleaseCacheItem GetFromCache<TResult>(JsonOperationContext context, RavenCommand<TResult> command, bool useCache, string url, out string cachedChangeVector, out BlittableJsonReaderObject cachedValue)
        {
            if (useCache && command.CanCache && command.IsReadRequest && command.ResponseType == RavenCommandResponseType.Object)
            {
                return Cache.Get(context, url, out cachedChangeVector, out cachedValue);
            }

            cachedChangeVector = null;
            cachedValue = null;
            return new HttpCache.ReleaseCacheItem();
        }

        private string _localClientVersion;

        internal IDisposable UsingClientVersion(string clientVersion)
        {
            _localClientVersion = clientVersion;

            return new DisposableAction(() => _localClientVersion = null);
        }

        public static readonly string ClientVersion = RavenVersionAttribute.Instance.AssemblyVersion;

        internal HttpRequestMessage CreateRequest<TResult>(JsonOperationContext ctx, ServerNode node, RavenCommand<TResult> command, out string url)
        {
            var request = command.CreateRequest(ctx, node, out url);

            var builder = new UriBuilder(url);

            if (command is IRaftCommand raftCommand)
            {
                Debug.Assert(raftCommand.RaftUniqueRequestId != null, $"Forget to create an id for {command.GetType()}?");

                var raftRequestString = "raft-request-id=" + raftCommand.RaftUniqueRequestId;
                builder.Query = builder.Query?.Length > 1 ? $"{builder.Query.Substring(1)}&{raftRequestString}" : raftRequestString;
            }

            if (ShouldBroadcast(command))
            {
                command.SetTimeout(command.Timeout ?? _firstBroadcastAttemptTimeout);
            }
            
            request.RequestUri = builder.Uri;

<<<<<<< HEAD
            if (request.Headers.Contains(Constants.Headers.ClientVersion) == false)
                request.Headers.Add(Constants.Headers.ClientVersion, _localClientVersion ?? ClientVersion);
            
=======
>>>>>>> 342d534f
            return request;
        }

        public event Action<StringBuilder> AdditionalErrorInformation;

        private async Task<bool> HandleUnsuccessfulResponse<TResult>(ServerNode chosenNode, int? nodeIndex, JsonOperationContext context, RavenCommand<TResult> command, HttpRequestMessage request, HttpResponseMessage response, string url, SessionInfo sessionInfo, bool shouldRetry, CancellationToken token = default)
        {
            switch (response.StatusCode)
            {
                case HttpStatusCode.NotFound:
                    Cache.SetNotFound(url, AggressiveCaching.Value != null);
                    if (command.ResponseType == RavenCommandResponseType.Empty)
                        return true;
                    else if (command.ResponseType == RavenCommandResponseType.Object)
                        command.SetResponse(context, null, fromCache: false);
                    else
                        command.SetResponseRaw(response, null, context);
                    return true;
                case HttpStatusCode.Forbidden:
                    var msg = await TryGetResponseOfError(response).ConfigureAwait(false);
                    throw new AuthorizationException("Forbidden access to " + chosenNode.Database + "@" + chosenNode.Url + ", " +
                        (Certificate == null ? "a certificate is required. " : Certificate.FriendlyName + " does not have permission to access it or is unknown. ") +
                        $"Method: {request.Method}, Request: {request.RequestUri}" + Environment.NewLine + msg
                        );
                case HttpStatusCode.Gone: // request not relevant for the chosen node - the database has been moved to a different one
                    if (shouldRetry == false)
                        return false;

                    if (nodeIndex != null)
                        _nodeSelector.OnFailedRequest(nodeIndex.Value);

                    if (command.FailedNodes == null)
                        command.FailedNodes = new Dictionary<ServerNode, Exception>();

                    if (command.IsFailedWithNode(chosenNode) == false)
                        command.FailedNodes[chosenNode] = new UnsuccessfulRequestException($"Request to '{request.RequestUri}' ({request.Method}) is not relevant for this node anymore.");

                    var (index, node) = ChooseNodeForRequest(command, sessionInfo);

                    if (command.FailedNodes.ContainsKey(node))
                    {
                        // we tried all the nodes, let's try to update topology and retry one more time
                        var success = await UpdateTopologyAsync(chosenNode, 60 * 1000, forceUpdate: true, debugTag: "handle-unsuccessful-response").ConfigureAwait(false);

                        if (success == false)
                            return false;

                        command.FailedNodes.Clear(); // we just updated the topology
                        (index, node) = ChooseNodeForRequest(command, sessionInfo);

                        await ExecuteAsync(node, index, context, command, shouldRetry: false, sessionInfo: sessionInfo, token: token).ConfigureAwait(false);
                        return true;
                    }

                    await ExecuteAsync(node, index, context, command, shouldRetry: true, sessionInfo: sessionInfo, token: token).ConfigureAwait(false);
                    return true;
                case HttpStatusCode.GatewayTimeout:
                case HttpStatusCode.RequestTimeout:
                case HttpStatusCode.BadGateway:
                case HttpStatusCode.ServiceUnavailable:
                    return await HandleServerDown(url, chosenNode, nodeIndex, context, command, request, response, null, sessionInfo, shouldRetry, requestContext: null, token: token).ConfigureAwait(false);
                case HttpStatusCode.Conflict:
                    await HandleConflict(context, response).ConfigureAwait(false);
                    break;
                default:
                    command.OnResponseFailure(response);
                    await ExceptionDispatcher.Throw(context, response, AdditionalErrorInformation).ConfigureAwait(false);
                    break;
            }
            return false;
        }

        private static async Task<string> TryGetResponseOfError(HttpResponseMessage response)
        {
            try
            {
                return (await response.Content.ReadAsStringAsync().ConfigureAwait(false));
            }
            catch (Exception e)
            {
                return "Could not read request: " + e.Message;
            }
        }

        private static Task HandleConflict(JsonOperationContext context, HttpResponseMessage response)
        {
            return ExceptionDispatcher.Throw(context, response);
        }

        public static async Task<Stream> ReadAsStreamUncompressedAsync(HttpResponseMessage response)
        {
            var serverStream = await response.Content.ReadAsStreamAsync().ConfigureAwait(false);
            var stream = serverStream;
            var encoding = response.Content.Headers.ContentEncoding.FirstOrDefault();
            if (encoding != null && encoding.Contains("gzip"))
                return new GZipStream(stream, CompressionMode.Decompress);
            if (encoding != null && encoding.Contains("deflate"))
                return new DeflateStream(stream, CompressionMode.Decompress);

            return serverStream;
        }

        private async Task<bool> HandleServerDown<TResult>(string url, ServerNode chosenNode, int? nodeIndex, JsonOperationContext context, RavenCommand<TResult> command,
            HttpRequestMessage request, HttpResponseMessage response, Exception e, SessionInfo sessionInfo, bool shouldRetry, RequestContext requestContext = null, CancellationToken token = default)
        {

            if (command.FailedNodes == null)
                command.FailedNodes = new Dictionary<ServerNode, Exception>();

            command.FailedNodes[chosenNode] = await ReadExceptionFromServer(context, request, response, e).ConfigureAwait(false);

            if (nodeIndex.HasValue == false)
            {
                // we executed request over a node not in the topology. This means no failover...
                return false;
            }

            if (_nodeSelector == null)
            {
                SpawnHealthChecks(chosenNode, nodeIndex.Value);
                return false;
            }

            _nodeSelector.OnFailedRequest(nodeIndex.Value);

            if (ShouldBroadcast(command))
            {
                command.Result = await Broadcast(command, sessionInfo, token).ConfigureAwait(false);
                return true;
            }

            SpawnHealthChecks(chosenNode, nodeIndex.Value);

            var (currentIndex, currentNode, topologyEtag) = _nodeSelector.GetPreferredNodeWithTopology();

            if (command.FailoverTopologyEtag != topologyEtag)
            {
                command.FailedNodes.Clear();
                command.FailoverTopologyEtag = topologyEtag;
            }

            if (command.FailedNodes.ContainsKey(currentNode))
            {
                if (requestContext == null || requestContext.HttpClientRemoved == false)
                return false; //we tried all the nodes...nothing left to do
            }

            OnFailedRequestInvoke(url, e);

            await ExecuteAsync(currentNode, currentIndex, context, command, shouldRetry, sessionInfo: sessionInfo, token: token).ConfigureAwait(false);

            return true;
        }

        private bool ShouldBroadcast<TResult>(RavenCommand<TResult> command)
        {
            if (command is IBroadcast == false)
                return false;

            if (TopologyNodes == null || 
                TopologyNodes.Count < 2)
                return false;

            return true;
        }

        private class BroadcastState<TResult>
        {
            public RavenCommand<TResult> Command;
            public int Index;
            public ServerNode Node;
            public IDisposable ReturnContext;
        }

        private async Task<TResult> Broadcast<TResult>(RavenCommand<TResult> command, SessionInfo sessionInfo, CancellationToken token)
        {
            var broadcastCommand = command as IBroadcast;
            if (broadcastCommand == null)
                throw new InvalidOperationException("You can broadcast only commands that implement 'IBroadcast'.");

            command.FailedNodes = new Dictionary<ServerNode, Exception>(); // clear the current failures

            using (var broadcastCts = CancellationTokenSource.CreateLinkedTokenSource(token))
            {
                var broadcastTasks = new Dictionary<Task, BroadcastState<TResult>>();

                try
                {
                    SendToAllNodes(broadcastTasks, sessionInfo, broadcastCommand, broadcastCts.Token);

                    return await WaitForBroadcastResult(command, broadcastTasks, broadcastCts).ConfigureAwait(false);
                }
                finally
                {
                    foreach (var broadcastState in broadcastTasks)
                    {
                        // we can't dispose it right away, we need for the task to be completed in order not to have a concurrent usage of the context.
                        broadcastState.Key?.ContinueWith(_=> broadcastState.Value.ReturnContext.Dispose(), TaskContinuationOptions.ExecuteSynchronously);
                    }
                }
            }
        }

        private async Task<TResult> WaitForBroadcastResult<TResult>(RavenCommand<TResult> command, Dictionary<Task, BroadcastState<TResult>> tasks, CancellationTokenSource broadcastCts)
        {
            while (tasks.Count > 0)
            {
                var completed = await Task.WhenAny(tasks.Keys).ConfigureAwait(false);
                if (completed.IsCanceled || completed.IsFaulted)
                {
                    var failed = tasks[completed];
                    var node = _nodeSelector.Topology.Nodes[failed.Index];

                    command.FailedNodes[node] = completed.Exception?.ExtractSingleInnerException() ?? new UnsuccessfulRequestException(failed.Node.Url);
                    
                    _nodeSelector.OnFailedRequest(failed.Index);

                    tasks.Remove(completed);
                    continue;
                }

                broadcastCts.Cancel(throwOnFirstException: false);

                _nodeSelector.RestoreNodeIndex(tasks[completed].Index);
                return tasks[completed].Command.Result;
            }

            var ae = new AggregateException(command.FailedNodes.Select(x => new UnsuccessfulRequestException(x.Key.Url, x.Value)));
            throw new AllTopologyNodesDownException($"Broadcasting {command.GetType()} failed.", ae);
        }

        private void SendToAllNodes<TResult>(Dictionary<Task, BroadcastState<TResult>> tasks, SessionInfo sessionInfo, IBroadcast command, CancellationToken token)
        {
            for (var index = 0; index < _nodeSelector.Topology.Nodes.Count; index++)
            {
                var state = new BroadcastState<TResult>
                {
                    ReturnContext = ContextPool.AllocateOperationContext(out JsonOperationContext ctx),
                    Index = index,
                    Node = _nodeSelector.Topology.Nodes[index],
                    Command = (RavenCommand<TResult>)command.PrepareToBroadcast(ctx, Conventions)
                };

                state.Command.SetTimeout(_secondBroadcastAttemptTimeout);

                var task = ExecuteAsync(state.Node, null, ctx, state.Command, shouldRetry: false, sessionInfo, token);
                tasks.Add(task, state);
            }
        }

        public async Task<ServerNode> HandleServerNotResponsive(string url, ServerNode chosenNode, int nodeIndex, Exception e)
        {
            SpawnHealthChecks(chosenNode, nodeIndex);
            _nodeSelector?.OnFailedRequest(nodeIndex);
            var (_, serverNode) = await GetPreferredNode().ConfigureAwait(false);
            await UpdateTopologyAsync(serverNode, 0, true, debugTag: "handle-server-not-responsive").ConfigureAwait(false);
            OnFailedRequestInvoke(url, e);
            return serverNode;
        }

        private void SpawnHealthChecks(ServerNode chosenNode, int nodeIndex)
        {
            var nodeStatus = new Lazy<NodeStatus>(() =>
            {
                var s = new NodeStatus(this, nodeIndex, chosenNode);
                s.StartTimer();

                return s;
            });

            var status = _failedNodesTimers.GetOrAdd(chosenNode, nodeStatus);
            if (status == nodeStatus)
            {
                var value = status.Value; // materialize
                return;
            }
        }

        internal Task CheckNodeStatusNow(string tag)
        {
            var copy = TopologyNodes;
            if (copy == null)
                throw new ArgumentException("There is no cluster topology available.");

            int i;
            for (i = 0; i < copy.Count; i++)
            {
                if (copy[i].ClusterTag == tag)
                    break;
            }
            if (i == copy.Count)
            {
                throw new ArgumentException($"Node {tag} was not found in the cluster topology.");
            }

            var nodeStatus = new NodeStatus(this, i, copy[i]);
            return CheckNodeStatusCallback(nodeStatus).ContinueWith(t => nodeStatus.Dispose());
        }

        private async Task CheckNodeStatusCallback(NodeStatus nodeStatus)
        {
            var copy = TopologyNodes;
            if (nodeStatus.NodeIndex >= copy.Count)
                return; // topology index changed / removed
            var serverNode = copy[nodeStatus.NodeIndex];
            if (ReferenceEquals(serverNode, nodeStatus.Node) == false)
                return; // topology changed, nothing to check

            try
            {
                using (ContextPool.AllocateOperationContext(out JsonOperationContext context))
                {
                    Lazy<NodeStatus> status;
                    try
                    {
                        await PerformHealthCheck(serverNode, nodeStatus.NodeIndex, context).ConfigureAwait(false);
                    }
                    catch (Exception e)
                    {
                        if (Logger.IsInfoEnabled)
                            Logger.Info($"{serverNode.ClusterTag} is still down", e);

                        if (_failedNodesTimers.TryGetValue(nodeStatus.Node, out status))
                            status.Value.UpdateTimer();

                        return;// will wait for the next timer call
                    }

                    if (_failedNodesTimers.TryRemove(nodeStatus.Node, out status))
                        status.Value.Dispose();

                    _nodeSelector?.RestoreNodeIndex(nodeStatus.NodeIndex);
                }
            }
            catch (Exception e)
            {
                if (Logger.IsInfoEnabled)
                    Logger.Info("Failed to check node topology, will ignore this node until next topology update", e);
            }
        }

        protected virtual Task PerformHealthCheck(ServerNode serverNode, int nodeIndex, JsonOperationContext context)
        {
            return ExecuteAsync(serverNode, nodeIndex, context, FailureCheckOperation.GetCommand(Conventions, context), shouldRetry: false, sessionInfo: null, token: CancellationToken.None);
        }

        private static async Task<Exception> ReadExceptionFromServer(JsonOperationContext context, HttpRequestMessage request, HttpResponseMessage response, Exception e)
        {
            if (response != null)
            {
                var stream = await response.Content.ReadAsStreamAsync().ConfigureAwait(false);
                var ms = new MemoryStream(); // todo: have a pool of those
                await stream.CopyToAsync(ms).ConfigureAwait(false);
                try
                {
                    ms.Position = 0;
                    using (var responseJson = context.ReadForMemory(ms, "RequestExecutor/HandleServerDown/ReadResponseContent"))
                    {
                        return ExceptionDispatcher.Get(JsonDeserializationClient.ExceptionSchema(responseJson), response.StatusCode, e);
                    }
                }
                catch
                {
                    // we failed to parse the error
                    ms.Position = 0;
                    return ExceptionDispatcher.Get(new ExceptionDispatcher.ExceptionSchema
                    {
                        Url = request.RequestUri.ToString(),
                        Message = "Got unrecognized response from the server",
                        Error = new StreamReader(ms).ReadToEnd(),
                        Type = "Unparseable Server Response"
                    }, response.StatusCode, e);
                }
            }
            //this would be connections that didn't have response, such as "couldn't connect to remote server"
            return ExceptionDispatcher.Get(new ExceptionDispatcher.ExceptionSchema
            {
                Url = request.RequestUri.ToString(),
                Message = e.Message,
                Error = $"An exception occurred while contacting {request.RequestUri}.{Environment.NewLine}{e}.",
                Type = e.GetType().FullName
            }, HttpStatusCode.ServiceUnavailable, e);
        }

        protected Task _firstTopologyUpdate;
        protected string[] _lastKnownUrls;
        private readonly DisposeOnce<ExceptionRetry> _disposeOnceRunner;
        protected bool Disposed => _disposeOnceRunner.Disposed;

        public static bool HasServerCertificateCustomValidationCallback => _serverCertificateCustomValidationCallback != null;

        public virtual void Dispose()
        {
            if (_disposeOnceRunner.Disposed)
                return;

            _disposeOnceRunner.Dispose();
        }

        public static HttpClientHandler CreateHttpMessageHandler(X509Certificate2 certificate, bool setSslProtocols, bool useCompression, bool hasExplicitlySetCompressionUsage = false)
        {
            var httpMessageHandler = new HttpClientHandler();
            if (httpMessageHandler.SupportsAutomaticDecompression)
            {
                httpMessageHandler.AutomaticDecompression =
                    useCompression ?
                        DecompressionMethods.GZip | DecompressionMethods.Deflate
                        : DecompressionMethods.None;
            }
            else if (httpMessageHandler.SupportsAutomaticDecompression == false &&
                     useCompression &&
                     hasExplicitlySetCompressionUsage)
            {
                throw new NotSupportedException("HttpClient implementation for the current platform does not support request compression.");
            }

            if (ServerCertificateCustomValidationCallbackRegistrationException == null)
                httpMessageHandler.ServerCertificateCustomValidationCallback += OnServerCertificateCustomValidationCallback;

            if (certificate != null)
            {
                httpMessageHandler.ClientCertificates.Add(certificate);
                try
                {
                    if (setSslProtocols)
                        httpMessageHandler.SslProtocols = SslProtocols.Tls12;
                }
                catch (PlatformNotSupportedException)
                {
                    // The user can set the following manually:
                    // ServicePointManager.SecurityProtocol = SecurityProtocolType.Tls12;
                }

                ValidateClientKeyUsages(certificate);
            }

            return httpMessageHandler;
        }

        public HttpClient CreateClient()
        {
            var httpMessageHandler = CreateHttpMessageHandler(Certificate,
                setSslProtocols: true,
                useCompression: Conventions.UseCompression,
                hasExplicitlySetCompressionUsage: Conventions.HasExplicitlySetCompressionUsage);

            return new HttpClient(httpMessageHandler)
            {
                Timeout = GlobalHttpClientTimeout
            };
        }

        private static void ValidateClientKeyUsages(X509Certificate2 certificate)
        {
            var supported = false;
            foreach (var extension in certificate.Extensions)
            {
                if (extension.Oid.Value != "2.5.29.37") //Enhanced Key Usage extension
                    continue;

                if (!(extension is X509EnhancedKeyUsageExtension kue))
                    continue;

                foreach (var eku in kue.EnhancedKeyUsages)
                {
                    if (eku.Value != "1.3.6.1.5.5.7.3.2")
                        continue;

                    supported = true;
                    break;
                }

                if (supported)
                    break;
            }

            if (supported == false)
                throw new InvalidOperationException("Client certificate " + certificate.FriendlyName + " must be defined with the following 'Enhanced Key Usage': Client Authentication (Oid 1.3.6.1.5.5.7.3.2)");
        }

        private static readonly ConcurrentSet<string> UpdatedConnectionLimitUrls = new ConcurrentSet<string>(StringComparer.OrdinalIgnoreCase);

        private static void UpdateConnectionLimit(IEnumerable<string> urls)
        {
            foreach (var url in urls)
            {
                if (UpdatedConnectionLimitUrls.TryAdd(url) == false)
                    continue;

                try
                {
                    var servicePoint = ServicePointManager.FindServicePoint(new Uri(url));
                    servicePoint.ConnectionLimit = Math.Max(servicePoint.ConnectionLimit, 1024 * 10);
                    servicePoint.MaxIdleTime = -1;
                }
                catch (Exception e)
                {
                    if (Logger.IsInfoEnabled)
                        Logger.Info($"Failed to set the connection limit for url: {url}", e);
                }
            }
        }

        private static RemoteCertificateValidationCallback[] _serverCertificateCustomValidationCallback = Array.Empty<RemoteCertificateValidationCallback>();
        private static readonly object _locker = new object();

        public static event RemoteCertificateValidationCallback RemoteCertificateValidationCallback
        {
            add
            {
                if (ServerCertificateCustomValidationCallbackRegistrationException != null)
                    ThrowRemoteCertificateValidationCallbackRegistrationException();

                lock (_locker)
                {
                    _serverCertificateCustomValidationCallback = _serverCertificateCustomValidationCallback.Concat(new[] { value }).ToArray();
                }
            }

            remove
            {
                if (ServerCertificateCustomValidationCallbackRegistrationException != null)
                    ThrowRemoteCertificateValidationCallbackRegistrationException();

                lock (_locker)
                {
                    _serverCertificateCustomValidationCallback = _serverCertificateCustomValidationCallback.Except(new[] { value }).ToArray();
                }
            }
        }

        private static void ThrowRemoteCertificateValidationCallbackRegistrationException()
        {
            throw new PlatformNotSupportedException(
                $"Cannot register {nameof(RemoteCertificateValidationCallback)}. {ServerCertificateCustomValidationCallbackRegistrationException.Message}",
                ServerCertificateCustomValidationCallbackRegistrationException);
        }

        internal static bool OnServerCertificateCustomValidationCallback(object sender, X509Certificate cert, X509Chain chain, SslPolicyErrors errors)
        {
            var onServerCertificateCustomValidationCallback = _serverCertificateCustomValidationCallback;
            if (onServerCertificateCustomValidationCallback == null ||
                onServerCertificateCustomValidationCallback.Length == 0)
            {
                if ((errors & SslPolicyErrors.RemoteCertificateNameMismatch) == SslPolicyErrors.RemoteCertificateNameMismatch)
                    ThrowCertificateNameMismatchException(sender, cert);

                return errors == SslPolicyErrors.None;
            }

            for (var i = 0; i < onServerCertificateCustomValidationCallback.Length; i++)
            {
                var result = onServerCertificateCustomValidationCallback[i](sender, cert, chain, errors);
                if (result)
                    return true;
            }

            if ((errors & SslPolicyErrors.RemoteCertificateNameMismatch) == SslPolicyErrors.RemoteCertificateNameMismatch)
                ThrowCertificateNameMismatchException(sender, cert);

            return false;
        }

        private static void ThrowCertificateNameMismatchException(object sender, X509Certificate cert)
        {
            var cert2 = cert as X509Certificate2 ?? new X509Certificate2(cert);
            var cn = cert2.Subject;
            var san = new List<string>();
            const string sanOid = "2.5.29.17";

            foreach (X509Extension extension in cert2.Extensions)
            {
                if (extension.Oid.Value.Equals(sanOid) == false)
                    continue;
                var asnData = new AsnEncodedData(extension.Oid, extension.RawData);
                san.Add(asnData.Format(false));
            }

            // The sender parameter passed to the RemoteCertificateValidationCallback can be a host string name or an object derived
            // from WebRequest. When using WebSockets, the sender parameter will be of type SslStream, but we cannot extract the
            // hostname from there so instead let's throw a generic error by default

            string hostname;
            switch (sender)
            {
                case HttpRequestMessage message:
                    hostname = message.RequestUri.DnsSafeHost;
                    break;
                case string host:
                    hostname = host;
                    break;
                case WebRequest request:
                    hostname = request.RequestUri.DnsSafeHost;
                    break;
                default:
                    throw new CertificateNameMismatchException($"The hostname of the server URL must match one of the CN or SAN properties of the server certificate: {cn}, {string.Join(", ", san)}");
            }

            throw new CertificateNameMismatchException($"You are trying to contact host {hostname} but the hostname must match one of the CN or SAN properties of the server certificate: {cn}, {string.Join(", ", san)}");
        }

        public class NodeStatus : IDisposable
        {
            private TimeSpan _timerPeriod;
            private readonly RequestExecutor _requestExecutor;
            public readonly int NodeIndex;
            public readonly ServerNode Node;
            private Timer _timer;

            public NodeStatus(RequestExecutor requestExecutor, int nodeIndex, ServerNode node)
            {
                _requestExecutor = requestExecutor;
                NodeIndex = nodeIndex;
                Node = node;
                _timerPeriod = TimeSpan.FromMilliseconds(100);
            }

            private TimeSpan NextTimerPeriod()
            {
                if (_timerPeriod >= TimeSpan.FromSeconds(5))
                    return TimeSpan.FromSeconds(5);

                _timerPeriod += TimeSpan.FromMilliseconds(100);
                return _timerPeriod;
            }

            public void StartTimer()
            {
                _timer = new Timer(TimerCallback, null, _timerPeriod, Timeout.InfiniteTimeSpan);
            }

            private void TimerCallback(object state)
            {
                if (_requestExecutor.Disposed)
                {
                    Dispose();
                    return;
                }
#pragma warning disable CS4014 // Because this call is not awaited, execution of the current method continues before the call is completed
                _requestExecutor.CheckNodeStatusCallback(this);
#pragma warning restore CS4014
            }

            public void UpdateTimer()
            {
                Debug.Assert(_timer != null);
                _timer?.Change(NextTimerPeriod(), Timeout.InfiniteTimeSpan);
            }

            public void Dispose()
            {
                _timer?.Dispose();
            }
        }

        public async Task<(int, ServerNode)> GetRequestedNode(string nodeTag)
        {
            await EnsureNodeSelector().ConfigureAwait(false);

            return _nodeSelector.GetRequestedNode(nodeTag);
        }

        public async Task<(int, ServerNode)> GetPreferredNode()
        {
            await EnsureNodeSelector().ConfigureAwait(false);

            return _nodeSelector.GetPreferredNode();
        }

        public async Task<(int Index, ServerNode Node)> GetNodeBySessionId(int sessionId)
        {
            await EnsureNodeSelector().ConfigureAwait(false);

            return _nodeSelector.GetNodeBySessionId(sessionId);
        }

        public async Task<(int Index, ServerNode Node)> GetFastestNode()
        {
            await EnsureNodeSelector().ConfigureAwait(false);

            return _nodeSelector.GetFastestNode();
        }

        private async Task EnsureNodeSelector()
        {
            if (_firstTopologyUpdate != null && _firstTopologyUpdate.Status != TaskStatus.RanToCompletion)
                await _firstTopologyUpdate.ConfigureAwait(false);

            if (_nodeSelector == null)
            {
                _nodeSelector = new NodeSelector(new Topology
                {
                    Nodes = TopologyNodes.ToList(),
                    Etag = TopologyEtag
                });
            }
        }

        protected void OnTopologyUpdated(Topology newTopology)
        {
            TopologyUpdated?.Invoke(newTopology);
        }

        private static void ThrowIfClientException(Exception e)
        {
            switch (e.InnerException)
            {
                case NullReferenceException _:
                case ObjectDisposedException _:
                case InvalidOperationException _:
                case ArgumentException _:
                case IndexOutOfRangeException _:
                    ExceptionDispatchInfo.Capture(e.InnerException).Throw();
                    break;
                default:
                    return;
            }
        }

        private class RequestContext
        {
            public bool HttpClientRemoved;
    }

        private class ReturnContext : IDisposable
        {
            private readonly AsyncLocal<RequestContext> _contexts;
            private readonly bool _dispose;

            public ReturnContext(AsyncLocal<RequestContext> contexts, bool dispose)
            {
                _contexts = contexts;
                _dispose = dispose;
}

            public void Dispose()
            {
                if (_dispose == false)
                    return;

                _contexts.Value = null;
            }
        }
    }
}<|MERGE_RESOLUTION|>--- conflicted
+++ resolved
@@ -943,19 +943,6 @@
                                     if (command.FailedNodes == null)
                                         command.FailedNodes = new Dictionary<ServerNode, Exception>();
 
-<<<<<<< HEAD
-                    if (shouldRetry == false)
-                        throw;
-
-                    if (sessionInfo != null)
-                        sessionInfo.AsyncCommandRunning = false;
-
-                        if (await HandleServerDown(url, chosenNode, nodeIndex, context, command, request, response, e, sessionInfo, shouldRetry, requestContext, token)
-                                .ConfigureAwait(false) == false)
-                    {
-                        ThrowIfClientException(response, e);
-                        ThrowFailedToContactAllNodes(command, request);
-=======
                                     command.FailedNodes[chosenNode] = timeoutException;
                                     throw timeoutException;
                                 }
@@ -972,11 +959,7 @@
 
                             throw;
                         }
->>>>>>> 342d534f
                     }
-
-                    return;
-                }
                 }
                 else
                 {
@@ -1079,7 +1062,7 @@
                 request.Headers.TryAddWithoutValidation(Constants.Headers.TopologyEtag, $"\"{TopologyEtag.ToInvariantString()}\"");
 
             if (request.Headers.Contains(Constants.Headers.ClientVersion) == false)
-                request.Headers.Add(Constants.Headers.ClientVersion, ClientVersion);
+                request.Headers.Add(Constants.Headers.ClientVersion, _localClientVersion ?? ClientVersion);
         }
 
         private bool TryGetFromCache<TResult>(JsonOperationContext context, RavenCommand<TResult> command, HttpCache.ReleaseCacheItem cachedItem, BlittableJsonReaderObject cachedValue)
@@ -1319,12 +1302,6 @@
             
             request.RequestUri = builder.Uri;
 
-<<<<<<< HEAD
-            if (request.Headers.Contains(Constants.Headers.ClientVersion) == false)
-                request.Headers.Add(Constants.Headers.ClientVersion, _localClientVersion ?? ClientVersion);
-            
-=======
->>>>>>> 342d534f
             return request;
         }
 
