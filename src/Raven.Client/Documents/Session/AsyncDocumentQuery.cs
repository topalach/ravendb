--- conflicted
+++ resolved
@@ -233,54 +233,42 @@
         }
 
         /// <inheritdoc />
-<<<<<<< HEAD
+        IAsyncDocumentQuery<T> IFilterDocumentQueryBase<T, IAsyncDocumentQuery<T>>.WhereStartsWith(string fieldName, object value, bool exact)
+        {
+            WhereStartsWith(fieldName, value, exact);
+            return this;
+        }
+
+        /// <inheritdoc />
+        IAsyncDocumentQuery<T> IFilterDocumentQueryBase<T, IAsyncDocumentQuery<T>>.WhereStartsWith<TValue>(Expression<Func<T, TValue>> propertySelector, TValue value)
+        {
+            WhereStartsWith(GetMemberQueryPath(propertySelector.Body), value, exact);
+            return this;
+        }
+
+        /// <inheritdoc />
         IAsyncDocumentQuery<T> IFilterDocumentQueryBase<T, IAsyncDocumentQuery<T>>.WhereStartsWith<TValue>(Expression<Func<T, TValue>> propertySelector, TValue value, bool exact)
-=======
-        IAsyncDocumentQuery<T> IFilterDocumentQueryBase<T, IAsyncDocumentQuery<T>>.WhereStartsWith(string fieldName, object value, bool exact)
-        {
-            WhereStartsWith(fieldName, value, exact);
-            return this;
-        }
-
-        /// <inheritdoc />
-        IAsyncDocumentQuery<T> IFilterDocumentQueryBase<T, IAsyncDocumentQuery<T>>.WhereStartsWith<TValue>(Expression<Func<T, TValue>> propertySelector, TValue value)
->>>>>>> d18a55ff
         {
             WhereStartsWith(GetMemberQueryPath(propertySelector.Body), value, exact);
             return this;
         }
 
         /// <inheritdoc />
-<<<<<<< HEAD
+        IAsyncDocumentQuery<T> IFilterDocumentQueryBase<T, IAsyncDocumentQuery<T>>.WhereEndsWith(string fieldName, object value)
+        {
+            WhereEndsWith(fieldName, value, exact);
+            return this;
+        }
+
+        /// <inheritdoc />
         IAsyncDocumentQuery<T> IFilterDocumentQueryBase<T, IAsyncDocumentQuery<T>>.WhereEndsWith(string fieldName, object value, bool exact)
-=======
-        IAsyncDocumentQuery<T> IFilterDocumentQueryBase<T, IAsyncDocumentQuery<T>>.WhereStartsWith<TValue>(Expression<Func<T, TValue>> propertySelector, TValue value, bool exact)
-        {
-            WhereStartsWith(GetMemberQueryPath(propertySelector.Body), value, exact);
-            return this;
-        }
-
-        /// <inheritdoc />
-        IAsyncDocumentQuery<T> IFilterDocumentQueryBase<T, IAsyncDocumentQuery<T>>.WhereEndsWith(string fieldName, object value)
->>>>>>> d18a55ff
         {
             WhereEndsWith(fieldName, value, exact);
             return this;
         }
 
         /// <inheritdoc />
-<<<<<<< HEAD
-        IAsyncDocumentQuery<T> IFilterDocumentQueryBase<T, IAsyncDocumentQuery<T>>.WhereEndsWith<TValue>(Expression<Func<T, TValue>> propertySelector, TValue value, bool exact)
-=======
-        IAsyncDocumentQuery<T> IFilterDocumentQueryBase<T, IAsyncDocumentQuery<T>>.WhereEndsWith(string fieldName, object value, bool exact)
-        {
-            WhereEndsWith(fieldName, value, exact);
-            return this;
-        }
-
-        /// <inheritdoc />
         IAsyncDocumentQuery<T> IFilterDocumentQueryBase<T, IAsyncDocumentQuery<T>>.WhereEndsWith<TValue>(Expression<Func<T, TValue>> propertySelector, TValue value)
->>>>>>> d18a55ff
         {
             WhereEndsWith(GetMemberQueryPath(propertySelector.Body), value, exact);
             return this;
