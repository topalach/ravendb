--- conflicted
+++ resolved
@@ -108,14 +108,11 @@
         /// Defines pattern for identifiers of documents which reference IDs of reduce outputs documents
         /// </summary>
         public Expression<Func<TReduceResult, string>> PatternForOutputReduceToCollectionReferences { get; set; }
-<<<<<<< HEAD
-=======
 
         /// <summary>
         /// Defines a collection name for reference documents created based on provided pattern
         /// </summary>
         public string PatternReferencesCollectionName { get; set; }
->>>>>>> 32bc0502
 
         /// <summary>
         /// Add additional sources to be compiled with the index on the server.
