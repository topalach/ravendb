﻿<?xml version="1.0" encoding="utf-8"?>
<Project ToolsVersion="4.0" DefaultTargets="Build" xmlns="http://schemas.microsoft.com/developer/msbuild/2003">
  <PropertyGroup>
    <Configuration Condition=" '$(Configuration)' == '' ">Debug</Configuration>
    <Platform Condition=" '$(Platform)' == '' ">AnyCPU</Platform>
    <ProductVersion>9.0.30729</ProductVersion>
    <SchemaVersion>2.0</SchemaVersion>
    <ProjectGuid>{212823CD-25E1-41AC-92D1-D6DF4D53FC85}</ProjectGuid>
    <OutputType>Library</OutputType>
    <AppDesignerFolder>Properties</AppDesignerFolder>
    <RootNamespace>Raven.Database</RootNamespace>
    <AssemblyName>Raven.Database</AssemblyName>
    <TargetFrameworkVersion>v4.0</TargetFrameworkVersion>
    <FileAlignment>512</FileAlignment>
    <FileUpgradeFlags>
    </FileUpgradeFlags>
    <OldToolsVersion>3.5</OldToolsVersion>
    <UpgradeBackupLocation />
    <PublishUrl>publish\</PublishUrl>
    <Install>true</Install>
    <InstallFrom>Disk</InstallFrom>
    <UpdateEnabled>false</UpdateEnabled>
    <UpdateMode>Foreground</UpdateMode>
    <UpdateInterval>7</UpdateInterval>
    <UpdateIntervalUnits>Days</UpdateIntervalUnits>
    <UpdatePeriodically>false</UpdatePeriodically>
    <UpdateRequired>false</UpdateRequired>
    <MapFileExtensions>true</MapFileExtensions>
    <ApplicationRevision>0</ApplicationRevision>
    <ApplicationVersion>1.0.0.%2a</ApplicationVersion>
    <IsWebBootstrapper>false</IsWebBootstrapper>
    <UseApplicationTrust>false</UseApplicationTrust>
    <BootstrapperEnabled>true</BootstrapperEnabled>
    <TargetFrameworkProfile />
    <SolutionDir Condition="$(SolutionDir) == '' Or $(SolutionDir) == '*Undefined*'">..\</SolutionDir>
    <RestorePackages>true</RestorePackages>
  </PropertyGroup>
  <PropertyGroup Condition=" '$(Configuration)|$(Platform)' == 'Debug|AnyCPU' ">
    <DebugSymbols>true</DebugSymbols>
    <DebugType>full</DebugType>
    <Optimize>false</Optimize>
    <OutputPath>bin\Debug\</OutputPath>
    <DefineConstants>TRACE;DEBUG;NET_4_0</DefineConstants>
    <ErrorReport>prompt</ErrorReport>
    <WarningLevel>4</WarningLevel>
    <NoWarn>1607, 1591</NoWarn>
    <CodeAnalysisRuleSet>AllRules.ruleset</CodeAnalysisRuleSet>
    <DocumentationFile>
    </DocumentationFile>
  </PropertyGroup>
  <PropertyGroup Condition=" '$(Configuration)|$(Platform)' == 'Release|AnyCPU' ">
    <DebugType>pdbonly</DebugType>
    <Optimize>true</Optimize>
    <OutputPath>bin\Release\</OutputPath>
    <DefineConstants>TRACE;NET_4_0</DefineConstants>
    <ErrorReport>prompt</ErrorReport>
    <WarningLevel>4</WarningLevel>
    <CodeAnalysisRuleSet>AllRules.ruleset</CodeAnalysisRuleSet>
    <StyleCopTreatErrorsAsWarnings>false</StyleCopTreatErrorsAsWarnings>
    <DocumentationFile>
    </DocumentationFile>
    <NoWarn>1607, 1591</NoWarn>
  </PropertyGroup>
  <PropertyGroup>
    <SignAssembly>true</SignAssembly>
  </PropertyGroup>
  <PropertyGroup>
    <AssemblyOriginatorKeyFile>RavenDB.snk</AssemblyOriginatorKeyFile>
  </PropertyGroup>
  <ItemGroup>
    <Reference Include="AWS.Extensions">
      <HintPath>..\SharedLibs\AWS.Extensions.dll</HintPath>
    </Reference>
    <Reference Include="AWSSDK, Version=1.5.1.0, Culture=neutral, PublicKeyToken=cd2d24cd2bace800, processorArchitecture=MSIL">
      <SpecificVersion>False</SpecificVersion>
      <HintPath>..\SharedLibs\AWSSDK.dll</HintPath>
    </Reference>
    <Reference Include="Esent.Interop">
      <HintPath>..\SharedLibs\Esent.Interop.dll</HintPath>
    </Reference>
    <Reference Include="GeoAPI, Version=1.6.4448.22541, Culture=neutral, PublicKeyToken=a1a0da7def465678, processorArchitecture=MSIL">
      <SpecificVersion>False</SpecificVersion>
      <HintPath>..\SharedLibs\GeoAPI.dll</HintPath>
    </Reference>
    <Reference Include="ICSharpCode.NRefactory, Version=5.0.0.0, Culture=neutral, PublicKeyToken=d4bfe873e7598c49, processorArchitecture=MSIL">
      <SpecificVersion>False</SpecificVersion>
      <HintPath>..\packages\ICSharpCode.NRefactory.5.2.0\lib\Net40\ICSharpCode.NRefactory.dll</HintPath>
    </Reference>
    <Reference Include="ICSharpCode.NRefactory.CSharp, Version=5.0.0.0, Culture=neutral, PublicKeyToken=d4bfe873e7598c49, processorArchitecture=MSIL">
      <SpecificVersion>False</SpecificVersion>
      <HintPath>..\packages\ICSharpCode.NRefactory.5.2.0\lib\Net40\ICSharpCode.NRefactory.CSharp.dll</HintPath>
    </Reference>
    <Reference Include="ICSharpCode.NRefactory.Xml, Version=5.0.0.0, Culture=neutral, PublicKeyToken=d4bfe873e7598c49, processorArchitecture=MSIL">
      <SpecificVersion>False</SpecificVersion>
      <HintPath>..\packages\ICSharpCode.NRefactory.5.2.0\lib\Net40\ICSharpCode.NRefactory.Xml.dll</HintPath>
    </Reference>
    <Reference Include="Jint.Raven">
      <HintPath>..\SharedLibs\Jint.Raven.dll</HintPath>
    </Reference>
    <Reference Include="Lucene.Net, Version=2.3.2.1, Culture=neutral, processorArchitecture=MSIL">
      <SpecificVersion>False</SpecificVersion>
      <HintPath>..\SharedLibs\Lucene.Net.dll</HintPath>
    </Reference>
    <Reference Include="Lucene.Net.Contrib.FastVectorHighlighter">
      <HintPath>..\SharedLibs\Lucene.Net.Contrib.FastVectorHighlighter.dll</HintPath>
    </Reference>
    <Reference Include="Lucene.Net.Contrib.Spatial.NTS">
      <HintPath>..\SharedLibs\Lucene.Net.Contrib.Spatial.NTS.dll</HintPath>
    </Reference>
    <Reference Include="Microsoft.CompilerServices.AsyncTargetingPack.Net4">
      <HintPath>..\packages\Microsoft.CompilerServices.AsyncTargetingPack.1.0.0\lib\net40\Microsoft.CompilerServices.AsyncTargetingPack.Net4.dll</HintPath>
    </Reference>
    <Reference Include="Microsoft.CSharp" />
    <Reference Include="Microsoft.VisualBasic" />
    <Reference Include="Mono.Cecil">
      <HintPath>..\packages\Mono.Cecil.0.9.5.3\lib\net40\Mono.Cecil.dll</HintPath>
    </Reference>
    <Reference Include="NetTopologySuite">
      <HintPath>..\SharedLibs\NetTopologySuite.dll</HintPath>
    </Reference>
    <Reference Include="Spatial4n.Core.NTS">
      <HintPath>..\SharedLibs\Spatial4n.Core.NTS.dll</HintPath>
    </Reference>
    <Reference Include="System" />
    <Reference Include="System.ComponentModel.Composition" />
    <Reference Include="System.configuration" />
    <Reference Include="System.Core">
      <RequiredTargetFramework>3.5</RequiredTargetFramework>
    </Reference>
    <Reference Include="System.DirectoryServices" />
    <Reference Include="System.DirectoryServices.AccountManagement" />
    <Reference Include="System.Management" />
    <Reference Include="System.Net" />
    <Reference Include="System.Runtime.Caching" />
    <Reference Include="System.Security" />
    <Reference Include="System.ServiceModel" />
    <Reference Include="System.Transactions" />
    <Reference Include="System.Web" />
    <Reference Include="System.Data" />
    <Reference Include="System.Xml" />
  </ItemGroup>
  <ItemGroup>
    <Compile Include="..\CommonAssemblyInfo.cs">
      <Link>Properties\CommonAssemblyInfo.cs</Link>
    </Compile>
    <Compile Include="Backup\DirectoryBackup.cs" />
    <Compile Include="Bundles\PeriodicBackups\PeriodicBackupTask.cs" />
    <Compile Include="Backup\RemoveBackupDocumentStartupTask.cs" />
    <Compile Include="Bundles\Compression\Plugin\DocumentCompression.cs" />
    <Compile Include="Bundles\Compression\Streams\CompressStream.cs" />
    <Compile Include="Bundles\Compression\Streams\DecompressStream.cs" />
    <Compile Include="Bundles\Compression\Streams\StreamReaderWithUnread.cs" />
    <Compile Include="Bundles\Encryption\Codec.cs" />
    <Compile Include="Bundles\Encryption\Plugin\DocumentEncryption.cs" />
    <Compile Include="Bundles\Encryption\Plugin\EncryptionSettingsDeleteTrigger.cs" />
    <Compile Include="Bundles\Encryption\Plugin\EncryptionSettingsPutTrigger.cs" />
    <Compile Include="Bundles\Encryption\Plugin\IndexEncryption.cs" />
    <Compile Include="Bundles\Encryption\Settings\EncryptionSettings.cs" />
    <Compile Include="Bundles\Encryption\Settings\EncryptionSettingsManager.cs" />
    <Compile Include="Bundles\Encryption\Streams\BlockReaderWriter.cs" />
    <Compile Include="Bundles\Encryption\Streams\EncryptedFile.cs" />
    <Compile Include="Bundles\Encryption\Streams\SeekableCryptoStream.cs" />
    <Compile Include="Bundles\Encryption\Streams\StructConverter.cs" />
    <Compile Include="Bundles\Expiration\ExpirationReadTrigger.cs" />
    <Compile Include="Bundles\Expiration\ExpiredDocumentsCleaner.cs" />
    <Compile Include="Bundles\IndexedProperties\IndexedPropertiesTrigger.cs" />
    <Compile Include="Bundles\MoreLikeThis\MoreLikeThis.cs" />
    <Compile Include="Bundles\Replication\Impl\Historian.cs" />
    <Compile Include="Bundles\Replication\Plugins\DefaultAttachmentReplicationConflictResolver.cs" />
    <Compile Include="Bundles\Replication\Plugins\DefaultDocumentReplicationConflictResolver.cs" />
    <Compile Include="Bundles\Replication\Responders\AdminPurgeTombstones.cs" />
    <Compile Include="Bundles\Replication\Responders\Behaviors\AttachmentReplicationBehavior.cs" />
    <Compile Include="Bundles\Replication\Responders\Behaviors\DocumentReplicationBehavior.cs" />
    <Compile Include="Bundles\Replication\Responders\Behaviors\SingleItemReplicationBehavior.cs" />
    <Compile Include="Bundles\Replication\Responders\ReplicationHeartbeat.cs" />
    <Compile Include="Bundles\Replication\Responders\StudioInformationResponder.cs" />
    <Compile Include="Bundles\Replication\Tasks\ReplicationStrategy.cs" />
    <Compile Include="Bundles\Replication\Triggers\RemoveConflictOnAttachmentDeleteTrigger.cs" />
    <Compile Include="Bundles\Replication\Triggers\RemoveConflictOnDeleteTrigger.cs" />
    <Compile Include="Imports\Lucene.Net\FastVectorHightlighter\BaseFragmentsBuilder.cs" />
    <Compile Include="Imports\Lucene.Net\FastVectorHightlighter\FastVectorHighlighter.cs" />
    <Compile Include="Imports\Lucene.Net\FastVectorHightlighter\FieldFragList.cs" />
    <Compile Include="Imports\Lucene.Net\FastVectorHightlighter\FieldPhraseList.cs" />
    <Compile Include="Imports\Lucene.Net\FastVectorHightlighter\FieldQuery.cs" />
    <Compile Include="Imports\Lucene.Net\FastVectorHightlighter\FieldTermStack.cs" />
    <Compile Include="Imports\Lucene.Net\FastVectorHightlighter\FragListBuilder.cs" />
    <Compile Include="Imports\Lucene.Net\FastVectorHightlighter\FragmentsBuilder.cs" />
    <Compile Include="Imports\Lucene.Net\FastVectorHightlighter\ScoreOrderFragmentsBuilder.cs" />
    <Compile Include="Imports\Lucene.Net\FastVectorHightlighter\SimpleFragListBuilder.cs" />
    <Compile Include="Imports\Lucene.Net\FastVectorHightlighter\SimpleFragmentsBuilder.cs" />
    <Compile Include="Imports\Lucene.Net\FastVectorHightlighter\StringUtils.cs" />
    <Compile Include="Imports\Lucene.Net\FastVectorHightlighter\Support.cs" />
    <Compile Include="Imports\Lucene.Net\FastVectorHightlighter\VectorHighlightMapper.cs" />
    <Compile Include="Imports\Lucene.Net\SpellChecker\IDictionary.cs" />
    <Compile Include="Imports\Lucene.Net\SpellChecker\JaroWinklerDistance.cs" />
    <Compile Include="Imports\Lucene.Net\SpellChecker\LevenshteinDistance.cs" />
    <Compile Include="Imports\Lucene.Net\SpellChecker\LuceneDictionary.cs" />
    <Compile Include="Imports\Lucene.Net\SpellChecker\NGramDistance.cs" />
    <Compile Include="Imports\Lucene.Net\SpellChecker\PlainTextDictionary.cs" />
    <Compile Include="Imports\Lucene.Net\SpellChecker\SpellChecker.cs" />
    <Compile Include="Imports\Lucene.Net\SpellChecker\StringDistance.cs" />
    <Compile Include="Imports\Lucene.Net\SpellChecker\SuggestWord.cs" />
    <Compile Include="Imports\Lucene.Net\SpellChecker\SuggestWordQueue.cs" />
    <Compile Include="Imports\Lucene.Net\SpellChecker\TRStringDistance.cs" />
    <Compile Include="Bundles\SqlReplication\LastReplicatedEtag.cs" />
    <Compile Include="Bundles\SqlReplication\SqlReplicationConfig.cs" />
    <Compile Include="Bundles\SqlReplication\SqlReplicationStatus.cs" />
    <Compile Include="Bundles\SqlReplication\SqlReplicationTask.cs" />
    <Compile Include="Bundles\Versioning\Data\VersioningConfiguration.cs" />
    <Compile Include="Bundles\Versioning\Triggers\HideVersionedDocumentsFromIndexingTrigger.cs" />
    <Compile Include="Bundles\Versioning\Triggers\VersioningDeleteTrigger.cs" />
    <Compile Include="Bundles\Versioning\Triggers\VersioningPutTrigger.cs" />
    <Compile Include="Bundles\Versioning\VersioningUtil.cs" />
    <Compile Include="Config\StronglyTypedRavenSettings.cs" />
    <Compile Include="Config\Settings\BooleanSetting.cs" />
    <Compile Include="Config\Settings\IntegerSetting.cs" />
    <Compile Include="Config\Settings\IntegerSettingWithMin.cs" />
    <Compile Include="Config\Settings\MultipliedIntegerSetting.cs" />
    <Compile Include="Config\Settings\Setting.cs" />
    <Compile Include="Config\Settings\StringSetting.cs" />
    <Compile Include="Config\Settings\TimeSpanSetting.cs" />
    <Compile Include="Data\TouchedDocumentInfo.cs" />
    <Compile Include="Data\RestoreRequest.cs" />
    <Compile Include="Extensions\AdminFinder.cs" />
    <Compile Include="Extensions\WhoIsLocking.cs" />
    <Compile Include="Indexing\CurrentIndexingScope.cs" />
<<<<<<< HEAD
    <Compile Include="Indexing\CurrentTransformationScope.cs" />
=======
    <Compile Include="Indexing\IndexCommitPoint.cs" />
    <Compile Include="Indexing\IndexCommitPointDirectory.cs" />
>>>>>>> 0e77f400
    <Compile Include="Indexing\IndexedTerms.cs" />
    <Compile Include="Indexing\FilteredDocument.cs" />
    <Compile Include="Indexing\IndexingBatch.cs" />
    <Compile Include="Indexing\IndexedItemsInfo.cs" />
    <Compile Include="Indexing\IndexingUtil.cs" />
    <Compile Include="Indexing\IndexSegmentsInfo.cs" />
    <Compile Include="Indexing\LowerCaseKeywordTokenizer.cs" />
    <Compile Include="Indexing\LowerCaseWhitespaceAnalyzer.cs" />
    <Compile Include="Indexing\LowerCaseWhitespaceTokenizer.cs" />
    <Compile Include="Indexing\LuceneIntegration\TermsMatchQuery.cs" />
    <Compile Include="Indexing\PrefetchingBehavior.cs" />
    <Compile Include="Indexing\RavenPerFieldAnalyzerWrapper.cs" />
    <Compile Include="Indexing\Spatial\RecursivePrefixTreeStrategyThatSupportsWithin.cs" />
    <Compile Include="Json\ScriptsCache.cs" />
    <Compile Include="Linq\AbstractTransformer.cs" />
    <Compile Include="Linq\Ast\ThrowOnInvalidMethodCallsForTransformResults.cs" />
    <Compile Include="Linq\Ast\TransformObsoleteMethods.cs" />
    <Compile Include="Linq\CodeVerifier.cs" />
    <Compile Include="Linq\DynamicCompilerBase.cs" />
    <Compile Include="Linq\DynamicTransofrmerCompiler.cs" />
    <Compile Include="Linq\Mono.Reflection\BackingFieldResolver.cs" />
    <Compile Include="Linq\Mono.Reflection\ByteBuffer.cs" />
    <Compile Include="Linq\Mono.Reflection\Disassembler.cs" />
    <Compile Include="Linq\Mono.Reflection\ILPattern.cs" />
    <Compile Include="Linq\Mono.Reflection\Image.cs" />
    <Compile Include="Linq\Mono.Reflection\Instruction.cs" />
    <Compile Include="Linq\Mono.Reflection\MethodBodyReader.cs" />
    <Compile Include="Linq\PrivateExtensions\DynamicEnumerable.cs" />
    <Compile Include="Linq\StringLiteralExpression.cs" />
    <Compile Include="Plugins\PluginsStatus.cs" />
    <Compile Include="Queries\MoreLikeThisQueryRunner.cs" />
    <Compile Include="Queries\MoreLikeThisQueryExtensions.cs" />
    <Compile Include="Queries\MatchNoDocsQuery.cs" />
    <Compile Include="Server\Abstractions\PrincipalWithDatabaseAccess.cs" />
    <Compile Include="Server\BeforeRequestEventArgs.cs" />
    <Compile Include="Server\Connections\ConnectionState.cs" />
    <Compile Include="Server\Connections\EventsTransport.cs" />
    <Compile Include="Server\LogContext.cs" />
    <Compile Include="Server\Responders\Admin\AdminChangeDbId.cs" />
    <Compile Include="Server\Responders\Admin\AdminDatabases.cs" />
    <Compile Include="Server\Responders\Admin\AdminGc.cs" />
    <Compile Include="Server\Responders\Admin\AdminIndexingStatus.cs" />
    <Compile Include="Server\Responders\Admin\AdminOptimize.cs" />
    <Compile Include="Server\Responders\Admin\AdminResponder.cs" />
    <Compile Include="Server\Responders\Admin\AdminRestore.cs" />
    <Compile Include="Server\Responders\BulkInsert.cs" />
    <Compile Include="Server\Responders\ChangesConfig.cs" />
    <Compile Include="Server\Responders\DatabaseStorageSizes.cs" />
    <Compile Include="Server\Responders\Debugging\DebugDocReferences.cs" />
    <Compile Include="Server\Responders\Debugging\DebugUser.cs" />
    <Compile Include="Server\Responders\DocsStreams.cs" />
    <Compile Include="Server\Responders\Identity.cs" />
    <Compile Include="Server\Responders\MoreLikeThisResponder.cs" />
    <Compile Include="Bundles\MoreLikeThis\RavenMoreLikeThis.cs" />
    <Compile Include="Bundles\Quotas\Documents\DocQuotaConfiguration.cs" />
    <Compile Include="Bundles\Quotas\Documents\Triggers\DatabaseCountDocumentDeleteTrigger.cs" />
    <Compile Include="Bundles\Quotas\Documents\Triggers\DatabaseCountQuotaForDocumentsPutTrigger.cs" />
    <Compile Include="Bundles\Quotas\Size\SizeQuotaConfiguration.cs" />
    <Compile Include="Bundles\Quotas\Size\Triggers\DatabaseSizeAttachmentDeleteTrigger.cs" />
    <Compile Include="Bundles\Quotas\Size\Triggers\DatabaseSizeDocumentDeleteTrigger.cs" />
    <Compile Include="Bundles\Quotas\Size\Triggers\DatabaseSizeQuotaForAttachmentsPutTrigger.cs" />
    <Compile Include="Bundles\Quotas\Size\Triggers\DatabaseSizeQuotaForDocumentsPutTrigger.cs" />
    <Compile Include="Bundles\Replication\Data\DestinationFailureInformation.cs" />
    <Compile Include="Bundles\Replication\Data\SourceReplicationInformation.cs" />
    <Compile Include="Bundles\Replication\Impl\ReplicationHiLo.cs" />
    <Compile Include="Bundles\Replication\Plugins\AbstractAttachmentReplicationConflictResolver.cs" />
    <Compile Include="Bundles\Replication\Plugins\AbstractDocumentReplicationConflictResolver.cs" />
    <Compile Include="Bundles\Replication\Responders\AttachmentReplicationResponder.cs" />
    <Compile Include="Bundles\Replication\Responders\DocumentReplicationResponder.cs" />
    <Compile Include="Bundles\Replication\Responders\ReplicationLastEtagResponder.cs" />
    <Compile Include="Bundles\Replication\Tasks\ReplicationTask.cs" />
    <Compile Include="Bundles\Replication\Triggers\AncestryPutTrigger.cs" />
    <Compile Include="Bundles\Replication\Triggers\AttachmentAncestryPutTrigger.cs" />
    <Compile Include="Bundles\Replication\Triggers\HideVirtuallyDeletedAttachmentsReadTrigger.cs" />
    <Compile Include="Bundles\Replication\Triggers\HideVirtuallyDeletedDocumentsReadTrigger.cs" />
    <Compile Include="Bundles\Replication\Triggers\PreventConflictDocumentsPutTrigger.cs" />
    <Compile Include="Bundles\Replication\Triggers\PreventIndexingConflictDocumentsReadTrigger.cs" />
    <Compile Include="Bundles\Replication\Triggers\RemoveConflictOnAttachmentPutTrigger.cs" />
    <Compile Include="Bundles\Replication\Triggers\RemoveConflictOnPutTrigger.cs" />
    <Compile Include="Bundles\Replication\Triggers\VirtualAttachmentDeleteTrigger.cs" />
    <Compile Include="Bundles\Replication\Triggers\VirtualDeleteTrigger.cs" />
    <Compile Include="Commercial\ValidateLicense.cs" />
    <Compile Include="Config\ConfigOptionDocs.cs" />
    <Compile Include="Config\MemoryStatistics.cs" />
    <Compile Include="Extensions\DateTimeExtensions.cs" />
    <Compile Include="Data\QueryResultWithIncludes.cs" />
    <Compile Include="Impl\Clustering\ClusterInspecter.cs" />
    <Compile Include="Impl\Clustering\ClusterResourceState.cs" />
    <Compile Include="Impl\Clustering\ErrorCodes.cs" />
    <Compile Include="Impl\Clustering\NodeClusterState.cs" />
    <Compile Include="Impl\Clustering\RegSam.cs" />
    <Compile Include="Impl\ExceptionAggregator.cs" />
    <Compile Include="Indexing\BaseBatchSizeAutoTuner.cs" />
    <Compile Include="Indexing\LuceneCodecDirectory.cs" />
    <Compile Include="Indexing\ReduceBatchSizeAutoTuner.cs" />
    <Compile Include="Indexing\DefaultBackgroundTaskExecuter.cs" />
    <Compile Include="Indexing\IBackgroundTaskExecuter.cs" />
    <Compile Include="Indexing\BackgroundTaskExecuter.cs" />
    <Compile Include="Indexing\IIndexingScheduler.cs" />
    <Compile Include="Indexing\IndexBatchSizeAutoTuner.cs" />
    <Compile Include="Indexing\FairIndexingSchedulerWithNewIndexesBias.cs" />
    <Compile Include="Indexing\IndexingWorkStats.cs" />
    <Compile Include="Indexing\IndexToWorkOn.cs" />
    <Compile Include="Indexing\IntersectionCollector.cs" />
    <Compile Include="Indexing\NotForQueryingAttribute.cs" />
    <Compile Include="Indexing\Sorting\RandomFieldComparatorSource.cs" />
    <Compile Include="Indexing\Sorting\RandomFieldComparator.cs" />
    <Compile Include="Indexing\Sorting\RandomSortField.cs" />
    <Compile Include="Indexing\Sorting\SpatialDistanceFieldComparatorSource.cs">
      <SubType>Code</SubType>
    </Compile>
    <Compile Include="Json\ScriptedJsonPatcher.cs" />
    <Compile Include="Linq\Ast\TransformDynamicLambdaExpressions.cs" />
    <Compile Include="Linq\RecursiveFunction.cs" />
    <Compile Include="Plugins\Builtins\InvalidDocumentNames.cs" />
    <Compile Include="Plugins\Builtins\Tenants\ModifiedTenantDatabase.cs" />
    <Compile Include="Plugins\Builtins\Tenants\TenantDatabaseModified.cs" />
    <Compile Include="Plugins\Catalogs\BuiltinFilteringCatalog.cs" />
    <Compile Include="Plugins\AbstractIndexCodec.cs" />
    <Compile Include="Plugins\Catalogs\BundlesFilteredCatalog.cs" />
    <Compile Include="Plugins\Catalogs\FilteredCatalog.cs" />
    <Compile Include="Rhino.Licensing\AbstractLicenseValidator.cs" />
    <Compile Include="Rhino.Licensing\Discovery\DiscoveryClient.cs" />
    <Compile Include="Rhino.Licensing\Discovery\DiscoveryHost.cs" />
    <Compile Include="Rhino.Licensing\FloatingLicenseNotAvailableException.cs" />
    <Compile Include="Rhino.Licensing\ILicensingService.cs" />
    <Compile Include="Rhino.Licensing\InvalidationType.cs" />
    <Compile Include="Rhino.Licensing\ISubscriptionLicensingService.cs" />
    <Compile Include="Rhino.Licensing\LicenseExpiredException.cs" />
    <Compile Include="Rhino.Licensing\LicenseFileNotFoundException.cs" />
    <Compile Include="Rhino.Licensing\LicenseGenerator.cs" />
    <Compile Include="Rhino.Licensing\LicenseNotFoundException.cs" />
    <Compile Include="Rhino.Licensing\LicenseType.cs" />
    <Compile Include="Rhino.Licensing\LicenseValidator.cs" />
    <Compile Include="Rhino.Licensing\LicensingService.cs" />
    <Compile Include="Rhino.Licensing\RhinoLicensingException.cs" />
    <Compile Include="Rhino.Licensing\CorruptLicenseFileException.cs" />
    <Compile Include="Rhino.Licensing\SntpClient.cs" />
    <Compile Include="Rhino.Licensing\StringLicenseValidator.cs" />
    <Compile Include="Linq\Ast\DynamicExtensionMethodsTranslator.cs" />
    <Compile Include="Linq\PrivateExtensions\DynamicExtensionMethods.cs" />
    <Compile Include="Plugins\AbstractIndexQueryTrigger.cs" />
    <Compile Include="Server\Abstractions\HttpContextAdapter.cs" />
    <Compile Include="Server\Abstractions\HttpListenerContextAdpater.cs" />
    <Compile Include="Server\Abstractions\HttpListenerRequestAdapter.cs" />
    <Compile Include="Server\Abstractions\HttpListenerResponseAdapter.cs" />
    <Compile Include="Server\Abstractions\HttpRequestAdapter.cs" />
    <Compile Include="Server\Abstractions\HttpResponseAdapter.cs" />
    <Compile Include="Server\Abstractions\IHttpContext.cs" />
    <Compile Include="Server\Abstractions\IHttpRequest.cs" />
    <Compile Include="Server\Abstractions\IHttpResponse.cs" />
    <Compile Include="Server\Abstractions\UrlExtension.cs" />
    <Compile Include="Server\AbstractRequestResponder.cs" />
    <Compile Include="Server\AnonymousUserAccessMode.cs" />
    <Compile Include="Server\CurrentOperationContext.cs" />
    <Compile Include="Exceptions\BadRequestException.cs" />
    <Compile Include="Extensions\HttpExtensions.cs" />
    <Compile Include="Server\HttpEndpointRegistration.cs" />
    <Compile Include="Server\HttpServer.cs" />
    <Compile Include="Server\IConfigureHttpListener.cs" />
    <Compile Include="Server\LogHttpRequestStatsParams.cs" />
    <Compile Include="Server\NonAdminHttp.cs" />
    <Compile Include="Plugins\ISilverlightRequestedAware.cs" />
    <Compile Include="Server\Responders\Admin\AdminCompact.cs" />
    <Compile Include="Server\Responders\Admin\AdminStats.cs" />
    <Compile Include="Server\Responders\DatabaseSize.cs" />
    <Compile Include="Server\Responders\Favicon.cs" />
    <Compile Include="Server\Responders\Licensing.cs" />
    <Compile Include="Server\Responders\Logs.cs" />
    <Compile Include="Server\Responders\OperationStatus.cs" />
    <Compile Include="Server\Responders\Plugins.cs" />
    <Compile Include="Server\Responders\RavenRoot.cs" />
    <Compile Include="Server\Responders\RavenUI.cs" />
    <Compile Include="Server\Responders\SilverlightUI.cs" />
    <Compile Include="Server\Responders\QueryStreams.cs" />
    <Compile Include="Server\Responders\Transformers.cs" />
    <Compile Include="Server\Security\AbstractRequestAuthorizer.cs" />
    <Compile Include="Server\Security\MixedModeRequestAuthorizer.cs" />
    <Compile Include="Server\Security\NeverSecret.cs" />
    <Compile Include="Server\Security\OAuth\AccessToken.cs" />
    <Compile Include="Server\Security\OAuth\AccessTokenBody.cs" />
    <Compile Include="Server\Security\OAuth\IAuthenticateClient.cs" />
    <Compile Include="Server\Security\OAuth\OAuthApiKeyResponder.cs" />
    <Compile Include="Server\Security\OAuth\OAuthClientCredentialsTokenResponder.cs" />
    <Compile Include="Server\Security\OAuth\OAuthCookie.cs" />
    <Compile Include="Server\Security\OAuth\OAuthRequestAuthorizer.cs" />
    <Compile Include="Server\Security\OAuth\OAuthServerHelper.cs" />
    <Compile Include="Server\Security\Triggers\WindowsAuthDeleteTrigger.cs" />
    <Compile Include="Server\Security\Triggers\WindowsAuthPutTrigger.cs" />
    <Compile Include="Server\Security\Windows\WindowsAuthDocument.cs" />
    <Compile Include="Server\Security\Windows\WindowsAuthConfigureHttpListener.cs" />
    <Compile Include="Server\Security\Windows\WindowsRequestAuthorizer.cs" />
    <Compile Include="Impl\CachedDocument.cs" />
    <Compile Include="Impl\DatabaseBulkOperations.cs" />
    <Compile Include="Data\AttachmentInformation.cs" />
    <Compile Include="Data\BackupRequest.cs" />
    <Compile Include="Data\DynamicQueryMapping.cs" />
    <Compile Include="Data\DynamicQueryMappingItem.cs" />
    <Compile Include="Impl\DocumentCacher.cs" />
    <Compile Include="Impl\DocumentRetriever.cs" />
    <Compile Include="Impl\IDocumentCacher.cs" />
    <Compile Include="Indexing\AbstractIndexingExecuter.cs" />
    <Compile Include="Indexing\ErrorLoggingConcurrentMergeScheduler.cs" />
    <Compile Include="Indexing\FieldsToFetch.cs" />
    <Compile Include="Indexing\IIndexExtension.cs" />
    <Compile Include="Indexing\IndexSearcherHolder.cs" />
    <Compile Include="Indexing\ReducingExecuter.cs" />
    <Compile Include="Linq\Ast\CaptureQueryParameterNamesVisitor.cs" />
    <Compile Include="Linq\Ast\ThrowOnInvalidMethodCalls.cs" />
    <Compile Include="Linq\Ast\TransformNullCoalescingOperatorTransformer.cs" />
    <Compile Include="Plugins\AbstractAnalyzerGenerator.cs" />
    <Compile Include="Plugins\Builtins\CreateSilverlightIndexes.cs" />
    <Compile Include="Plugins\Builtins\Tenants\RemoveTenantDatabase.cs" />
    <Compile Include="Plugins\IAlterConfiguration.cs" />
    <Compile Include="Queries\FacetedQueryRunner.cs" />
    <Compile Include="Queries\FacetedQueryRunnerExtensions.cs" />
    <Compile Include="Queries\DynamicQueryExtensions.cs" />
    <Compile Include="Queries\DynamicQueryOptimizer.cs" />
    <Compile Include="Queries\DynamicQueryRunner.cs" />
    <Compile Include="Exceptions\IndexDoesNotExistsException.cs" />
    <Compile Include="Extensions\CommandExtensions.cs" />
    <Compile Include="Extensions\GuidExtensions.cs" />
    <Compile Include="Extensions\HttpContextExtensions.cs" />
    <Compile Include="Extensions\IndexingExtensions.cs" />
    <Compile Include="Extensions\MonoHttpEncoder.cs">
      <SubType>Code</SubType>
    </Compile>
    <Compile Include="Extensions\MonoHttpUtility.cs" />
    <Compile Include="Extensions\IOExtensions.cs" />
    <Compile Include="Impl\DummyUuidGenerator.cs" />
    <Compile Include="Indexing\Collation\AbstractCultureCollationAnalyzer.cs" />
    <Compile Include="Indexing\Collation\CollationKeyFilter.cs" />
    <Compile Include="Indexing\Collation\CollationAnalyzer.cs" />
    <Compile Include="Indexing\Collation\Cultures\AfCollationAnalyzer.cs" />
    <Compile Include="Indexing\Collation\Cultures\AmCollationAnalyzer.cs" />
    <Compile Include="Indexing\Collation\Cultures\ArCollationAnalyzer.cs" />
    <Compile Include="Indexing\Collation\Cultures\ArnCollationAnalyzer.cs" />
    <Compile Include="Indexing\Collation\Cultures\AsCollationAnalyzer.cs" />
    <Compile Include="Indexing\Collation\Cultures\AzCollationAnalyzer.cs" />
    <Compile Include="Indexing\Collation\Cultures\BaCollationAnalyzer.cs" />
    <Compile Include="Indexing\Collation\Cultures\BeCollationAnalyzer.cs" />
    <Compile Include="Indexing\Collation\Cultures\BgCollationAnalyzer.cs" />
    <Compile Include="Indexing\Collation\Cultures\BnCollationAnalyzer.cs" />
    <Compile Include="Indexing\Collation\Cultures\BoCollationAnalyzer.cs" />
    <Compile Include="Indexing\Collation\Cultures\BrCollationAnalyzer.cs" />
    <Compile Include="Indexing\Collation\Cultures\BsCollationAnalyzer.cs" />
    <Compile Include="Indexing\Collation\Cultures\CaCollationAnalyzer.cs" />
    <Compile Include="Indexing\Collation\Cultures\CoCollationAnalyzer.cs" />
    <Compile Include="Indexing\Collation\Cultures\CsCollationAnalyzer.cs" />
    <Compile Include="Indexing\Collation\Cultures\CyCollationAnalyzer.cs" />
    <Compile Include="Indexing\Collation\Cultures\DaCollationAnalyzer.cs" />
    <Compile Include="Indexing\Collation\Cultures\DeCollationAnalyzer.cs" />
    <Compile Include="Indexing\Collation\Cultures\DsbCollationAnalyzer.cs" />
    <Compile Include="Indexing\Collation\Cultures\DvCollationAnalyzer.cs" />
    <Compile Include="Indexing\Collation\Cultures\ElCollationAnalyzer.cs" />
    <Compile Include="Indexing\Collation\Cultures\EnCollationAnalyzer.cs" />
    <Compile Include="Indexing\Collation\Cultures\EsCollationAnalyzer.cs" />
    <Compile Include="Indexing\Collation\Cultures\EtCollationAnalyzer.cs" />
    <Compile Include="Indexing\Collation\Cultures\EuCollationAnalyzer.cs" />
    <Compile Include="Indexing\Collation\Cultures\FaCollationAnalyzer.cs" />
    <Compile Include="Indexing\Collation\Cultures\FiCollationAnalyzer.cs" />
    <Compile Include="Indexing\Collation\Cultures\FilCollationAnalyzer.cs" />
    <Compile Include="Indexing\Collation\Cultures\FoCollationAnalyzer.cs" />
    <Compile Include="Indexing\Collation\Cultures\FrCollationAnalyzer.cs" />
    <Compile Include="Indexing\Collation\Cultures\FyCollationAnalyzer.cs" />
    <Compile Include="Indexing\Collation\Cultures\GaCollationAnalyzer.cs" />
    <Compile Include="Indexing\Collation\Cultures\GdCollationAnalyzer.cs" />
    <Compile Include="Indexing\Collation\Cultures\GlCollationAnalyzer.cs" />
    <Compile Include="Indexing\Collation\Cultures\GswCollationAnalyzer.cs" />
    <Compile Include="Indexing\Collation\Cultures\GuCollationAnalyzer.cs" />
    <Compile Include="Indexing\Collation\Cultures\HaCollationAnalyzer.cs" />
    <Compile Include="Indexing\Collation\Cultures\HeCollationAnalyzer.cs" />
    <Compile Include="Indexing\Collation\Cultures\HiCollationAnalyzer.cs" />
    <Compile Include="Indexing\Collation\Cultures\HrCollationAnalyzer.cs" />
    <Compile Include="Indexing\Collation\Cultures\HsbCollationAnalyzer.cs" />
    <Compile Include="Indexing\Collation\Cultures\HuCollationAnalyzer.cs" />
    <Compile Include="Indexing\Collation\Cultures\HyCollationAnalyzer.cs" />
    <Compile Include="Indexing\Collation\Cultures\IdCollationAnalyzer.cs" />
    <Compile Include="Indexing\Collation\Cultures\IgCollationAnalyzer.cs" />
    <Compile Include="Indexing\Collation\Cultures\IiCollationAnalyzer.cs" />
    <Compile Include="Indexing\Collation\Cultures\IsCollationAnalyzer.cs" />
    <Compile Include="Indexing\Collation\Cultures\ItCollationAnalyzer.cs" />
    <Compile Include="Indexing\Collation\Cultures\IuCollationAnalyzer.cs" />
    <Compile Include="Indexing\Collation\Cultures\IvCollationAnalyzer.cs" />
    <Compile Include="Indexing\Collation\Cultures\JaCollationAnalyzer.cs" />
    <Compile Include="Indexing\Collation\Cultures\KaCollationAnalyzer.cs" />
    <Compile Include="Indexing\Collation\Cultures\KkCollationAnalyzer.cs" />
    <Compile Include="Indexing\Collation\Cultures\KlCollationAnalyzer.cs" />
    <Compile Include="Indexing\Collation\Cultures\KmCollationAnalyzer.cs" />
    <Compile Include="Indexing\Collation\Cultures\KnCollationAnalyzer.cs" />
    <Compile Include="Indexing\Collation\Cultures\KoCollationAnalyzer.cs" />
    <Compile Include="Indexing\Collation\Cultures\KokCollationAnalyzer.cs" />
    <Compile Include="Indexing\Collation\Cultures\KyCollationAnalyzer.cs" />
    <Compile Include="Indexing\Collation\Cultures\LbCollationAnalyzer.cs" />
    <Compile Include="Indexing\Collation\Cultures\LoCollationAnalyzer.cs" />
    <Compile Include="Indexing\Collation\Cultures\LtCollationAnalyzer.cs" />
    <Compile Include="Indexing\Collation\Cultures\LvCollationAnalyzer.cs" />
    <Compile Include="Indexing\Collation\Cultures\MiCollationAnalyzer.cs" />
    <Compile Include="Indexing\Collation\Cultures\MkCollationAnalyzer.cs" />
    <Compile Include="Indexing\Collation\Cultures\MlCollationAnalyzer.cs" />
    <Compile Include="Indexing\Collation\Cultures\MnCollationAnalyzer.cs" />
    <Compile Include="Indexing\Collation\Cultures\MohCollationAnalyzer.cs" />
    <Compile Include="Indexing\Collation\Cultures\MrCollationAnalyzer.cs" />
    <Compile Include="Indexing\Collation\Cultures\MsCollationAnalyzer.cs" />
    <Compile Include="Indexing\Collation\Cultures\MtCollationAnalyzer.cs" />
    <Compile Include="Indexing\Collation\Cultures\NbCollationAnalyzer.cs" />
    <Compile Include="Indexing\Collation\Cultures\NeCollationAnalyzer.cs" />
    <Compile Include="Indexing\Collation\Cultures\NlCollationAnalyzer.cs" />
    <Compile Include="Indexing\Collation\Cultures\NnCollationAnalyzer.cs" />
    <Compile Include="Indexing\Collation\Cultures\NsoCollationAnalyzer.cs" />
    <Compile Include="Indexing\Collation\Cultures\OcCollationAnalyzer.cs" />
    <Compile Include="Indexing\Collation\Cultures\OrCollationAnalyzer.cs" />
    <Compile Include="Indexing\Collation\Cultures\PaCollationAnalyzer.cs" />
    <Compile Include="Indexing\Collation\Cultures\PlCollationAnalyzer.cs" />
    <Compile Include="Indexing\Collation\Cultures\PrsCollationAnalyzer.cs" />
    <Compile Include="Indexing\Collation\Cultures\PsCollationAnalyzer.cs" />
    <Compile Include="Indexing\Collation\Cultures\PtCollationAnalyzer.cs" />
    <Compile Include="Indexing\Collation\Cultures\QutCollationAnalyzer.cs" />
    <Compile Include="Indexing\Collation\Cultures\QuzCollationAnalyzer.cs" />
    <Compile Include="Indexing\Collation\Cultures\RmCollationAnalyzer.cs" />
    <Compile Include="Indexing\Collation\Cultures\RoCollationAnalyzer.cs" />
    <Compile Include="Indexing\Collation\Cultures\RuCollationAnalyzer.cs" />
    <Compile Include="Indexing\Collation\Cultures\RwCollationAnalyzer.cs" />
    <Compile Include="Indexing\Collation\Cultures\SaCollationAnalyzer.cs" />
    <Compile Include="Indexing\Collation\Cultures\SahCollationAnalyzer.cs" />
    <Compile Include="Indexing\Collation\Cultures\SeCollationAnalyzer.cs" />
    <Compile Include="Indexing\Collation\Cultures\SiCollationAnalyzer.cs" />
    <Compile Include="Indexing\Collation\Cultures\SkCollationAnalyzer.cs" />
    <Compile Include="Indexing\Collation\Cultures\SlCollationAnalyzer.cs" />
    <Compile Include="Indexing\Collation\Cultures\SmaCollationAnalyzer.cs" />
    <Compile Include="Indexing\Collation\Cultures\SmjCollationAnalyzer.cs" />
    <Compile Include="Indexing\Collation\Cultures\SmnCollationAnalyzer.cs" />
    <Compile Include="Indexing\Collation\Cultures\SmsCollationAnalyzer.cs" />
    <Compile Include="Indexing\Collation\Cultures\SqCollationAnalyzer.cs" />
    <Compile Include="Indexing\Collation\Cultures\SrCollationAnalyzer.cs" />
    <Compile Include="Indexing\Collation\Cultures\SvCollationAnalyzer.cs" />
    <Compile Include="Indexing\Collation\Cultures\SwCollationAnalyzer.cs" />
    <Compile Include="Indexing\Collation\Cultures\SyrCollationAnalyzer.cs" />
    <Compile Include="Indexing\Collation\Cultures\TaCollationAnalyzer.cs" />
    <Compile Include="Indexing\Collation\Cultures\TeCollationAnalyzer.cs" />
    <Compile Include="Indexing\Collation\Cultures\TgCollationAnalyzer.cs" />
    <Compile Include="Indexing\Collation\Cultures\ThCollationAnalyzer.cs" />
    <Compile Include="Indexing\Collation\Cultures\TkCollationAnalyzer.cs" />
    <Compile Include="Indexing\Collation\Cultures\TnCollationAnalyzer.cs" />
    <Compile Include="Indexing\Collation\Cultures\TrCollationAnalyzer.cs" />
    <Compile Include="Indexing\Collation\Cultures\TtCollationAnalyzer.cs" />
    <Compile Include="Indexing\Collation\Cultures\TzmCollationAnalyzer.cs" />
    <Compile Include="Indexing\Collation\Cultures\UgCollationAnalyzer.cs" />
    <Compile Include="Indexing\Collation\Cultures\UkCollationAnalyzer.cs" />
    <Compile Include="Indexing\Collation\Cultures\UrCollationAnalyzer.cs" />
    <Compile Include="Indexing\Collation\Cultures\UzCollationAnalyzer.cs" />
    <Compile Include="Indexing\Collation\Cultures\ViCollationAnalyzer.cs" />
    <Compile Include="Indexing\Collation\Cultures\WoCollationAnalyzer.cs" />
    <Compile Include="Indexing\Collation\Cultures\XhCollationAnalyzer.cs" />
    <Compile Include="Indexing\Collation\Cultures\YoCollationAnalyzer.cs" />
    <Compile Include="Indexing\Collation\Cultures\ZhCollationAnalyzer.cs" />
    <Compile Include="Indexing\Collation\Cultures\ZuCollationAnalyzer.cs" />
    <Compile Include="Indexing\Collation\IndexableBinaryStringTools_UsingArrays.cs" />
    <Compile Include="Indexing\GatherAllCollector.cs" />
    <Compile Include="Indexing\LowerCaseKeywordAnalyzer.cs" />
    <Compile Include="Indexing\RangeQueryParser.cs" />
    <Compile Include="Indexing\RobustEnumerator.cs" />
    <Compile Include="Indexing\SpatialIndex.cs" />
    <Compile Include="Indexing\SimpleQueryParser.cs" />
    <Compile Include="Config\InMemoryRavenConfiguration.cs" />
    <Compile Include="Impl\IUuidGenerator.cs" />
    <Compile Include="Linq\Ast\CaptureSelectNewFieldNamesVisitor.cs" />
    <Compile Include="Plugins\AbstractAttachmentDeleteTrigger.cs" />
    <Compile Include="Plugins\AbstractAttachmentPutTrigger.cs" />
    <Compile Include="Plugins\AbstractAttachmentReadTrigger.cs" />
    <Compile Include="Plugins\IStartupTask.cs" />
    <Compile Include="Data\LinearQuery.cs" />
    <Compile Include="Linq\GroupByKeyFunc.cs" />
    <Compile Include="Linq\ITranslatorDatabaseAccessor.cs" />
    <Compile Include="Linq\PrivateExtensions\MetadataExtensions.cs" />
    <Compile Include="Linq\TranslatorFunc.cs" />
    <Compile Include="Plugins\AbstractBackgroundTask.cs" />
    <Compile Include="Plugins\AbstractDocumentCodec.cs" />
    <Compile Include="Plugins\AbstractDynamicCompilationExtension.cs" />
    <Compile Include="Plugins\Builtins\CreateFolderIcon.cs" />
    <Compile Include="Plugins\Builtins\DeleteRemovedIndexes.cs" />
    <Compile Include="Plugins\Builtins\FilterRavenInternalDocumentsReadTrigger.cs" />
    <Compile Include="Plugins\AbstractIndexUpdateTrigger.cs" />
    <Compile Include="Plugins\AbstractReadTrigger.cs" />
    <Compile Include="Plugins\Builtins\SpatialDynamicCompilationExtension.cs" />
    <Compile Include="Plugins\AbstractIndexUpdateTriggerBatcher.cs" />
    <Compile Include="Plugins\ReadOperation.cs" />
    <Compile Include="Plugins\ReadVetoResult.cs" />
    <Compile Include="Data\QueryResults.cs" />
    <Compile Include="Data\CommandDataFactory.cs" />
    <Compile Include="Data\IndexFailureInformation.cs" />
    <Compile Include="Data\IndexQueryResult.cs" />
    <Compile Include="Exceptions\IndexDisabledException.cs" />
    <Compile Include="Exceptions\OperationVetoedException.cs" />
    <Compile Include="Extensions\EnumerableExtensions.cs" />
    <Compile Include="Indexing\MapReduceIndex.cs" />
    <Compile Include="Indexing\QueryBuilder.cs" />
    <Compile Include="Indexing\SimpleIndex.cs" />
    <Compile Include="Plugins\AbstractDeleteTrigger.cs" />
    <Compile Include="Plugins\AbstractPutTrigger.cs" />
    <Compile Include="Plugins\IRequiresDocumentDatabaseInitialization.cs" />
    <Compile Include="DocumentDatabase.cs" />
    <Compile Include="Indexing\Index.cs" />
    <Compile Include="Indexing\AnonymousObjectToLuceneDocumentConverter.cs" />
    <Compile Include="Indexing\StatefulEnumerableWrapper.cs" />
    <Compile Include="Indexing\IndexingExecuter.cs" />
    <Compile Include="Indexing\WorkContext.cs" />
    <Compile Include="Json\DynamicObjectExtensions.cs" />
    <Compile Include="Json\JsonPatcher.cs" />
    <Compile Include="Json\JsonToExpando.cs" />
    <Compile Include="Linq\AbstractViewGenerator.cs" />
    <Compile Include="Linq\QueryParsingUtils.cs" />
    <Compile Include="Linq\DynamicViewCompiler.cs" />
    <Compile Include="Linq\IndexingFunc.cs" />
    <Compile Include="Linq\PrivateExtensions\LinqOnDynamic.cs" />
    <Compile Include="Plugins\VetoResult.cs" />
    <Compile Include="Config\RavenConfiguration.cs" />
    <Compile Include="Queries\SuggestionQueryExtensions.cs" />
    <Compile Include="Queries\SuggestionQueryIndexExtension.cs" />
    <Compile Include="Queries\TermsQueryRunner.cs" />
    <Compile Include="Queries\TermsQueryRunnerExtensions.cs" />
    <Compile Include="Server\Responders\AddIncludesCommand.cs" />
    <Compile Include="Server\Responders\Admin\AdminBackup.cs" />
    <Compile Include="Server\Responders\Admin\AdminStartIndexing.cs" />
    <Compile Include="Server\Responders\Admin\AdminStopIndexing.cs" />
    <Compile Include="Server\Responders\BuildVersion.cs" />
    <Compile Include="Server\Responders\ClientAccessPolicy.cs" />
    <Compile Include="Server\Responders\Databases.cs" />
    <Compile Include="Server\Responders\Docs.cs" />
    <Compile Include="Server\Responders\Document.cs" />
    <Compile Include="Server\Responders\DocumentBatch.cs" />
    <Compile Include="Server\Responders\Facets.cs" />
    <Compile Include="Server\Responders\Index.cs" />
    <Compile Include="Server\Responders\Indexes.cs" />
    <Compile Include="Server\Responders\MultiGet.cs" />
    <Compile Include="Server\Responders\Queries.cs" />
    <Compile Include="Server\Responders\SilverlightEnsuresStartup.cs" />
    <Compile Include="Server\Responders\Static.cs" />
    <Compile Include="Server\Responders\Statics.cs" />
    <Compile Include="Server\Responders\Statistics.cs" />
    <Compile Include="Server\Responders\SuggestionResponder.cs" />
    <Compile Include="Server\Responders\Terms.cs" />
    <Compile Include="Server\Responders\TransactionCommit.cs" />
    <Compile Include="Server\Responders\TransactionPromote.cs" />
    <Compile Include="Server\Responders\TransactionRollback.cs" />
    <Compile Include="Server\Responders\TransactionStatus.cs" />
    <Compile Include="Server\Connections\TransportState.cs" />
    <Compile Include="Server\Connections\TimeSensitiveStore.cs" />
    <Compile Include="Smuggler\DataDumper.cs" />
    <Compile Include="Storage\DocumentInTransactionData.cs" />
    <Compile Include="Storage\Esent\Backup\BackupOperation.cs" />
    <Compile Include="Storage\Esent\Backup\EsentBackup.cs" />
    <Compile Include="Storage\Esent\Backup\RestoreOperation.cs" />
    <Compile Include="Storage\Esent\EsentExtension.cs" />
    <Compile Include="Storage\Esent\SchemaCreator.cs" />
    <Compile Include="Storage\Esent\SchemaUpdates\ISchemaUpdate.cs" />
    <Compile Include="Storage\Esent\SchemaUpdates\SchemaUpdaterHelper.cs" />
    <Compile Include="Storage\Esent\SchemaUpdates\Updates\From42To43.cs" />
    <Compile Include="Storage\Esent\SchemaUpdates\Updates\From41To42.cs" />
    <Compile Include="Storage\Esent\SchemaUpdates\Updates\From39To40.cs" />
    <Compile Include="Storage\Esent\SchemaUpdates\Updates\From38To39.cs" />
    <Compile Include="Storage\Esent\SchemaUpdates\Updates\From36To37.cs" />
    <Compile Include="Storage\Esent\SchemaUpdates\Updates\From37To38.cs" />
    <Compile Include="Storage\Esent\SchemaUpdates\Updates\From40To41.cs" />
    <Compile Include="Storage\Esent\SchemaUpdates\Updates\From43To44.cs" />
    <Compile Include="Storage\Esent\SchemaUpdates\Updates\From44To45.cs" />
    <Compile Include="Storage\Esent\SchemaUpdates\Updates\From45To46.cs" />
    <Compile Include="Storage\Esent\StorageActionsAccessor.cs" />
    <Compile Include="Storage\Esent\StorageActions\Documents.cs" />
    <Compile Include="Storage\Esent\StorageActions\DocumentStorageActions.cs" />
    <Compile Include="Storage\Esent\StorageActions\EsentUtil.cs" />
    <Compile Include="Storage\Esent\StorageActions\General.cs" />
    <Compile Include="Storage\Esent\StorageActions\Indexing.cs" />
    <Compile Include="Storage\Esent\StorageActions\Lists.cs" />
    <Compile Include="Storage\Esent\StorageActions\MappedResults.cs" />
    <Compile Include="Storage\Esent\StorageActions\OptimizedDeleter.cs" />
    <Compile Include="Storage\Esent\StorageActions\OptimizedIndexReader.cs" />
    <Compile Include="Storage\Esent\StorageActions\Queue.cs" />
    <Compile Include="Storage\Esent\StorageActions\Staleness.cs" />
    <Compile Include="Storage\Esent\StorageActions\TableProperties.cs" />
    <Compile Include="Storage\Esent\StorageActions\Tasks.cs" />
    <Compile Include="Storage\Esent\StorageActions\Util.cs" />
    <Compile Include="Storage\Esent\TableColumnsCache.cs" />
    <Compile Include="Storage\Esent\TransactionalStorage.cs" />
    <Compile Include="Storage\Esent\TransactionalStorageConfigurator.cs" />
    <Compile Include="Storage\IAttachmentsStorageActions.cs" />
    <Compile Include="Storage\IDocumentStorageActions.cs" />
    <Compile Include="Storage\IGeneralStorageActions.cs" />
    <Compile Include="Storage\IIndexingStorageActions.cs" />
    <Compile Include="Storage\IListsStorageActions.cs" />
    <Compile Include="Storage\IMappedResultsStorageAction.cs" />
    <Compile Include="Storage\IndexCreationOptions.cs" />
    <Compile Include="Storage\IndexDefinitionStorage.cs" />
    <Compile Include="Storage\IQueueStorageActions.cs" />
    <Compile Include="Storage\IStalenessStorageActions.cs" />
    <Compile Include="Storage\IStorageActionsAccessor.cs" />
    <Compile Include="Storage\ITasksStorageActions.cs" />
    <Compile Include="Storage\ITransactionalStorage.cs" />
    <Compile Include="Storage\ITransactionStorageActions.cs" />
    <Compile Include="Queries\SuggestionQueryRunner.cs" />
    <Compile Include="Storage\Managed\AttachmentsStorageActions.cs" />
    <Compile Include="Storage\Managed\Backup\BackupOperation.cs" />
    <Compile Include="Storage\Managed\Backup\RestoreOperation.cs" />
    <Compile Include="Storage\Managed\DocumentsStorageActions.cs" />
    <Compile Include="Storage\Managed\GeneralStorageActions.cs" />
    <Compile Include="Storage\Managed\Impl\TableStorage.cs" />
    <Compile Include="Storage\Managed\IndexingStorageActions.cs" />
    <Compile Include="Storage\Managed\ListsStorageActions.cs" />
    <Compile Include="Storage\Managed\MappedResultsStorageAction.cs" />
    <Compile Include="Storage\Managed\Munin\AbstractPersistentSource.cs" />
    <Compile Include="Storage\Managed\Munin\Command.cs" />
    <Compile Include="Storage\Managed\Munin\CommandType.cs" />
    <Compile Include="Storage\Managed\Munin\Database.cs" />
    <Compile Include="Storage\Managed\Munin\FileBasedPersistentSource.cs" />
    <Compile Include="Storage\Managed\Munin\IComparerAndEquality.cs" />
    <Compile Include="Storage\Managed\Munin\IPersistentSource.cs" />
    <Compile Include="Storage\Managed\Munin\MemoryPersistentSource.cs" />
    <Compile Include="Storage\Managed\Munin\ModifiedJTokenComparer.cs" />
    <Compile Include="Storage\Managed\Munin\PersistentDictionaryState.cs" />
    <Compile Include="Storage\Managed\Munin\PositionInFile.cs" />
    <Compile Include="Storage\Managed\Munin\RavenJTokenComparer.cs" />
    <Compile Include="Storage\Managed\Munin\ReadOnlyFileBasedPersistentSource.cs" />
    <Compile Include="Storage\Managed\Munin\RecordingComparer.cs" />
    <Compile Include="Storage\Managed\Munin\RemoteManagedStorageState.cs" />
    <Compile Include="Storage\Managed\Munin\ReverseComparableByteArrayWhichIgnoresNull.cs" />
    <Compile Include="Storage\Managed\Munin\SecondaryIndex.cs" />
    <Compile Include="Storage\Managed\Munin\Table.cs" />
    <Compile Include="Storage\Managed\Munin\Tree\AVLTree.cs" />
    <Compile Include="Storage\Managed\Munin\Tree\EmptyAVLTree.cs" />
    <Compile Include="Storage\Managed\Munin\Tree\EmptyStack.cs" />
    <Compile Include="Storage\Managed\Munin\Tree\IBinarySearchTree.cs" />
    <Compile Include="Storage\Managed\Munin\Tree\IStack.cs" />
    <Compile Include="Storage\Managed\Munin\Tree\Stack.cs" />
    <Compile Include="Storage\Managed\QueueStorageActions.cs" />
    <Compile Include="Storage\Managed\StalenessStorageActions.cs" />
    <Compile Include="Storage\Managed\StorageActionsAccessor.cs" />
    <Compile Include="Storage\Managed\StorageHelper.cs" />
    <Compile Include="Storage\Managed\TasksStorageActions.cs" />
    <Compile Include="Storage\Managed\TransactionalStorage.cs" />
    <Compile Include="Storage\Managed\TransactionStorageActions.cs" />
    <Compile Include="Tasks\RemoveFromIndexTask.cs" />
    <Compile Include="Tasks\Task.cs" />
    <Compile Include="Indexing\IndexStorage.cs" />
    <Compile Include="Util\ActiveEnumerable.cs" />
    <Compile Include="Util\DatabaseMemoryTarget.cs" />
    <Compile Include="Util\PerformanceCountersUtils.cs" />
    <Compile Include="Util\PortUtil.cs" />
    <Compile Include="Util\SequentialUuidGenerator.cs" />
    <Compile Include="Util\Streams\BufferPool.cs" />
    <Compile Include="Util\Streams\BufferPoolStream.cs" />
    <Compile Include="Util\Streams\PartialStream.cs" />
    <Compile Include="Util\WildcardMatcher.cs" />
  </ItemGroup>
  <ItemGroup>
    <BootstrapperPackage Include="Microsoft.Net.Client.3.5">
      <Visible>False</Visible>
      <ProductName>.NET Framework 3.5 SP1 Client Profile</ProductName>
      <Install>false</Install>
    </BootstrapperPackage>
    <BootstrapperPackage Include="Microsoft.Net.Framework.3.5.SP1">
      <Visible>False</Visible>
      <ProductName>.NET Framework 3.5 SP1</ProductName>
      <Install>true</Install>
    </BootstrapperPackage>
    <BootstrapperPackage Include="Microsoft.Windows.Installer.3.1">
      <Visible>False</Visible>
      <ProductName>Windows Installer 3.1</ProductName>
      <Install>true</Install>
    </BootstrapperPackage>
  </ItemGroup>
  <ItemGroup>
    <EmbeddedResource Include="Json\Map.js" />
    <EmbeddedResource Include="Json\ToJson.js" />
    <EmbeddedResource Include="Json\RavenDB.js" />
    <EmbeddedResource Include="Json\lodash.js" />
    <Content Include="Server\WebUI\css\smoothness\images\ui-anim_basic_16x16.gif" />
    <Content Include="Server\WebUI\studio_not_found.html" />
    <Content Include="Server\WebUI\studio.html" />
    <Content Include="Server\WebUI\raven-data.ico" />
    <Content Include="Server\WebUI\css\Pager.css" />
    <Content Include="Server\WebUI\css\rdb.css" />
    <Content Include="Server\WebUI\css\rdb.jsonEditor.css" />
    <Content Include="Server\WebUI\css\smoothness\images\ui-bg_flat_0_aaaaaa_40x100.png" />
    <Content Include="Server\WebUI\css\smoothness\images\ui-bg_flat_75_ffffff_40x100.png" />
    <Content Include="Server\WebUI\css\smoothness\images\ui-bg_glass_55_fbf9ee_1x400.png" />
    <Content Include="Server\WebUI\css\smoothness\images\ui-bg_glass_65_ffffff_1x400.png" />
    <Content Include="Server\WebUI\css\smoothness\images\ui-bg_glass_75_dadada_1x400.png" />
    <Content Include="Server\WebUI\css\smoothness\images\ui-bg_glass_75_e6e6e6_1x400.png" />
    <Content Include="Server\WebUI\css\smoothness\images\ui-bg_glass_95_fef1ec_1x400.png" />
    <Content Include="Server\WebUI\css\smoothness\images\ui-bg_highlight-soft_75_cccccc_1x100.png" />
    <Content Include="Server\WebUI\css\smoothness\images\ui-icons_222222_256x240.png" />
    <Content Include="Server\WebUI\css\smoothness\images\ui-icons_2e83ff_256x240.png" />
    <Content Include="Server\WebUI\css\smoothness\images\ui-icons_454545_256x240.png" />
    <Content Include="Server\WebUI\css\smoothness\images\ui-icons_888888_256x240.png" />
    <Content Include="Server\WebUI\css\smoothness\images\ui-icons_cd0a0a_256x240.png" />
    <Content Include="Server\WebUI\css\smoothness\jquery-ui-1.8rc2.custom.css" />
    <Content Include="Server\WebUI\documents.html" />
    <Content Include="Server\WebUI\favicon.ico" />
    <Content Include="Server\WebUI\images\ajax-loader.gif" />
    <Content Include="Server\WebUI\images\bgR.png" />
    <Content Include="Server\WebUI\images\c1_i1.png" />
    <Content Include="Server\WebUI\images\c2_i2.png" />
    <Content Include="Server\WebUI\images\c2_i3.png" />
    <Content Include="Server\WebUI\images\c2_i4.png" />
    <Content Include="Server\WebUI\images\c2_i5.png" />
    <Content Include="Server\WebUI\images\c2_i6.png" />
    <Content Include="Server\WebUI\images\c3_i7.png" />
    <Content Include="Server\WebUI\images\footerContainerBgR.png" />
    <Content Include="Server\WebUI\images\footer_bg.png" />
    <Content Include="Server\WebUI\images\header_bg.png" />
    <Content Include="Server\WebUI\images\jsonEditor\doc.gif" />
    <Content Include="Server\WebUI\images\jsonEditor\docNode.gif" />
    <Content Include="Server\WebUI\images\jsonEditor\docNodeLast.gif" />
    <Content Include="Server\WebUI\images\jsonEditor\docNodeLastFirst.gif" />
    <Content Include="Server\WebUI\images\jsonEditor\folder.gif" />
    <Content Include="Server\WebUI\images\jsonEditor\folderNode.gif" />
    <Content Include="Server\WebUI\images\jsonEditor\folderNodeFirst.gif" />
    <Content Include="Server\WebUI\images\jsonEditor\folderNodeLast.gif" />
    <Content Include="Server\WebUI\images\jsonEditor\folderNodeLastFirst.gif" />
    <Content Include="Server\WebUI\images\jsonEditor\folderNodeOpen.gif" />
    <Content Include="Server\WebUI\images\jsonEditor\folderNodeOpenFirst.gif" />
    <Content Include="Server\WebUI\images\jsonEditor\folderNodeOpenLast.gif" />
    <Content Include="Server\WebUI\images\jsonEditor\folderNodeOpenLastFirst.gif" />
    <Content Include="Server\WebUI\images\jsonEditor\folderOpen.gif" />
    <Content Include="Server\WebUI\images\jsonEditor\vertLine.gif" />
    <Content Include="Server\WebUI\images\logo.png" />
    <Content Include="Server\WebUI\images\midBox1.png" />
    <Content Include="Server\WebUI\images\midBox2Arrow.png" />
    <Content Include="Server\WebUI\images\sideBarArrow.png" />
    <Content Include="Server\WebUI\images\sideBarListBoxBottom.png" />
    <Content Include="Server\WebUI\images\sideBarListBoxTop.png" />
    <Content Include="Server\WebUI\images\submit.png" />
    <Content Include="Server\WebUI\images\topNavSep.png" />
    <Content Include="Server\WebUI\index.html" />
    <Content Include="Server\WebUI\indexes.html" />
    <Content Include="Server\WebUI\JSONTemplates\errorsMsgs.html" />
    <Content Include="Server\WebUI\JSONTemplates\warningMsgs.html" />
    <Content Include="Server\WebUI\JSONTemplates\documentation.html" />
    <Content Include="Server\WebUI\JSONTemplates\globalStats.html" />
    <Content Include="Server\WebUI\JSONTemplates\indexPage.html" />
    <Content Include="Server\WebUI\JSONTemplates\quickStats.html" />
    <Content Include="Server\WebUI\js\jquery-1.4.2.min.js" />
    <Content Include="Server\WebUI\js\jquery-jtemplates.js" />
    <Content Include="Server\WebUI\js\jquery-ui.js" />
    <Content Include="Server\WebUI\js\jquery.pager.js" />
    <Content Include="Server\WebUI\js\jquery.query-2.1.7.js" />
    <Content Include="Server\WebUI\js\jquery.RavenDB.js" />
    <Content Include="Server\WebUI\js\json2.js" />
    <Content Include="Server\WebUI\js\jstree\jquery.tree.js" />
    <Content Include="Server\WebUI\js\jstree\themes\default\dot_for_ie.gif" />
    <Content Include="Server\WebUI\js\jstree\themes\default\icons.png" />
    <Content Include="Server\WebUI\js\jstree\themes\default\style.css" />
    <Content Include="Server\WebUI\js\jstree\themes\default\throbber.gif" />
    <Content Include="Server\WebUI\js\jstree\themes\icons\txt.png" />
    <Content Include="Server\WebUI\js\raven-ui.documents.js" />
    <Content Include="Server\WebUI\js\raven-ui.js" />
    <Content Include="Server\WebUI\js\rdb.jsonEditor\editor.html" />
    <Content Include="Server\WebUI\js\rdb.jsonEditor\rdb.jsonEditor.js" />
    <Content Include="Server\WebUI\statistics.html" />
    <Content Include="Server\WebUI\view.html" />
  </ItemGroup>
  <ItemGroup>
    <EmbeddedResource Include="Commercial\RavenDB.public" />
    <None Include="packages.config" />
    <None Include="RavenDB.snk" />
  </ItemGroup>
  <ItemGroup>
    <ProjectReference Include="..\Raven.Abstractions\Raven.Abstractions.csproj">
      <Project>{41AC479E-1EB2-4D23-AAF2-E4C8DF1BC2BA}</Project>
      <Name>Raven.Abstractions</Name>
    </ProjectReference>
    <ProjectReference Include="..\Raven.Studio\Raven.Studio.csproj">
      <Project>{6828A6A5-B925-4716-8D08-2B26353C54C2}</Project>
      <Name>Raven.Studio</Name>
      <ReferenceOutputAssembly>false</ReferenceOutputAssembly>
    </ProjectReference>
  </ItemGroup>
  <ItemGroup />
  <Import Project="$(MSBuildToolsPath)\Microsoft.CSharp.targets" />
  <Import Project="$(MSBuildProjectDirectory)\..\Tools\StyleCop\StyleCop.Targets" />
  <!-- To modify your build process, add your task inside one of the targets below and uncomment it. 
       Other similar extension points exist, see Microsoft.Common.targets.
  <Target Name="BeforeBuild">
  </Target>
  <Target Name="AfterBuild">
  </Target>
  -->
  <Target Name="BeforeBuild">
    <CreateItem Include="Server\WebUI\**\*.*">
      <Output ItemName="EmbeddedResource" TaskParameter="Include" />
    </CreateItem>
  </Target>
  <Import Project="$(SolutionDir)\.nuget\nuget.targets" />
</Project><|MERGE_RESOLUTION|>--- conflicted
+++ resolved
@@ -224,12 +224,9 @@
     <Compile Include="Extensions\AdminFinder.cs" />
     <Compile Include="Extensions\WhoIsLocking.cs" />
     <Compile Include="Indexing\CurrentIndexingScope.cs" />
-<<<<<<< HEAD
     <Compile Include="Indexing\CurrentTransformationScope.cs" />
-=======
     <Compile Include="Indexing\IndexCommitPoint.cs" />
     <Compile Include="Indexing\IndexCommitPointDirectory.cs" />
->>>>>>> 0e77f400
     <Compile Include="Indexing\IndexedTerms.cs" />
     <Compile Include="Indexing\FilteredDocument.cs" />
     <Compile Include="Indexing\IndexingBatch.cs" />
