--- conflicted
+++ resolved
@@ -235,11 +235,8 @@
     <Compile Include="Actions\QueryActions.cs" />
     <Compile Include="Actions\SubscriptionActions.cs" />
     <Compile Include="Actions\TaskActions.cs" />
-<<<<<<< HEAD
     <Compile Include="Bundles\Replication\Triggers\ReplicationDestinationPutTrigger.cs" />
-=======
     <Compile Include="Bundles\Versioning\Data\FileVersioningConfiguration.cs" />
->>>>>>> fd75e62e
     <Compile Include="Config\CpuStatistics.cs" />
     <Compile Include="Config\GlobalSettingsDocument.cs" />
     <Compile Include="Config\GlobalSettingsDocumentProtector.cs" />
