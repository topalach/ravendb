﻿using System;
using System.Collections.Generic;
using System.Net.Http;
using System.Reflection;
using System.Threading;
using System.Web.Http;
using System.Web.Http.Dispatcher;
using System.Web.Http.Hosting;
using Microsoft.Owin;
using Raven.Database;
using Raven.Database.Config;
using Raven.Database.Server.Connections;
using Raven.Database.Server.Controllers;
using Raven.Database.Server.Security;
using Raven.Database.Server.Tenancy;
using Raven.Database.Server.WebApi.Handlers;

// ReSharper disable once CheckNamespace
namespace Owin
{
	public static class AppBuilderExtensions
	{
		public static IAppBuilder UseRavenDB(this IAppBuilder app)
		{
			return UseRavenDB(app, new RavenConfiguration());
		}

		public static IAppBuilder UseRavenDB(this IAppBuilder app, InMemoryRavenConfiguration configuration)
		{
			return UseRavenDB(app, new RavenDBOptions(configuration));
		}

		public static IAppBuilder UseRavenDB(this IAppBuilder app, RavenDBOptions options)
		{
			if (options == null)
			{
				throw new ArgumentNullException("options");
			}

			DocumentDatabase documentDatabase = options.SystemDatabase;

			// This is a katana specific key (i.e. non a standard OWIN key) to be notified
			// when the host in being shut down. Works both in HttpListener and SystemWeb hosting
			var appDisposing = app.Properties["host.OnAppDisposing"] as CancellationToken?;
			if (appDisposing.HasValue)
			{
				appDisposing.Value.Register(documentDatabase.Dispose);
			}

			var httpConfiguration = new HttpConfiguration();
			SetupConfig(httpConfiguration, options.Landlord, options.MixedModeRequestAuthorizer);
			app.UseWebApi(httpConfiguration);
			return app;
		}

		private static void SetupConfig(HttpConfiguration cfg, DatabasesLandlord databasesLandlord,
			MixedModeRequestAuthorizer mixedModeRequestAuthorizer)
		{
			cfg.Properties[typeof (DatabasesLandlord)] = databasesLandlord;
			cfg.Properties[typeof (MixedModeRequestAuthorizer)] = mixedModeRequestAuthorizer;
			cfg.Formatters.Remove(cfg.Formatters.XmlFormatter);

			cfg.Services.Replace(typeof (IAssembliesResolver), new MyAssemblyResolver());

			cfg.MapHttpAttributeRoutes();
			cfg.Routes.MapHttpRoute(
				"API Default", "{controller}/{action}",
				new {id = RouteParameter.Optional});

			cfg.Routes.MapHttpRoute(
				"Database Route", "databases/{databaseName}/{controller}/{action}",
				new {id = RouteParameter.Optional});
			cfg.MessageHandlers.Add(new GZipToJsonHandler());
			cfg.Services.Replace(typeof (IHostBufferPolicySelector), new SelectiveBufferPolicySelector());
		}

		private class MyAssemblyResolver : IAssembliesResolver
		{
			public ICollection<Assembly> GetAssemblies()
			{
				return new[] {typeof (RavenApiController).Assembly};
			}
		}

		public class SelectiveBufferPolicySelector : IHostBufferPolicySelector
		{
			public bool UseBufferedInputStream(object hostContext)
			{
				var context = hostContext as IOwinContext;

				if (context != null)
				{
					if (context.Request.Uri.LocalPath.EndsWith("bulkInsert", StringComparison.OrdinalIgnoreCase))
						return false;
				}

				return true;
			}

<<<<<<< HEAD
			public bool UseBufferedOutputStream(HttpResponseMessage response)
			{
				return (response.Content is ChangesPushContent ||
				        response.Content is StreamsController.StreamQueryContent ||
				        response.Content is StreamContent ||
				        response.Content is PushStreamContent ||
				        response.Content is JsonContent) == false;
			}
		}
	}
=======
            public bool UseBufferedOutputStream(HttpResponseMessage response)
            {
                return (response.Content is ChangesPushContent ||
                        response.Content is StreamsController.StreamQueryContent ||
                        response.Content is StreamContent ||
                        response.Content is PushStreamContent ||
                        response.Content is JsonContent ||
						response.Content is MultiGetController.MultiGetContent) == false;
            }
        }
    }
>>>>>>> 5632b862
}<|MERGE_RESOLUTION|>--- conflicted
+++ resolved
@@ -97,18 +97,6 @@
 				return true;
 			}
 
-<<<<<<< HEAD
-			public bool UseBufferedOutputStream(HttpResponseMessage response)
-			{
-				return (response.Content is ChangesPushContent ||
-				        response.Content is StreamsController.StreamQueryContent ||
-				        response.Content is StreamContent ||
-				        response.Content is PushStreamContent ||
-				        response.Content is JsonContent) == false;
-			}
-		}
-	}
-=======
             public bool UseBufferedOutputStream(HttpResponseMessage response)
             {
                 return (response.Content is ChangesPushContent ||
@@ -120,5 +108,4 @@
             }
         }
     }
->>>>>>> 5632b862
 }