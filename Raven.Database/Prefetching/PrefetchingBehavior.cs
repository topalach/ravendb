--- conflicted
+++ resolved
@@ -648,7 +648,6 @@
             largestDocSize = 4096;
             largestDocKey = null;
             foreach (var diskFetchPerformanceStats in loadTimes)
-<<<<<<< HEAD
 			{
 				docCount += diskFetchPerformanceStats.NumberOfDocuments;
 				totalTime += diskFetchPerformanceStats.LoadingTimeInMillseconds;
@@ -727,79 +726,6 @@
 
 					if (untilEtag != null && earlyExit.Value)
 					{
-=======
-            {
-                docCount += diskFetchPerformanceStats.NumberOfDocuments;
-                totalTime += diskFetchPerformanceStats.LoadingTimeInMillseconds;
-                if (diskFetchPerformanceStats.LargestDocSize <= largestDocSize)
-                    continue;
-
-                largestDocSize = diskFetchPerformanceStats.LargestDocSize;
-                largestDocKey = diskFetchPerformanceStats.LargestDocKey;
-            }
-
-            if (docCount == 0)
-            {
-                // default, since we have no info yet
-                loadTimePerDocMs = 30;
-            }
-            else
-            {
-                loadTimePerDocMs = (double)totalTime / docCount;
-            }
-        }
-
-        private void AddFutureBatch(Etag nextEtag, Etag untilEtag)
-        {
-            var futureBatchStat = new FutureBatchStats
-            {
-                Timestamp = SystemTime.UtcNow,
-                PrefetchingUser = PrefetchingUser
-            };
-            Stopwatch sp = Stopwatch.StartNew();
-            context.AddFutureBatch(futureBatchStat);
-            futureIndexBatches.TryAdd(nextEtag, new FutureIndexBatch
-            {
-                StartingEtag = nextEtag,
-                Age = Interlocked.Increment(ref currentIndexingAge),
-                Task = Task.Factory.StartNew(() =>
-                {
-                    List<JsonDocument> jsonDocuments = null;
-                    int localWork = 0;
-                    var earlyExit = new Reference<bool>();
-                    while (context.RunIndexing)
-                    {
-                        jsonDocuments = GetJsonDocsFromDisk(Abstractions.Util.EtagUtil.Increment(nextEtag, -1), untilEtag, earlyExit);
-                        if (jsonDocuments.Count > 0)
-                            break;
-
-                        futureBatchStat.Retries++;
-
-                        context.WaitForWork(TimeSpan.FromMinutes(10), ref localWork, "PreFetching");
-                    }
-
-                    if (log.IsDebugEnabled && jsonDocuments != null)
-                    {
-                        var size = jsonDocuments.Sum(x => x.SerializedSizeOnDisk) / 1024;
-                        log.Debug("Got {0} documents ({3:#,#;;0} kb) in a future batch, starting from etag {1}, took {2:#,#;;0}ms", jsonDocuments.Count, nextEtag, sp.ElapsedMilliseconds,
-                            size);
-                        if (size > jsonDocuments.Count * 8 ||
-                            sp.ElapsedMilliseconds > 3000)
-                        {
-                            var topSizes = jsonDocuments.OrderByDescending(x => x.SerializedSizeOnDisk).Take(10).Select(x => string.Format("{0} - {1:#,#;;0}kb", x.Key, x.SerializedSizeOnDisk / 1024));
-                            log.Debug("Slow load of documents in batch, maybe large docs? Top 10 largest docs are: ({0})", string.Join(", ", topSizes));
-                        }
-                    }
-
-                    futureBatchStat.Duration = sp.Elapsed;
-                    futureBatchStat.Size = jsonDocuments == null ? 0 : jsonDocuments.Count;
-
-                    if (jsonDocuments == null)
-                        return null;
-
-                    if (untilEtag != null && earlyExit.Value)
-                    {
->>>>>>> b19bf61a
                         var lastEtag = GetHighestEtag(jsonDocuments);
                         context.TransactionalStorage.Batch(accessor =>
                         {
