--- conflicted
+++ resolved
@@ -13,12 +13,9 @@
 using System.Text;
 using System.Threading;
 using System.Threading.Tasks;
-<<<<<<< HEAD
-=======
 
 using Lucene.Net.Analysis.Standard;
 
->>>>>>> b249cfae
 using Raven.Abstractions;
 using Raven.Abstractions.Data;
 using Raven.Abstractions.Exceptions;
@@ -287,7 +284,6 @@
 		            actions.General.SetIdentityValue("IndexId", maxId + 1);
 					definition.IndexId = (int)Database.Documents.GetNextIdentityValueWithoutOverwritingOnExistingDocuments("IndexId", actions);
 	            }
-<<<<<<< HEAD
 
 
 	            IndexDefinitionStorage.RegisterNewIndexInThisSession(name, definition);
@@ -298,18 +294,6 @@
 	            IndexDefinitionStorage.CreateAndPersistIndex(definition);
 	            Database.IndexStorage.CreateIndexImplementation(definition);
 
-=======
-
-
-	            IndexDefinitionStorage.RegisterNewIndexInThisSession(name, definition);
-
-	            // this has to happen in this fashion so we will expose the in memory status after the commit, but 
-	            // before the rest of the world is notified about this.
-
-	            IndexDefinitionStorage.CreateAndPersistIndex(definition);
-	            Database.IndexStorage.CreateIndexImplementation(definition);
-
->>>>>>> b249cfae
 	            InvokeSuggestionIndexing(name, definition);
 
 	            actions.Indexing.AddIndex(definition.IndexId, definition.IsMapReduce);
