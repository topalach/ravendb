--- conflicted
+++ resolved
@@ -46,7 +46,7 @@
 namespace Raven.Database
 {
 	public class DocumentDatabase : IResourceStore, IDisposable
-	{
+    {
 		private static readonly ILog Log = LogManager.GetCurrentClassLogger();
 
 		private static string buildVersion;
@@ -69,11 +69,11 @@
 
 		private readonly SequentialUuidGenerator uuidGenerator;
 
-		private readonly List<IDisposable> toDispose = new List<IDisposable>();
+        private readonly List<IDisposable> toDispose = new List<IDisposable>();
 
 		private readonly TransportState transportState;
 
-		private readonly WorkContext workContext;
+        private readonly WorkContext workContext;
 
 		private volatile bool backgroundWorkersSpun;
 
@@ -85,18 +85,18 @@
 
 		private readonly DocumentDatabaseInitializer initializer;
 
-		private readonly SizeLimitedConcurrentDictionary<string, TouchedDocumentInfo> recentTouches;
+        private readonly SizeLimitedConcurrentDictionary<string, TouchedDocumentInfo> recentTouches;
 
 		public DocumentDatabase(InMemoryRavenConfiguration configuration, TransportState recievedTransportState = null)
-		{
-			DocumentLock = new PutSerialLock();
+        {
+            DocumentLock = new PutSerialLock();
 			Name = configuration.DatabaseName;
 			Configuration = configuration;
 			transportState = recievedTransportState ?? new TransportState();
 			ExtensionsState = new AtomicDictionary<object>();
 
 			using (LogManager.OpenMappedContext("database", Name ?? Constants.SystemDatabase))
-			{
+            {
 				Log.Debug("Start loading the following database: {0}", Name ?? Constants.SystemDatabase);
 
 				initializer = new DocumentDatabaseInitializer(this, configuration);
@@ -111,40 +111,40 @@
 				backgroundTaskScheduler = configuration.CustomTaskScheduler ?? TaskScheduler.Default;
 
 
-				recentTouches = new SizeLimitedConcurrentDictionary<string, TouchedDocumentInfo>(configuration.MaxRecentTouchesToRemember, StringComparer.OrdinalIgnoreCase);
-
-				configuration.Container.SatisfyImportsOnce(this);
-
-				workContext = new WorkContext
-				{
-					Database = this,
-					DatabaseName = Name,
-					IndexUpdateTriggers = IndexUpdateTriggers,
-					ReadTriggers = ReadTriggers,
-					TaskScheduler = backgroundTaskScheduler,
-					Configuration = configuration,
-					IndexReaderWarmers = IndexReaderWarmers
-				};
-
-				try
-				{
+                recentTouches = new SizeLimitedConcurrentDictionary<string, TouchedDocumentInfo>(configuration.MaxRecentTouchesToRemember, StringComparer.OrdinalIgnoreCase);
+
+                configuration.Container.SatisfyImportsOnce(this);
+
+                workContext = new WorkContext
+                {
+                    Database = this,
+                    DatabaseName = Name,
+                    IndexUpdateTriggers = IndexUpdateTriggers,
+                    ReadTriggers = ReadTriggers,
+                    TaskScheduler = backgroundTaskScheduler,
+                    Configuration = configuration,
+                    IndexReaderWarmers = IndexReaderWarmers
+                };
+
+                try
+                {
 					uuidGenerator = new SequentialUuidGenerator();
 					initializer.InitializeTransactionalStorage(uuidGenerator);
 					lastCollectionEtags = new LastCollectionEtags(WorkContext);
-				}
-				catch (Exception)
-				{
+                }
+                catch (Exception)
+                {
 					if (TransactionalStorage != null)
-						TransactionalStorage.Dispose();
-					throw;
-				}
-
-				try
-				{
+                    TransactionalStorage.Dispose();
+                    throw;
+                }
+
+                try
+                {
 					TransactionalStorage.Batch(actions => uuidGenerator.EtagBase = actions.General.GetNextIdentityValue("Raven/Etag"));
 
-					// Index codecs must be initialized before we try to read an index
-					InitializeIndexCodecTriggers();
+                    // Index codecs must be initialized before we try to read an index
+                    InitializeIndexCodecTriggers();
 					initializer.InitializeIndexStorage();
 
 					Attachments = new AttachmentActions(this, recentTouches, uuidGenerator, Log);
@@ -159,27 +159,27 @@
 
 					inFlightTransactionalState = TransactionalStorage.GetInFlightTransactionalState(this, Documents.Put, Documents.Delete);
 
-					CompleteWorkContextSetup();
-
-					prefetcher = new Prefetcher(workContext);
-					indexingExecuter = new IndexingExecuter(workContext, prefetcher);
+                    CompleteWorkContextSetup();
+
+                    prefetcher = new Prefetcher(workContext);
+                    indexingExecuter = new IndexingExecuter(workContext, prefetcher);
 
 					RaiseIndexingWiringComplete();
 
-					InitializeTriggersExceptIndexCodecs();
-					SecondStageInitialization();
-					ExecuteStartupTasks();
+                    InitializeTriggersExceptIndexCodecs();
+                    SecondStageInitialization();
+                    ExecuteStartupTasks();
 					lastCollectionEtags.InitializeBasedOnIndexingResults();
 
 					Log.Debug("Finish loading the following database: {0}", configuration.DatabaseName ?? Constants.SystemDatabase);
-				}
-				catch (Exception)
-				{
-					Dispose();
-					throw;
-				}
-			}
-		}
+                }
+                catch (Exception)
+                {
+                    Dispose();
+                    throw;
+                }
+            }
+        }
 
 		public event EventHandler Disposing;
 
@@ -190,28 +190,28 @@
 		public event Action OnIndexingWiringComplete;
 
 		public static string BuildVersion
-		{
+        {
 			get { return buildVersion ?? (buildVersion = GetBuildVersion().ToString(CultureInfo.InvariantCulture)); }
-		}
+        }
 
 		public static string ProductVersion
-		{
+        {
 			get
-			{
+        {
 				if (!string.IsNullOrEmpty(productVersion))
-				{
+            {
 					return productVersion;
-				}
+            }
 
 				productVersion = FileVersionInfo.GetVersionInfo(AssemblyHelper.GetAssemblyLocationFor<DocumentDatabase>()).ProductVersion;
 				return productVersion;
-			}
-		}
+                }
+            }
 
 		public long ApproximateTaskCount
-		{
-			get
-			{
+        {
+            get
+            {
 				long approximateTaskCount = 0;
 				TransactionalStorage.Batch(actions => { approximateTaskCount = actions.Tasks.ApproximateTaskCount; });
 				return approximateTaskCount;
@@ -236,9 +236,9 @@
 		public AttachmentActions Attachments { get; private set; }
 
 		public TaskScheduler BackgroundTaskScheduler
-		{
+        {
 			get { return backgroundTaskScheduler; }
-		}
+        }
 
 		public InMemoryRavenConfiguration Configuration { get; private set; }
 
@@ -249,9 +249,9 @@
 		///     Whatever this database has been disposed
 		/// </summary>
 		public bool Disposed
-		{
+        {
 			get { return disposed; }
-		}
+                }
 
 		[ImportMany]
 		public OrderedPartCollection<AbstractDocumentCodec> DocumentCodecs { get; set; }
@@ -267,20 +267,20 @@
 		public AtomicDictionary<object> ExtensionsState { get; private set; }
 
 		public bool HasTasks
-		{
+            {
 			get
-			{
+                {
 				bool hasTasks = false;
 				TransactionalStorage.Batch(actions => { hasTasks = actions.Tasks.HasTasks; });
 				return hasTasks;
-			}
-		}
+                }
+                }
 
 		[CLSCompliant(false)]
 		public InFlightTransactionalState InFlightTransactionalState
-		{
+            {
 			get { return inFlightTransactionalState; }
-		}
+                        }
 
 		[ImportMany]
 		public OrderedPartCollection<AbstractIndexCodec> IndexCodecs { get; set; }
@@ -302,14 +302,14 @@
 
 		[CLSCompliant(false)]
 		public IndexingExecuter IndexingExecuter
-		{
+            {
 			get { return indexingExecuter; }
-		}
+            }
 
 		public LastCollectionEtags LastCollectionEtags
-		{
+            {
 			get { return lastCollectionEtags; }
-		}
+                    }
 
 		public MaintenanceActions Maintenance { get; private set; }
 
@@ -325,9 +325,9 @@
 		public PatchActions Patches { get; private set; }
 
 		public Prefetcher Prefetcher
-		{
+        {
 			get { return prefetcher; }
-		}
+            }
 
 		[ImportMany]
 		public OrderedPartCollection<AbstractPutTrigger> PutTriggers { get; set; }
@@ -341,48 +341,48 @@
 		public ReducingExecuter ReducingExecuter { get; private set; }
 
 		public string ServerUrl
-		{
+        {
 			get
-			{
+        {
 				string serverUrl = Configuration.ServerUrl;
 				if (string.IsNullOrEmpty(Name))
-				{
+        {
 					return serverUrl;
-				}
+        }
 
 				if (serverUrl.EndsWith("/"))
-				{
+        {
 					return serverUrl + "databases/" + Name;
-				}
+        }
 
 				return serverUrl + "/databases/" + Name;
-			}
+        }
 		}
 
 		[ImportMany]
 		public OrderedPartCollection<IStartupTask> StartupTasks { get; set; }
 
 		public PluginsInfo PluginsInfo
-		{
+        {
 			get
-			{
+            {
 				var triggerInfos = PutTriggers.Select(x => new TriggerInfo
-			{
+            {
 				Name = x.ToString(),
 				Type = "Put"
 			})
 				   .Concat(DeleteTriggers.Select(x => new TriggerInfo
-		{
+        {
 			Name = x.ToString(),
 			Type = "Delete"
 		}))
 				   .Concat(ReadTriggers.Select(x => new TriggerInfo
-			{
+            {
 				Name = x.ToString(),
 				Type = "Read"
 			}))
 				   .Concat(IndexUpdateTriggers.Select(x => new TriggerInfo
-				{
+                {
 					Name = x.ToString(),
 					Type = "Index Update"
 				})).ToList();
@@ -404,19 +404,19 @@
 					typeof(AbstractBackgroundTask),
 					typeof(IAlterConfiguration)).ToList();
 				return new PluginsInfo
-		{
+        {
 			Triggers = triggerInfos,
 			Extensions = extensions,
 		};
-			}
-		}
+            }
+        }
 
 		public DatabaseStatistics Statistics
-		{
+        {
 			get
-			{
+            {
 				var result = new DatabaseStatistics
-				{
+                {
 					CurrentNumberOfItemsToIndexInSingleBatch = workContext.CurrentNumberOfItemsToIndexInSingleBatch,
 					CurrentNumberOfItemsToReduceInSingleBatch = workContext.CurrentNumberOfItemsToReduceInSingleBatch,
 					IndexingBatchInfo = workContext.LastActualIndexingBatchInfo.ToArray(),
@@ -431,8 +431,8 @@
 
 				};
 
-				TransactionalStorage.Batch(actions =>
-				{
+                TransactionalStorage.Batch(actions =>
+                {
 					result.LastDocEtag = actions.Staleness.GetMostRecentDocumentEtag();
 					result.LastAttachmentEtag = actions.Staleness.GetMostRecentAttachmentEtag();
 
@@ -441,29 +441,29 @@
 					result.CountOfAttachments = actions.Attachments.GetAttachmentsCount();
 
 					result.StaleIndexes = IndexStorage.Indexes.Where(indexId =>
-						{
+                        {
 							Index indexInstance = IndexStorage.GetIndexInstance(indexId);
 
 							var isStale = (indexInstance != null && indexInstance.IsMapIndexingInProgress) || actions.Staleness.IsIndexStale(indexId, null, null);
 
 							if (isStale && actions.Staleness.IsIndexStaleByTask(indexId, null) == false && actions.Staleness.IsReduceStale(indexId) == false)
-							{
+                            {
 								var collectionNames = IndexDefinitionStorage.GetViewGenerator(indexId).ForEntityNames.ToList();
 								var lastIndexedEtag = actions.Indexing.GetIndexStats(indexId).LastIndexedEtag;
 
 								if (lastCollectionEtags.HasEtagGreaterThan(collectionNames, lastIndexedEtag) == false)
 									return false;
-							}
+                    }
 
 							return isStale;
 						}).Select(indexId =>
-				{
+                {
 					Index index = IndexStorage.GetIndexInstance(indexId);
 					return index == null ? null : index.PublicName;
 				}).ToArray();
 
 					result.Indexes = actions.Indexing.GetIndexesStats().Where(x => x != null).Select(x =>
-		{
+        {
 			Index indexInstance = IndexStorage.GetIndexInstance(x.Id);
 			if (indexInstance == null)
 				return null;
@@ -473,14 +473,14 @@
 		})
 								.Where(x => x != null)
 								.ToArray();
-				});
+                });
 
 				if (result.Indexes != null)
-				{
+        {
 					foreach (IndexStats index in result.Indexes)
-					{
+        {
 						try
-						{
+            {
 							IndexDefinition indexDefinition = IndexDefinitionStorage.GetIndexDefinition(index.Id);
 							index.LastQueryTimestamp = IndexStorage.GetLastQueryTime(index.Id);
 							index.Performance = IndexStorage.GetIndexingPerformance(index.Id);
@@ -492,18 +492,18 @@
 							IndexSearcher searcher;
 							using (IndexStorage.GetCurrentIndexSearcher(index.Id, out searcher))
 								index.DocsCount = searcher.IndexReader.NumDocs();
-						}
+                }
 						catch (Exception)
-						{
+                {
 							// might happen if the index was deleted mid operation
 							// we don't really care for that, so we ignore this
-						}
-					}
-				}
+                }
+            }
+        }
 
 				return result;
-			}
-		}
+            }
+        }
 
 		public TaskActions Tasks { get; private set; }
 
@@ -514,93 +514,93 @@
 		public TransformerActions Transformers { get; private set; }
 
 		public TransportState TransportState
-		{
+        {
 			get { return transportState; }
-		}
+        }
 
 		public WorkContext WorkContext
-		{
+        {
 			get { return workContext; }
-		}
+            }
 
 		public BatchResult[] Batch(IList<ICommandData> commands, CancellationToken token)
 		{
-			using (DocumentLock.Lock())
-			{
+            using (DocumentLock.Lock())
+            {
 				bool shouldRetryIfGotConcurrencyError = commands.All(x => ((x is PatchCommandData || IsScriptedPatchCommandDataWithoutEtagProperty(x)) && (x.Etag == null)));
 				if (shouldRetryIfGotConcurrencyError)
-				{
+                {
 					Stopwatch sp = Stopwatch.StartNew();
 					BatchResult[] result = BatchWithRetriesOnConcurrencyErrorsAndNoTransactionMerging(commands, token);
 					Log.Debug("Successfully executed {0} patch commands in {1}", commands.Count, sp.Elapsed);
 					return result;
-				}
+                                }
 
 				BatchResult[] results = null;
 				TransactionalStorage.Batch(
 					actions => { results = ProcessBatch(commands, token); });
 
 				return results;
-			}
-		}
-
-		public void PrepareTransaction(string txId, Guid? resourceManagerId = null, byte[] recoveryInformation = null)
-		{
-			using (DocumentLock.Lock())
-			{
-				try
-				{
-					inFlightTransactionalState.Prepare(txId, resourceManagerId, recoveryInformation);
+                    }
+                    }
+
+        public void PrepareTransaction(string txId, Guid? resourceManagerId = null, byte[] recoveryInformation = null)
+        {
+            using (DocumentLock.Lock())
+            {
+                try
+                {
+                    inFlightTransactionalState.Prepare(txId, resourceManagerId, recoveryInformation);
 					Log.Debug("Prepare of tx {0} completed", txId);
-				}
-				catch (Exception e)
-				{
-					if (TransactionalStorage.HandleException(e))
-						return;
-					throw;
-				}
-			}
-		}
-
-		public void Commit(string txId)
-		{
+                }
+                catch (Exception e)
+                {
+                    if (TransactionalStorage.HandleException(e))
+                        return;
+                    throw;
+                }
+            }
+        }
+
+        public void Commit(string txId)
+        {
 			if (TransactionalStorage.SupportsDtc == false)
 				throw new InvalidOperationException("DTC is not supported by " + TransactionalStorage.FriendlyName + " storage.");
 
-			try
-			{
-				using (DocumentLock.Lock())
-				{
-					try
-					{
-						inFlightTransactionalState.Commit(txId);
+            try
+            {
+                using (DocumentLock.Lock())
+                {
+                    try
+                    {
+                        inFlightTransactionalState.Commit(txId);
 						Log.Debug("Commit of tx {0} completed", txId);
-						workContext.ShouldNotifyAboutWork(() => "DTC transaction commited");
-					}
-					finally
-					{
-						inFlightTransactionalState.Rollback(txId); // this is where we actually remove the tx
-					}
-				}
-			}
-			catch (Exception e)
-			{
-				if (TransactionalStorage.HandleException(e))
-					return;
-
-				throw;
-			}
-			finally
-			{
-				workContext.HandleWorkNotifications();
-			}
-		}
+                        workContext.ShouldNotifyAboutWork(() => "DTC transaction commited");
+                    }
+                    finally
+                    {
+                        inFlightTransactionalState.Rollback(txId); // this is where we actually remove the tx
+                    }
+                }
+            }
+            catch (Exception e)
+            {
+                if (TransactionalStorage.HandleException(e))
+                    return;
+
+                throw;
+            }
+            finally
+            {
+                workContext.HandleWorkNotifications();
+            }
+        }
 
 		public DatabaseMetrics CreateMetrics()
-		{
+        {
 			MetricsCountersManager metrics = WorkContext.MetricsCounters;
 			return new DatabaseMetrics
-		{
+        {
 			RequestsPerSecond = Math.Round(metrics.RequestsPerSecondCounter.CurrentValue, 3),
 			DocsWritesPerSecond = Math.Round(metrics.DocsPerSecond.CurrentValue, 3),
 			IndexedPerSecond = Math.Round(metrics.IndexedPerSecond.CurrentValue, 3),
@@ -614,7 +614,7 @@
 			ReplicationBatchSizeHistogram = metrics.ReplicationBatchSizeHistogram.ToHistogramDataDictionary(),
 			ReplicationDurationHistogram = metrics.ReplicationDurationHistogram.ToHistogramDataDictionary()
 		};
-		}
+        }
 
 
 
@@ -625,29 +625,29 @@
 		/// </summary>
 		/// <returns></returns>
 		public IDisposable DisableAllTriggersForCurrentThread()
-		{
+            {
 			if (disposed)
 				return new DisposableAction(() => { });
 
 			bool old = disableAllTriggers.Value;
 			disableAllTriggers.Value = true;
 			return new DisposableAction(() =>
-			{
+            {
 				if (disposed)
 					return;
 
 				try
-				{
+            {
 					disableAllTriggers.Value = old;
-				}
+        }
 				catch (ObjectDisposedException)
-				{
-				}
+        {
+            }
 			});
-		}
+        }
 
 		public void Dispose()
-		{
+        {
 			if (disposed)
 				return;
 
@@ -655,51 +655,50 @@
 
 			EventHandler onDisposing = Disposing;
 			if (onDisposing != null)
-			{
-				try
-				{
+        {
+                try
+                {
 					onDisposing(this, EventArgs.Empty);
-				}
+                    }
 				catch (Exception e)
-				{
+                        {
 					Log.WarnException("Error when notifying about db disposal, ignoring error and continuing with disposal", e);
-				}
-			}
+                            }
+                            }
 
 			var exceptionAggregator = new ExceptionAggregator(Log, "Could not properly dispose of DatabaseDocument");
 
 			exceptionAggregator.Execute(() =>
-					{
+                            {
 						if (prefetcher != null)
 							prefetcher.Dispose();
-					});
+                                });
 
 			exceptionAggregator.Execute(() =>
-						{
+                            {
 							initializer.UnsubscribeToDomainUnloadOrProcessExit();
 							disposed = true;
 
 							if (workContext != null)
 								workContext.StopWorkRude();
-						});
+                        });
 
 			if (initializer != null)
-			{
+                    {
 				exceptionAggregator.Execute(initializer.Dispose);
-			}
+                }
 
 			exceptionAggregator.Execute(() =>
-							{
-<<<<<<< HEAD
+        {
 								if (ExtensionsState == null)
-									return;
+                return;
 
 								foreach (IDisposable value in ExtensionsState.Values.OfType<IDisposable>())
 									exceptionAggregator.Execute(value.Dispose);
 							});
 
 			exceptionAggregator.Execute(() =>
-							{
+        {
 								if (toDispose == null)
 									return;
 
@@ -708,24 +707,24 @@
 							});
 
 			exceptionAggregator.Execute(() =>
-			{
+            {
 				if (Tasks != null)
 					Tasks.Dispose(exceptionAggregator);
 			});
 
 			exceptionAggregator.Execute(() =>
-					{
+            {
 						if (indexingBackgroundTask != null)
 							indexingBackgroundTask.Wait();
 					});
 			exceptionAggregator.Execute(() =>
-				{
+            {
 					if (reducingBackgroundTask != null)
 						reducingBackgroundTask.Wait();
 				});
 
 			exceptionAggregator.Execute(() =>
-		{
+        {
 			var disposable = backgroundTaskScheduler as IDisposable;
 			if (disposable != null)
 				disposable.Dispose();
@@ -746,28 +745,28 @@
 			if (workContext != null)
 				exceptionAggregator.Execute(workContext.Dispose);
 
-			try
-			{
+                    try
+                    {
 				exceptionAggregator.ThrowIfNeeded();
-			}
+                    }
 			finally
-			{
+                    {
 				var onDisposingEnded = DisposingEnded;
 				if (onDisposingEnded != null)
-				{
+        {
 					try
-					{
+            {
 						onDisposingEnded(this, EventArgs.Empty);
-					}
+        }
 					catch (Exception e)
-					{
+        {
 						Log.WarnException("Error when notifying about db disposal ending, ignoring error and continuing with disposal", e);
-					}
-				}
-			}
+        }
+															}
+														}
 
 			Log.Debug("Finished shutdown the following database: {0}", Name ?? Constants.SystemDatabase);
-		}
+            }
 
 		/// <summary>
 		///     Get the total index storage size taken by the indexes on the disk.
@@ -777,29 +776,29 @@
 		///     This is a potentially a very expensive call, avoid making it if possible.
 		/// </remarks>
 		public long GetIndexStorageSizeOnDisk()
-		{
+        {
 			if (Configuration.RunInMemory)
 				return 0;
 
 			string[] indexes = Directory.GetFiles(Configuration.IndexStoragePath, "*.*", SearchOption.AllDirectories);
 			long totalIndexSize = indexes.Sum(file =>
-				{
+            {
 					try
-					{
+                {
 						return new FileInfo(file).Length;
-					}
+															}
 					catch (UnauthorizedAccessException)
-					{
+        {
+						return 0;
+            }
+					catch (FileNotFoundException)
+        {
 						return 0;
 					}
-					catch (FileNotFoundException)
-					{
-						return 0;
-					}
-				});
+                });
 
 			return totalIndexSize;
-		}
+            }
 
 		/// <summary>
 		///     Get the total size taken by the database on the disk.
@@ -811,12 +810,12 @@
 		///     This is a potentially a very expensive call, avoid making it if possible.
 		/// </remarks>
 		public long GetTotalSizeOnDisk()
-		{
+        {
 			if (Configuration.RunInMemory)
 				return 0;
 
 			return GetIndexStorageSizeOnDisk() + GetTransactionalStorageSizeOnDisk().AllocatedSizeInBytes;
-		}
+        }
 
 		/// <summary>
 		///     Get the total size taken by the database on the disk.
@@ -828,43 +827,43 @@
 		///     This is a potentially a very expensive call, avoid making it if possible.
 		/// </remarks>
 		public DatabaseSizeInformation GetTransactionalStorageSizeOnDisk()
-		{
+        {
 			return Configuration.RunInMemory ? DatabaseSizeInformation.Empty : TransactionalStorage.GetDatabaseSize();
-		}
+        }
 
 		public bool HasTransaction(string txId)
-		{
+        {
 			return inFlightTransactionalState.HasTransaction(txId);
-		}
+                        }
 
 		public void Rollback(string txId)
-		{
+        {
 			inFlightTransactionalState.Rollback(txId);
-		}
+        }
 
 		public void RunIdleOperations()
-		{
+        {
 			bool tryEnter = Monitor.TryEnter(idleLocker);
 			try
-			{
+            {
 				if (tryEnter == false)
 					return;
 
 				TransportState.OnIdle();
 				IndexStorage.RunIdleOperations();
 				Tasks.ClearCompletedPendingTasks();
-			}
+                    }
 			finally
-			{
+        {
 				if (tryEnter)
-				{
+            {
 					Monitor.Exit(idleLocker);
-				}
-			}
-		}
+        }
+        }
+        }
 
 		public void SpinBackgroundWorkers()
-		{
+        {
 			if (backgroundWorkersSpun)
 				throw new InvalidOperationException("The background workers has already been spun and cannot be spun again");
 
@@ -876,10 +875,10 @@
 			ReducingExecuter = new ReducingExecuter(workContext);
 
 			reducingBackgroundTask = Task.Factory.StartNew(ReducingExecuter.Execute, CancellationToken.None, TaskCreationOptions.LongRunning, backgroundTaskScheduler);
-		}
+        }
 
 		public void StopBackgroundWorkers()
-		{
+        {
 			workContext.StopWork();
 			if (indexingBackgroundTask != null)
 				indexingBackgroundTask.Wait();
@@ -888,42 +887,42 @@
 				reducingBackgroundTask.Wait();
 
 			backgroundWorkersSpun = false;
-		}
+                    }
 
 		public void StopIndexingWorkers()
-		{
+                    {
 			workContext.StopIndexing();
 			try
-			{
+                    {
 				indexingBackgroundTask.Wait();
-			}
+                        }
 			catch (Exception e)
-			{
+                        {
 				Log.WarnException("Error while trying to stop background indexing", e);
 			}
 
-			try
-			{
+                            try
+                            {
 				reducingBackgroundTask.Wait();
-			}
+                                    }
 			catch (Exception e)
-			{
+                            {
 				Log.WarnException("Error while trying to stop background reducing", e);
-			}
+                                }
 
 			backgroundWorkersSpun = false;
-		}
+        }
 
 		protected void RaiseIndexingWiringComplete()
-		{
+        {
 			Action indexingWiringComplete = OnIndexingWiringComplete;
 			OnIndexingWiringComplete = null; // we can only init once, release all actions
 			if (indexingWiringComplete != null)
 				indexingWiringComplete();
-		}
+                }
 
 		private static int GetBuildVersion()
-		{
+                    {
 			string location = AssemblyHelper.GetAssemblyLocationFor<DocumentDatabase>();
 
 			FileVersionInfo fileVersionInfo = FileVersionInfo.GetVersionInfo(location);
@@ -931,77 +930,77 @@
 				return fileVersionInfo.FilePrivatePart;
 
 			return fileVersionInfo.FileBuildPart;
-		}
+            }
 
 		private BatchResult[] BatchWithRetriesOnConcurrencyErrorsAndNoTransactionMerging(IList<ICommandData> commands, CancellationToken token)
-		{
-			int retries = 128;
-			Random rand = null;
-			while (true)
-			{
+        {
+            int retries = 128;
+            Random rand = null;
+            while (true)
+            {
 				token.ThrowIfCancellationRequested();
 
-				try
-				{
-					BatchResult[] results = null;
+                try
+                {
+                    BatchResult[] results = null;
 					TransactionalStorage.Batch(_ => results = ProcessBatch(commands, token));
-					return results;
-				}
-				catch (ConcurrencyException)
-				{
-					if (retries-- >= 0)
-					{
-						if (rand == null)
-							rand = new Random();
-
-						Thread.Sleep(rand.Next(5, Math.Max(retries * 2, 10)));
-						continue;
-					}
-
-					throw;
-				}
-			}
-		}
+                    return results;
+                }
+                catch (ConcurrencyException)
+                {
+                    if (retries-- >= 0)
+                    {
+                        if (rand == null)
+                            rand = new Random();
+
+                        Thread.Sleep(rand.Next(5, Math.Max(retries * 2, 10)));
+                        continue;
+                    }
+
+                    throw;
+                }
+            }
+        }
 
 		private void CompleteWorkContextSetup()
-		{
+        {
 			workContext.RaiseIndexChangeNotification = Notifications.RaiseNotifications;
 			workContext.IndexStorage = IndexStorage;
 			workContext.TransactionalStorage = TransactionalStorage;
 			workContext.IndexDefinitionStorage = IndexDefinitionStorage;
 			workContext.RecoverIndexingErrors();
-		}
+            }
 
 		private static decimal ConvertBytesToMBs(long bytes)
-		{
+        {
 			return Math.Round(bytes / 1024.0m / 1024.0m, 2);
-		}
+            }
 
 
 		private void ExecuteStartupTasks()
-		{
+        {
 			using (LogContext.WithDatabase(Name))
-			{
+            {
 				foreach (var task in StartupTasks)
-				{
+                {
 					var disposable = task.Value as IDisposable;
 					if (disposable != null)
-					{
+            {
 						toDispose.Add(disposable);
-					}
+            }
 
 					task.Value.Execute(this);
-				}
-			}
-		}
+        }
+                }
+            }
 
 		private void InitializeIndexCodecTriggers()
-		{
+        {
 			IndexCodecs.Init(disableAllTriggers).OfType<IRequiresDocumentDatabaseInitialization>().Apply(initialization => initialization.Initialize(this));
-		}
+        }
 
 		private void InitializeTriggersExceptIndexCodecs()
-		{
+        {
 			DocumentCodecs // .Init(disableAllTriggers) // Document codecs should always be activated (RavenDB-576)
 				.OfType<IRequiresDocumentDatabaseInitialization>().Apply(initialization => initialization.Initialize(this));
 
@@ -1020,34 +1019,34 @@
 			AttachmentReadTriggers.Init(disableAllTriggers).OfType<IRequiresDocumentDatabaseInitialization>().Apply(initialization => initialization.Initialize(this));
 
 			IndexUpdateTriggers.Init(disableAllTriggers).OfType<IRequiresDocumentDatabaseInitialization>().Apply(initialization => initialization.Initialize(this));
-		}
+                }
 
 		private static bool IsScriptedPatchCommandDataWithoutEtagProperty(ICommandData commandData)
-		{
+        {
 			var scriptedPatchCommandData = commandData as ScriptedPatchCommandData;
 
 			const string ScriptEtagKey = "'@etag':";
 			const string EtagKey = "etag";
 
 			return scriptedPatchCommandData != null && scriptedPatchCommandData.Patch.Script.Replace(" ", string.Empty).Contains(ScriptEtagKey) == false && scriptedPatchCommandData.Patch.Values.ContainsKey(EtagKey) == false;
-		}
+            }
 
 		private BatchResult[] ProcessBatch(IList<ICommandData> commands, CancellationToken token)
-		{
+        {
 			var results = new BatchResult[commands.Count];
 			for (int index = 0; index < commands.Count; index++)
-			{
+            {
 				token.ThrowIfCancellationRequested();
 
 				ICommandData command = commands[index];
 				results[index] = command.ExecuteBatch(this);
-			}
+        }
 
 			return results;
-		}
+        }
 
 		private void SecondStageInitialization()
-		{
+        {
 			DocumentCodecs
 				.OfType<IRequiresDocumentDatabaseInitialization>()
 				.Concat(PutTriggers.OfType<IRequiresDocumentDatabaseInitialization>())
@@ -1059,10 +1058,10 @@
 				.Concat(AttachmentReadTriggers.OfType<IRequiresDocumentDatabaseInitialization>())
 				.Concat(IndexUpdateTriggers.OfType<IRequiresDocumentDatabaseInitialization>())
 				.Apply(initialization => initialization.SecondStageInit());
-		}
+        }
 
 		private class DocumentDatabaseInitializer
-		{
+        {
 			private readonly DocumentDatabase database;
 
 			private readonly InMemoryRavenConfiguration configuration;
@@ -1070,40 +1069,40 @@
 			private ValidateLicense validateLicense;
 
 			public DocumentDatabaseInitializer(DocumentDatabase database, InMemoryRavenConfiguration configuration)
-			{
+            {
 				this.database = database;
 				this.configuration = configuration;
-			}
+                }
 
 			public void ValidateLicense()
-			{
+                {
 				if (configuration.IsTenantDatabase)
 					return;
 
 				validateLicense = new ValidateLicense();
 				validateLicense.Execute(configuration);
-			}
+                }
 
 			public void Dispose()
 			{
 				if (validateLicense != null)
 					validateLicense.Dispose();
-			}
+            }
 
 			public void SubscribeToDomainUnloadOrProcessExit()
-			{
+        {
 				AppDomain.CurrentDomain.DomainUnload += DomainUnloadOrProcessExit;
 				AppDomain.CurrentDomain.ProcessExit += DomainUnloadOrProcessExit;
-			}
+                                }
 
 			public void UnsubscribeToDomainUnloadOrProcessExit()
-			{
+                                {
 				AppDomain.CurrentDomain.DomainUnload -= DomainUnloadOrProcessExit;
 				AppDomain.CurrentDomain.ProcessExit -= DomainUnloadOrProcessExit;
-			}
+                                }
 
 			public void InitializeEncryption()
-			{
+                        {
 				if (configuration.IsTenantDatabase)
 					return;
 
@@ -1111,106 +1110,50 @@
 				bool fips;
 
 				if (Commercial.ValidateLicense.CurrentLicense.Attributes.TryGetValue("fips", out fipsAsString) && bool.TryParse(fipsAsString, out fips))
-				{
+                {
 					if (!fips && configuration.Encryption.UseFips)
 						throw new InvalidOperationException("Your license does not allow you to use FIPS compliant encryption on the server.");
-				}
+        }
 
 				Encryptor.Initialize(configuration.Encryption.UseFips);
 				Cryptography.FIPSCompliant = configuration.Encryption.UseFips;
-			}
+        }
 
 			private void DomainUnloadOrProcessExit(object sender, EventArgs eventArgs)
-			{
+        {
 				Dispose();
-			}
+        }
 
 			public void ExecuteAlterConfiguration()
-			{
+        {
 				foreach (IAlterConfiguration alterConfiguration in configuration.Container.GetExportedValues<IAlterConfiguration>())
-				{
+            {
 					alterConfiguration.AlterConfiguration(configuration);
-				}
-			}
+            }
+        }
 
 			public void SatisfyImportsOnce()
-			{
+        {
 				configuration.Container.SatisfyImportsOnce(database);
-			}
+        }
 
 			public void InitializeTransactionalStorage(IUuidGenerator uuidGenerator)
-			{
+        {
 				string storageEngineTypeName = configuration.SelectStorageEngineAndFetchTypeName();
 				database.TransactionalStorage = configuration.CreateTransactionalStorage(storageEngineTypeName, database.WorkContext.HandleWorkNotifications, () =>
-				{
+							{
 					if (database.StorageInaccessible != null)
 						database.StorageInaccessible(database, EventArgs.Empty);
 
-				});
+            });
 				database.TransactionalStorage.Initialize(uuidGenerator, database.DocumentCodecs);
-			}
+        }
 
 			public void InitializeIndexStorage()
-			{
+        {
 				database.IndexDefinitionStorage = new IndexDefinitionStorage(configuration, database.TransactionalStorage, configuration.DataDirectory, configuration.Container.GetExportedValues<AbstractViewGenerator>(), database.Extensions);
 				database.IndexStorage = new IndexStorage(database.IndexDefinitionStorage, configuration, database);
-			}
-		}
-	}
-=======
-								{"name", new RavenJValue(indexName) },
-								{"definition", RavenJObject.FromObject(IndexDefinitionStorage.GetTransformerDefinition(indexName))}
-							}));
-
-        }
-
-        public JsonDocument GetWithTransformer(string key, string transformer, TransactionInformation transactionInformation, Dictionary<string, RavenJToken> queryInputs)
-        {
-            JsonDocument result = null;
-            TransactionalStorage.Batch(
-            actions =>
-            {
-                var docRetriever = new DocumentRetriever(actions, ReadTriggers, inFlightTransactionalState, queryInputs);
-                using (new CurrentTransformationScope(this, docRetriever))
-                {
-                    var document = Get(key, transactionInformation);
-                    if (document == null)
-                        return;
-
-                    if (document.Metadata.ContainsKey("Raven-Read-Veto") || document.Metadata.ContainsKey(Constants.RavenReplicationConflict))
-                    {
-                        result = document;
-                        return;
-                    }
-
-                    var storedTransformer = IndexDefinitionStorage.GetTransformer(transformer);
-                    if (storedTransformer == null)
-                        throw new InvalidOperationException("No transformer with the name: " + transformer);
-
-                    var transformed = storedTransformer.TransformResultsDefinition(new[] { new DynamicJsonObject(document.ToJson()) })
-                                     .Select(x => JsonExtensions.ToJObject(x))
-                                     .ToArray();
-
-                    if (transformed.Length == 0)
-                        return;
-
-                    result = new JsonDocument
-                    {
-                        Etag = document.Etag.HashWith(storedTransformer.GetHashCodeBytes()).HashWith(docRetriever.Etag),
-                        NonAuthoritativeInformation = document.NonAuthoritativeInformation,
-                        LastModified = document.LastModified,
-                        DataAsJson = new RavenJObject { { "$values", new RavenJArray(transformed) } },
-                    };
-                }
-            });
-            return result;
-        }
-
-        public TransformerDefinition GetTransformerDefinition(string name)
-        {
-            return IndexDefinitionStorage.GetTransformerDefinition(name);
-        }
-
+        }
     }
->>>>>>> 63b1e9d5
+}
 }