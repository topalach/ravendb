//-----------------------------------------------------------------------
// <copyright file="DocumentDatabase.cs" company="Hibernating Rhinos LTD">
//     Copyright (c) Hibernating Rhinos LTD. All rights reserved.
// </copyright>
//-----------------------------------------------------------------------
using System;
using System.Collections.Concurrent;
using System.Collections.Generic;
using System.ComponentModel.Composition;
using System.Diagnostics;
using System.DirectoryServices.AccountManagement;
using System.Globalization;
using System.IO;
using System.Linq;
using System.Runtime.CompilerServices;
using System.Security.Cryptography;
using System.Text;
using System.Threading;
using System.Threading.Tasks;
using Lucene.Net.Search;
using Raven.Abstractions.Logging;
using Raven.Abstractions.Util;
using Raven.Abstractions.Util.Encryptors;
using Raven.Database.Commercial;
using Raven.Database.Impl.DTC;
using Raven.Database.Impl.Synchronization;
using Raven.Database.Prefetching;
using Raven.Database.Queries;
using Raven.Database.Server;
using Raven.Database.Server.Connections;
using Raven.Database.Server.Responders.Debugging;
using Raven.Database.Util;
using Raven.Abstractions;
using Raven.Abstractions.Commands;
using Raven.Abstractions.Data;
using Raven.Abstractions.Exceptions;
using Raven.Abstractions.Extensions;
using Raven.Abstractions.Indexing;
using Raven.Abstractions.Linq;
using Raven.Abstractions.MEF;
using Raven.Database.Config;
using Raven.Database.Data;
using Raven.Database.Extensions;
using Raven.Database.Impl;
using Raven.Database.Indexing;
using Raven.Database.Json;
using Raven.Database.Linq;
using Raven.Database.Plugins;
using Raven.Database.Storage;
using Raven.Database.Tasks;
using Constants = Raven.Abstractions.Data.Constants;
using Raven.Json.Linq;
using BitConverter = System.BitConverter;
using Index = Raven.Database.Indexing.Index;
using Task = System.Threading.Tasks.Task;
using TransactionInformation = Raven.Abstractions.Data.TransactionInformation;

namespace Raven.Database
{
	public class DocumentDatabase : IDisposable
	{
		private readonly InMemoryRavenConfiguration configuration;

		[ImportMany]
		public OrderedPartCollection<AbstractRequestResponder> RequestResponders { get; set; }

		[ImportMany]
		public OrderedPartCollection<IStartupTask> StartupTasks { get; set; }

		[ImportMany]
		public OrderedPartCollection<AbstractAttachmentPutTrigger> AttachmentPutTriggers { get; set; }
		public InFlightTransactionalState InFlightTransactionalState
		{
			get { return inFlightTransactionalState; }
		}

		[ImportMany]
		public OrderedPartCollection<AbstractIndexQueryTrigger> IndexQueryTriggers { get; set; }

		[ImportMany]
		public OrderedPartCollection<AbstractAttachmentDeleteTrigger> AttachmentDeleteTriggers { get; set; }

		[ImportMany]
		public OrderedPartCollection<AbstractAttachmentReadTrigger> AttachmentReadTriggers { get; set; }

		[ImportMany]
		public OrderedPartCollection<AbstractPutTrigger> PutTriggers { get; set; }

		[ImportMany]
		public OrderedPartCollection<AbstractDeleteTrigger> DeleteTriggers { get; set; }

		[ImportMany]
		public OrderedPartCollection<AbstractIndexUpdateTrigger> IndexUpdateTriggers { get; set; }

		[ImportMany]
		public OrderedPartCollection<AbstractReadTrigger> ReadTriggers { get; set; }

		[ImportMany]
		public OrderedPartCollection<AbstractDynamicCompilationExtension> Extensions { get; set; }

		[ImportMany]
		public OrderedPartCollection<AbstractIndexCodec> IndexCodecs { get; set; }

		[ImportMany]
		public OrderedPartCollection<AbstractDocumentCodec> DocumentCodecs { get; set; }

		[ImportMany]
		public OrderedPartCollection<AbstractIndexReaderWarmer> IndexReaderWarmers { get; set; }

		private readonly List<IDisposable> toDispose = new List<IDisposable>();

		private long pendingTaskCounter;
		private readonly ConcurrentDictionary<long, PendingTaskAndState> pendingTasks = new ConcurrentDictionary<long, PendingTaskAndState>();

		private readonly InFlightTransactionalState inFlightTransactionalState;

		private class PendingTaskAndState
		{
			public Task Task;
			public object State;
		}

		/// <summary>
		/// The name of the database.
		/// Defaults to null for the root database (or embedded database), or the name of the database if this db is a tenant database
		/// </summary>
		public string Name { get; private set; }

		private readonly WorkContext workContext;
		private readonly IndexingExecuter indexingExecuter;
		public IndexingExecuter IndexingExecuter
		{
			get { return indexingExecuter; }
		}

		private readonly DatabaseEtagSynchronizer etagSynchronizer;
		public DatabaseEtagSynchronizer EtagSynchronizer
		{
			get { return etagSynchronizer; }
		}

		private readonly Prefetcher prefetcher;
		public Prefetcher Prefetcher
		{
			get { return prefetcher; }
		}

<<<<<<< HEAD
		/// <summary>
		/// Requires to avoid having serialize writes to the same attachments
		/// </summary>
		private readonly ConcurrentDictionary<string, object> putAttachmentSerialLock = new ConcurrentDictionary<string, object>(StringComparer.OrdinalIgnoreCase);

		/// <summary>
		/// This is used to hold state associated with this instance by external extensions
		/// </summary>
		public AtomicDictionary<object> ExtensionsState { get; private set; }

		public TaskScheduler BackgroundTaskScheduler { get { return backgroundTaskScheduler; } }

		private readonly ThreadLocal<bool> disableAllTriggers = new ThreadLocal<bool>(() => false);
		private System.Threading.Tasks.Task indexingBackgroundTask;
		private System.Threading.Tasks.Task reducingBackgroundTask;
		private readonly TaskScheduler backgroundTaskScheduler;
		private readonly object idleLocker = new object();

		private static readonly ILog log = LogManager.GetCurrentClassLogger();

		private readonly SizeLimitedConcurrentDictionary<string, TouchedDocumentInfo> recentTouches =
			new SizeLimitedConcurrentDictionary<string, TouchedDocumentInfo>(1024, StringComparer.OrdinalIgnoreCase);

		public DocumentDatabase(InMemoryRavenConfiguration configuration, TransportState transportState = null)
		{
			this.configuration = configuration;
			this.transportState = transportState ?? new TransportState();
			InitializeEncryption(configuration);
			using (LogManager.OpenMappedContext("database", configuration.DatabaseName ?? Constants.SystemDatabase))
			{
				if (configuration.IsTenantDatabase == false)
				{
					validateLicense = new ValidateLicense();
					validateLicense.Execute(configuration);
				}
				AppDomain.CurrentDomain.DomainUnload += DomainUnloadOrProcessExit;
				AppDomain.CurrentDomain.ProcessExit += DomainUnloadOrProcessExit;

				Name = configuration.DatabaseName;
				backgroundTaskScheduler = configuration.CustomTaskScheduler ?? TaskScheduler.Current;

				ExtensionsState = new AtomicDictionary<object>();
				Configuration = configuration;

				ExecuteAlterConfiguration();

				configuration.Container.SatisfyImportsOnce(this);

				workContext = new WorkContext
				{
					Database = this,
					DatabaseName = Name,
					IndexUpdateTriggers = IndexUpdateTriggers,
					ReadTriggers = ReadTriggers,
					RaiseIndexChangeNotification = RaiseNotifications,
					TaskScheduler = backgroundTaskScheduler,
					Configuration = configuration,
					IndexReaderWarmers = IndexReaderWarmers
				};

				TransactionalStorage = configuration.CreateTransactionalStorage(workContext.HandleWorkNotifications);

				try
				{
					sequentialUuidGenerator = new SequentialUuidGenerator();
					TransactionalStorage.Initialize(sequentialUuidGenerator, DocumentCodecs);
					lastCollectionEtags = new LastCollectionEtags(TransactionalStorage);
				}
				catch (Exception)
				{
					TransactionalStorage.Dispose();
					throw;
				}

				try
				{

					inFlightTransactionalState = TransactionalStorage.GetInFlightTransactionalState(Put, Delete);

					TransactionalStorage.Batch(actions =>
						sequentialUuidGenerator.EtagBase = actions.General.GetNextIdentityValue("Raven/Etag"));

					// Index codecs must be initialized before we try to read an index
					InitializeIndexCodecTriggers();

					IndexDefinitionStorage = new IndexDefinitionStorage(
						configuration,
						TransactionalStorage,
						configuration.DataDirectory,
						configuration.Container.GetExportedValues<AbstractViewGenerator>(),
						Extensions);
					IndexStorage = new IndexStorage(IndexDefinitionStorage, configuration, this);

					CompleteWorkContextSetup();

					etagSynchronizer = new DatabaseEtagSynchronizer(TransactionalStorage);
					prefetcher = new Prefetcher(workContext);
					indexingExecuter = new IndexingExecuter(workContext, etagSynchronizer, prefetcher);

					InitializeTriggersExceptIndexCodecs();
					SecondStageInitialization();
					ExecuteStartupTasks();
					lastCollectionEtags.Initialize();
				}
				catch (Exception)
				{
					Dispose();
					throw;
				}
			}
		}

		private static void InitializeEncryption(InMemoryRavenConfiguration configuration)
		{
			string fipsAsString;
			bool fips;
			if (ValidateLicense.CurrentLicense.Attributes.TryGetValue("fips", out fipsAsString) && bool.TryParse(fipsAsString, out fips))
			{
				if (!fips && configuration.UseFips)
					throw new InvalidOperationException(
						"Your license does not allow you to use FIPS compliant encryption on the server.");
			}

			Encryptor.Initialize(configuration.UseFips);
			Lucene.Net.Support.Cryptography.FIPSCompliant = configuration.UseFips;
		}

		private void SecondStageInitialization()
		{
			DocumentCodecs.OfType<IRequiresDocumentDatabaseInitialization>()
				.Concat(PutTriggers.OfType<IRequiresDocumentDatabaseInitialization>())
				.Concat(DeleteTriggers.OfType<IRequiresDocumentDatabaseInitialization>())
				.Concat(IndexCodecs.OfType<IRequiresDocumentDatabaseInitialization>())
				.Concat(IndexQueryTriggers.OfType<IRequiresDocumentDatabaseInitialization>())
				.Concat(AttachmentPutTriggers.OfType<IRequiresDocumentDatabaseInitialization>())
				.Concat(AttachmentDeleteTriggers.OfType<IRequiresDocumentDatabaseInitialization>())
				.Concat(AttachmentReadTriggers.OfType<IRequiresDocumentDatabaseInitialization>())
				.Concat(IndexUpdateTriggers.OfType<IRequiresDocumentDatabaseInitialization>())
			.Apply(initialization => initialization.SecondStageInit());
		}

		private void CompleteWorkContextSetup()
		{
			workContext.IndexStorage = IndexStorage;
			workContext.TransactionalStorage = TransactionalStorage;
			workContext.IndexDefinitionStorage = IndexDefinitionStorage;

			workContext.Init(Name);
		}

		private void DomainUnloadOrProcessExit(object sender, EventArgs eventArgs)
		{
			Dispose();
		}

		private void InitializeTriggersExceptIndexCodecs()
		{
			DocumentCodecs
				//.Init(disableAllTriggers) // Document codecs should always be activated (RavenDB-576)
				.OfType<IRequiresDocumentDatabaseInitialization>().Apply(initialization => initialization.Initialize(this));

			PutTriggers
				.Init(disableAllTriggers)
				.OfType<IRequiresDocumentDatabaseInitialization>().Apply(initialization => initialization.Initialize(this));

			DeleteTriggers
				.Init(disableAllTriggers)
				.OfType<IRequiresDocumentDatabaseInitialization>().Apply(initialization => initialization.Initialize(this));

			ReadTriggers
				.Init(disableAllTriggers)
				.OfType<IRequiresDocumentDatabaseInitialization>().Apply(initialization => initialization.Initialize(this));

			IndexQueryTriggers
				.Init(disableAllTriggers)
				.OfType<IRequiresDocumentDatabaseInitialization>().Apply(initialization => initialization.Initialize(this));

			AttachmentPutTriggers
				.Init(disableAllTriggers)
				.OfType<IRequiresDocumentDatabaseInitialization>().Apply(initialization => initialization.Initialize(this));

			AttachmentDeleteTriggers
				.Init(disableAllTriggers)
				.OfType<IRequiresDocumentDatabaseInitialization>().Apply(initialization => initialization.Initialize(this));

			AttachmentReadTriggers
				.Init(disableAllTriggers)
				.OfType<IRequiresDocumentDatabaseInitialization>().Apply(initialization => initialization.Initialize(this));

			IndexUpdateTriggers
				.Init(disableAllTriggers)
				.OfType<IRequiresDocumentDatabaseInitialization>().Apply(initialization => initialization.Initialize(this));
		}

		private void InitializeIndexCodecTriggers()
		{
			IndexCodecs
				.Init(disableAllTriggers)
				.OfType<IRequiresDocumentDatabaseInitialization>().Apply(initialization => initialization.Initialize(this));
		}

		private void ExecuteAlterConfiguration()
		{
			foreach (var alterConfiguration in Configuration.Container.GetExportedValues<IAlterConfiguration>())
			{
				alterConfiguration.AlterConfiguration(Configuration);
			}
		}

		private void ExecuteStartupTasks()
		{
			using (LogContext.WithDatabase(Name))
			{
				foreach (var task in StartupTasks)
				{
					var disposable = task.Value as IDisposable;
					if (disposable != null)
						toDispose.Add(disposable);
					task.Value.Execute(this);
				}
			}
		}

		public DatabaseStatistics Statistics
		{
			get
			{
				var result = new DatabaseStatistics
				{
					CurrentNumberOfItemsToIndexInSingleBatch = workContext.CurrentNumberOfItemsToIndexInSingleBatch,
					CurrentNumberOfItemsToReduceInSingleBatch = workContext.CurrentNumberOfItemsToReduceInSingleBatch,
					ActualIndexingBatchSize = workContext.LastActualIndexingBatchSize.ToArray(),
					InMemoryIndexingQueueSize = prefetcher.GetInMemoryIndexingQueueSize(PrefetchingUser.Indexer),
					Prefetches = workContext.FutureBatchStats.OrderBy(x => x.Timestamp).ToArray(),
					CountOfIndexes = IndexStorage.Indexes.Length,
					DatabaseTransactionVersionSizeInMB = ConvertBytesToMBs(workContext.TransactionalStorage.GetDatabaseTransactionVersionSizeInBytes()),
					Errors = workContext.Errors,
					DatabaseId = TransactionalStorage.Id,
					Triggers = PutTriggers.Select(x => new DatabaseStatistics.TriggerInfo { Name = x.ToString(), Type = "Put" })
						.Concat(DeleteTriggers.Select(x => new DatabaseStatistics.TriggerInfo { Name = x.ToString(), Type = "Delete" }))
						.Concat(ReadTriggers.Select(x => new DatabaseStatistics.TriggerInfo { Name = x.ToString(), Type = "Read" }))
						.Concat(IndexUpdateTriggers.Select(x => new DatabaseStatistics.TriggerInfo { Name = x.ToString(), Type = "Index Update" }))
						.ToArray(),
					Extensions = Configuration.ReportExtensions(
						typeof(IStartupTask),
						typeof(AbstractReadTrigger),
						typeof(AbstractDeleteTrigger),
						typeof(AbstractPutTrigger),
						typeof(AbstractDocumentCodec),
						typeof(AbstractIndexCodec),
						typeof(AbstractDynamicCompilationExtension),
						typeof(AbstractIndexQueryTrigger),
						typeof(AbstractIndexUpdateTrigger),
						typeof(AbstractAnalyzerGenerator),
						typeof(AbstractAttachmentDeleteTrigger),
						typeof(AbstractAttachmentPutTrigger),
						typeof(AbstractAttachmentReadTrigger),
						typeof(AbstractBackgroundTask),
						typeof(IAlterConfiguration)
						),
				};
				TransactionalStorage.Batch(actions =>
				{
					result.LastDocEtag = actions.Staleness.GetMostRecentDocumentEtag();
					result.LastAttachmentEtag = actions.Staleness.GetMostRecentAttachmentEtag();

					result.ApproximateTaskCount = actions.Tasks.ApproximateTaskCount;
					result.CountOfDocuments = actions.Documents.GetDocumentsCount();
					result.StaleIndexes = IndexStorage.Indexes
													  .Where(indexId =>
													  {
														  var indexInstance = IndexStorage.GetIndexInstance(indexId);
														  return (indexInstance != null && indexInstance.IsMapIndexingInProgress) ||
																							   actions.Staleness.IsIndexStale(indexId, null, null);
													  })
													  .Select(indexId =>
													  {
														  var index = IndexStorage.GetIndexInstance(indexId);
														  return index == null ? null : index.PublicName;
													  })
													  .ToArray();
					result.Indexes = actions.Indexing.GetIndexesStats().Where(x => x != null)
						.Select(x =>
						{
							var indexInstance = IndexStorage.GetIndexInstance(x.Id);
							if (indexInstance != null)
								x.PublicName = indexInstance.PublicName;
							return x;
						})
						.ToArray();
				});

				if (result.Indexes != null)
				{
					foreach (var index in result.Indexes)
					{
						try
						{
							var indexDefinition = IndexDefinitionStorage.GetIndexDefinition(index.Id);
							index.LastQueryTimestamp = IndexStorage.GetLastQueryTime(index.Id);
							index.Performance = IndexStorage.GetIndexingPerformance(index.Id);
							index.IsOnRam = IndexStorage.IndexOnRam(index.Id);
							if (indexDefinition != null)
								index.LockMode = indexDefinition.LockMode;
							index.ForEntityName = IndexDefinitionStorage.GetViewGenerator(index.Id).ForEntityNames.ToList();
							IndexSearcher searcher;
							using (IndexStorage.GetCurrentIndexSearcher(index.Id, out searcher))
							{
								index.DocsCount = searcher.IndexReader.NumDocs();
							}

						}
						catch (Exception)
						{
							// might happen if the index was deleted mid operation
							// we don't really care for that, so we ignore this
						}
					}
				}

				return result;
			}
		}


		private decimal ConvertBytesToMBs(long bytes)
		{
			return Math.Round(bytes / 1024.0m / 1024.0m, 2);
		}

		public InMemoryRavenConfiguration Configuration
		{
			get;
			private set;
		}

		public ITransactionalStorage TransactionalStorage { get; private set; }

		public IndexDefinitionStorage IndexDefinitionStorage { get; private set; }

		public IndexStorage IndexStorage { get; private set; }

		public event EventHandler Disposing;

		public void Dispose()
		{
			if (disposed)
				return;
			var onDisposing = Disposing;
			if (onDisposing != null)
			{
				try
				{
					onDisposing(this, EventArgs.Empty);
				}
				catch (Exception e)
				{
					log.WarnException("Error when notifying about db disposal, ignoring error and continuing with disposal", e);
				}
			}

			var exceptionAggregator = new ExceptionAggregator(log, "Could not properly dispose of DatabaseDocument");

			exceptionAggregator.Execute(() =>
			{
				if (lastCollectionEtags != null)
					lastCollectionEtags.Flush();
			});

			exceptionAggregator.Execute(() =>
			{
				AppDomain.CurrentDomain.DomainUnload -= DomainUnloadOrProcessExit;
				AppDomain.CurrentDomain.ProcessExit -= DomainUnloadOrProcessExit;
				disposed = true;

				if (workContext != null)
					workContext.StopWorkRude();
			});

			if (validateLicense != null)
				exceptionAggregator.Execute(validateLicense.Dispose);

			exceptionAggregator.Execute(() =>
			{
				if (ExtensionsState == null)
					return;

				foreach (var value in ExtensionsState.Values.OfType<IDisposable>())
				{
					exceptionAggregator.Execute(value.Dispose);
				}
			});

			exceptionAggregator.Execute(() =>
			{
				if (toDispose == null)
					return;
				foreach (var shouldDispose in toDispose)
				{
					exceptionAggregator.Execute(shouldDispose.Dispose);
				}
			});


			exceptionAggregator.Execute(() =>
			{
				foreach (var shouldDispose in pendingTasks)
				{
					var pendingTaskAndState = shouldDispose.Value;
					exceptionAggregator.Execute(() =>
					{
						try
						{
							pendingTaskAndState.Task.Wait();
						}
						catch (Exception)
						{
							// we explictly don't care about this during shutdown
						}
					});
				}
				pendingTasks.Clear();
			});

			exceptionAggregator.Execute(() =>
			{
				if (indexingBackgroundTask != null)
					indexingBackgroundTask.Wait();
			});
			exceptionAggregator.Execute(() =>
			{
				if (reducingBackgroundTask != null)
					reducingBackgroundTask.Wait();
			});

			exceptionAggregator.Execute(() =>
			{
				var disposable = backgroundTaskScheduler as IDisposable;
				if (disposable != null)
					disposable.Dispose();
			});

			if (TransactionalStorage != null)
				exceptionAggregator.Execute(TransactionalStorage.Dispose);
			if (IndexStorage != null)
				exceptionAggregator.Execute(IndexStorage.Dispose);

			if (Configuration != null)
				exceptionAggregator.Execute(Configuration.Dispose);

			exceptionAggregator.Execute(disableAllTriggers.Dispose);

			if (workContext != null)
				exceptionAggregator.Execute(workContext.Dispose);

			exceptionAggregator.ThrowIfNeeded();
		}

		public void StopBackgroundWorkers()
		{
			workContext.StopWork();
			if (indexingBackgroundTask != null)
				indexingBackgroundTask.Wait();
			if (reducingBackgroundTask != null)
				reducingBackgroundTask.Wait();

			backgroundWorkersSpun = false;
		}

		public void StopIndexingWorkers()
		{
			workContext.StopIndexing();
			try
			{
				indexingBackgroundTask.Wait();
			}
			catch (Exception e)
			{
				log.WarnException("Error while trying to stop background indexing", e);
			}
			try
			{
				reducingBackgroundTask.Wait();
			}
			catch (Exception e)
			{
				log.WarnException("Error while trying to stop background reducing", e);
			}

			backgroundWorkersSpun = false;
		}

		public WorkContext WorkContext
		{
			get { return workContext; }
		}

		private volatile bool backgroundWorkersSpun;

		public void SpinBackgroundWorkers()
		{
			if (backgroundWorkersSpun)
				throw new InvalidOperationException("The background workers has already been spun and cannot be spun again");

			backgroundWorkersSpun = true;

			workContext.StartWork();
			indexingBackgroundTask = Task.Factory.StartNew(
				indexingExecuter.Execute,
				CancellationToken.None, TaskCreationOptions.LongRunning, backgroundTaskScheduler);
			reducingBackgroundTask = Task.Factory.StartNew(
				new ReducingExecuter(workContext).Execute,
				CancellationToken.None, TaskCreationOptions.LongRunning, backgroundTaskScheduler);
		}

		public void SpinIndexingWorkers()
		{
			if (backgroundWorkersSpun)
				throw new InvalidOperationException("The background workers has already been spun and cannot be spun again");

			backgroundWorkersSpun = true;

			workContext.StartIndexing();
			indexingBackgroundTask = System.Threading.Tasks.Task.Factory.StartNew(
				indexingExecuter.Execute,
				CancellationToken.None, TaskCreationOptions.LongRunning, backgroundTaskScheduler);
			reducingBackgroundTask = System.Threading.Tasks.Task.Factory.StartNew(
				new ReducingExecuter(workContext).Execute,
				CancellationToken.None, TaskCreationOptions.LongRunning, backgroundTaskScheduler);
		}

		public void RaiseNotifications(DocumentChangeNotification obj, RavenJObject metadata)
		{
			TransportState.Send(obj);
			var onDocumentChange = OnDocumentChange;
			if (onDocumentChange != null)
				onDocumentChange(this, obj, metadata);
		}

		public void RaiseNotifications(IndexChangeNotification obj)
		{
			TransportState.Send(obj);
		}

		public void RaiseNotifications(ReplicationConflictNotification obj)
		{
			TransportState.Send(obj);
		}
=======
        /// <summary>
        /// Requires to avoid having serialize writes to the same attachments
        /// </summary>
        private readonly ConcurrentDictionary<string, object> putAttachmentSerialLock = new ConcurrentDictionary<string, object>(StringComparer.OrdinalIgnoreCase);

        /// <summary>
        /// This is used to hold state associated with this instance by external extensions
        /// </summary>
        public AtomicDictionary<object> ExtensionsState { get; private set; }

        public TaskScheduler BackgroundTaskScheduler { get { return backgroundTaskScheduler; } }

        private readonly ThreadLocal<bool> disableAllTriggers = new ThreadLocal<bool>(() => false);
        private System.Threading.Tasks.Task indexingBackgroundTask;
        private System.Threading.Tasks.Task reducingBackgroundTask;
        private readonly TaskScheduler backgroundTaskScheduler;
        private readonly object idleLocker = new object();

        private static readonly ILog log = LogManager.GetCurrentClassLogger();

        private readonly SizeLimitedConcurrentDictionary<string, TouchedDocumentInfo> recentTouches =
            new SizeLimitedConcurrentDictionary<string, TouchedDocumentInfo>(1024, StringComparer.OrdinalIgnoreCase);

        public DocumentDatabase(InMemoryRavenConfiguration configuration, TransportState transportState = null)
        {
            this.configuration = configuration;
            this.transportState = transportState ?? new TransportState();

            using (LogManager.OpenMappedContext("database", configuration.DatabaseName ?? Constants.SystemDatabase))
            {
                log.Debug("Start loading the following database: {0}", configuration.DatabaseName ?? Constants.SystemDatabase);

                if (configuration.IsTenantDatabase == false)
                {
                    validateLicense = new ValidateLicense();
                    validateLicense.Execute(configuration);
                }
                AppDomain.CurrentDomain.DomainUnload += DomainUnloadOrProcessExit;
                AppDomain.CurrentDomain.ProcessExit += DomainUnloadOrProcessExit;

                Name = configuration.DatabaseName;
                backgroundTaskScheduler = configuration.CustomTaskScheduler ?? TaskScheduler.Current;

                ExtensionsState = new AtomicDictionary<object>();
                Configuration = configuration;

                ExecuteAlterConfiguration();

                configuration.Container.SatisfyImportsOnce(this);

                workContext = new WorkContext
                {
                    Database = this,
                    DatabaseName = Name,
                    IndexUpdateTriggers = IndexUpdateTriggers,
                    ReadTriggers = ReadTriggers,
                    RaiseIndexChangeNotification = RaiseNotifications,
                    TaskScheduler = backgroundTaskScheduler,
                    Configuration = configuration,
                    IndexReaderWarmers = IndexReaderWarmers
                };

                TransactionalStorage = configuration.CreateTransactionalStorage(workContext.HandleWorkNotifications);

                try
                {
                    sequentialUuidGenerator = new SequentialUuidGenerator();
                    TransactionalStorage.Initialize(sequentialUuidGenerator, DocumentCodecs);
                }
                catch (Exception)
                {
                    TransactionalStorage.Dispose();
                    throw;
                }

                try
                {

	                inFlightTransactionalState = TransactionalStorage.GetInFlightTransactionalState(Put, Delete);

                    TransactionalStorage.Batch(actions =>
                        sequentialUuidGenerator.EtagBase = actions.General.GetNextIdentityValue("Raven/Etag"));

                    // Index codecs must be initialized before we try to read an index
                    InitializeIndexCodecTriggers();

                    IndexDefinitionStorage = new IndexDefinitionStorage(
                        configuration,
                        TransactionalStorage,
                        configuration.DataDirectory,
                        configuration.Container.GetExportedValues<AbstractViewGenerator>(),
                        Extensions);
                    IndexStorage = new IndexStorage(IndexDefinitionStorage, configuration, this);

                    CompleteWorkContextSetup();

                    etagSynchronizer = new DatabaseEtagSynchronizer(TransactionalStorage);
					prefetcher = new Prefetcher(workContext);
                    indexingExecuter = new IndexingExecuter(workContext, etagSynchronizer, prefetcher);

                    InitializeTriggersExceptIndexCodecs();
                    SecondStageInitialization();

                    ExecuteStartupTasks();
                    log.Debug("Finish loading the following database: {0}", configuration.DatabaseName ?? Constants.SystemDatabase);
                }
                catch (Exception)
                {
                    Dispose();
                    throw;
                }
            }
        }

        private void SecondStageInitialization()
        {
            DocumentCodecs.OfType<IRequiresDocumentDatabaseInitialization>()
                .Concat(PutTriggers.OfType<IRequiresDocumentDatabaseInitialization>())
                .Concat(DeleteTriggers.OfType<IRequiresDocumentDatabaseInitialization>())
                .Concat(IndexCodecs.OfType<IRequiresDocumentDatabaseInitialization>())
                .Concat(IndexQueryTriggers.OfType<IRequiresDocumentDatabaseInitialization>())
                .Concat(AttachmentPutTriggers.OfType<IRequiresDocumentDatabaseInitialization>())
                .Concat(AttachmentDeleteTriggers.OfType<IRequiresDocumentDatabaseInitialization>())
                .Concat(AttachmentReadTriggers.OfType<IRequiresDocumentDatabaseInitialization>())
                .Concat(IndexUpdateTriggers.OfType<IRequiresDocumentDatabaseInitialization>())
            .Apply(initialization => initialization.SecondStageInit());
        }

        private void CompleteWorkContextSetup()
        {
            workContext.IndexStorage = IndexStorage;
            workContext.TransactionalStorage = TransactionalStorage;
            workContext.IndexDefinitionStorage = IndexDefinitionStorage;

            workContext.Init(Name);
        }

        private void DomainUnloadOrProcessExit(object sender, EventArgs eventArgs)
        {
            Dispose();
        }

        private void InitializeTriggersExceptIndexCodecs()
        {
            DocumentCodecs
                //.Init(disableAllTriggers) // Document codecs should always be activated (RavenDB-576)
                .OfType<IRequiresDocumentDatabaseInitialization>().Apply(initialization => initialization.Initialize(this));

            PutTriggers
                .Init(disableAllTriggers)
                .OfType<IRequiresDocumentDatabaseInitialization>().Apply(initialization => initialization.Initialize(this));

            DeleteTriggers
                .Init(disableAllTriggers)
                .OfType<IRequiresDocumentDatabaseInitialization>().Apply(initialization => initialization.Initialize(this));

            ReadTriggers
                .Init(disableAllTriggers)
                .OfType<IRequiresDocumentDatabaseInitialization>().Apply(initialization => initialization.Initialize(this));

            IndexQueryTriggers
                .Init(disableAllTriggers)
                .OfType<IRequiresDocumentDatabaseInitialization>().Apply(initialization => initialization.Initialize(this));

            AttachmentPutTriggers
                .Init(disableAllTriggers)
                .OfType<IRequiresDocumentDatabaseInitialization>().Apply(initialization => initialization.Initialize(this));

            AttachmentDeleteTriggers
                .Init(disableAllTriggers)
                .OfType<IRequiresDocumentDatabaseInitialization>().Apply(initialization => initialization.Initialize(this));

            AttachmentReadTriggers
                .Init(disableAllTriggers)
                .OfType<IRequiresDocumentDatabaseInitialization>().Apply(initialization => initialization.Initialize(this));

            IndexUpdateTriggers
                .Init(disableAllTriggers)
                .OfType<IRequiresDocumentDatabaseInitialization>().Apply(initialization => initialization.Initialize(this));
        }

        private void InitializeIndexCodecTriggers()
        {
            IndexCodecs
                .Init(disableAllTriggers)
                .OfType<IRequiresDocumentDatabaseInitialization>().Apply(initialization => initialization.Initialize(this));
        }

        private void ExecuteAlterConfiguration()
        {
            foreach (var alterConfiguration in Configuration.Container.GetExportedValues<IAlterConfiguration>())
            {
                alterConfiguration.AlterConfiguration(Configuration);
            }
        }

        private void ExecuteStartupTasks()
        {
            using (LogContext.WithDatabase(Name))
            {
                foreach (var task in StartupTasks)
                {
                    var disposable = task.Value as IDisposable;
                    if (disposable != null)
                        toDispose.Add(disposable);
                    task.Value.Execute(this);
                }
            }
        }

        public DatabaseStatistics Statistics
        {
            get
            {
                var result = new DatabaseStatistics
                {
                    CurrentNumberOfItemsToIndexInSingleBatch = workContext.CurrentNumberOfItemsToIndexInSingleBatch,
                    CurrentNumberOfItemsToReduceInSingleBatch = workContext.CurrentNumberOfItemsToReduceInSingleBatch,
                    ActualIndexingBatchSize = workContext.LastActualIndexingBatchSize.ToArray(),
                    InMemoryIndexingQueueSize = prefetcher.GetInMemoryIndexingQueueSize(PrefetchingUser.Indexer),
                    Prefetches = workContext.FutureBatchStats.OrderBy(x => x.Timestamp).ToArray(),
                    CountOfIndexes = IndexStorage.Indexes.Length,
                    DatabaseTransactionVersionSizeInMB = ConvertBytesToMBs(workContext.TransactionalStorage.GetDatabaseTransactionVersionSizeInBytes()),
                    Errors = workContext.Errors,
                    DatabaseId = TransactionalStorage.Id,
                    Triggers = PutTriggers.Select(x => new DatabaseStatistics.TriggerInfo { Name = x.ToString(), Type = "Put" })
                        .Concat(DeleteTriggers.Select(x => new DatabaseStatistics.TriggerInfo { Name = x.ToString(), Type = "Delete" }))
                        .Concat(ReadTriggers.Select(x => new DatabaseStatistics.TriggerInfo { Name = x.ToString(), Type = "Read" }))
                        .Concat(IndexUpdateTriggers.Select(x => new DatabaseStatistics.TriggerInfo { Name = x.ToString(), Type = "Index Update" }))
                        .ToArray(),
                    Extensions = Configuration.ReportExtensions(
                        typeof(IStartupTask),
                        typeof(AbstractReadTrigger),
                        typeof(AbstractDeleteTrigger),
                        typeof(AbstractPutTrigger),
                        typeof(AbstractDocumentCodec),
                        typeof(AbstractIndexCodec),
                        typeof(AbstractDynamicCompilationExtension),
                        typeof(AbstractIndexQueryTrigger),
                        typeof(AbstractIndexUpdateTrigger),
                        typeof(AbstractAnalyzerGenerator),
                        typeof(AbstractAttachmentDeleteTrigger),
                        typeof(AbstractAttachmentPutTrigger),
                        typeof(AbstractAttachmentReadTrigger),
                        typeof(AbstractBackgroundTask),
                        typeof(IAlterConfiguration)
                        ),
                };
                TransactionalStorage.Batch(actions =>
                {
                    result.LastDocEtag = actions.Staleness.GetMostRecentDocumentEtag();
                    result.LastAttachmentEtag = actions.Staleness.GetMostRecentAttachmentEtag();

                    result.ApproximateTaskCount = actions.Tasks.ApproximateTaskCount;
                    result.CountOfDocuments = actions.Documents.GetDocumentsCount();
                    result.StaleIndexes = IndexStorage.Indexes
                        .Where(s =>
                        {
							var indexInstance = IndexStorage.GetIndexInstance(s);
	                        return (indexInstance != null && indexInstance.IsMapIndexingInProgress) ||
	                               actions.Staleness.IsIndexStale(s, null, null);
                        }).ToArray();
					result.Indexes = actions.Indexing.GetIndexesStats().Where(x => x != null).ToArray();
                });

                if (result.Indexes != null)
                {
                    foreach (var index in result.Indexes)
                    {
	                    try
	                    {
		                    index.LastQueryTimestamp = IndexStorage.GetLastQueryTime(index.Name);
		                    index.Performance = IndexStorage.GetIndexingPerformance(index.Name);
		                    index.IsOnRam = IndexStorage.IndexOnRam(index.Name);
		                    var indexDefinition = IndexDefinitionStorage.GetIndexDefinition(index.Name);
		                    if (indexDefinition != null)
			                    index.LockMode = indexDefinition.LockMode;
		                    index.ForEntityName = IndexDefinitionStorage.GetViewGenerator(index.Name).ForEntityNames.ToList();
		                    IndexSearcher searcher;
		                    using (IndexStorage.GetCurrentIndexSearcher(index.Name, out searcher))
		                    {
			                    index.DocsCount = searcher.IndexReader.NumDocs();
		                    }
		                   
	                    }
	                    catch (Exception)
	                    {
		                    // might happen if the index was deleted mid operation
							// we don't really care for that, so we ignore this
	                    }
                    }
                }

                return result;
            }
        }


        private decimal ConvertBytesToMBs(long bytes)
        {
            return Math.Round(bytes / 1024.0m / 1024.0m, 2);
        }

        public InMemoryRavenConfiguration Configuration
        {
            get;
            private set;
        }

        public ITransactionalStorage TransactionalStorage { get; private set; }

        public IndexDefinitionStorage IndexDefinitionStorage { get; private set; }

        public IndexStorage IndexStorage { get; private set; }

        public event EventHandler Disposing;

        public void Dispose()
        {
            if (disposed)
                return;

            log.Debug("Start shutdown the following database: {0}", Name ?? Constants.SystemDatabase);

            var onDisposing = Disposing;
            if (onDisposing != null)
            {
                try
                {
                    onDisposing(this, EventArgs.Empty);
                }
                catch (Exception e)
                {
                    log.WarnException("Error when notifying about db disposal, ignoring error and continuing with disposal", e);
                }
            }

            var exceptionAggregator = new ExceptionAggregator(log, "Could not properly dispose of DatabaseDocument");

            exceptionAggregator.Execute(() =>
            {
                AppDomain.CurrentDomain.DomainUnload -= DomainUnloadOrProcessExit;
                AppDomain.CurrentDomain.ProcessExit -= DomainUnloadOrProcessExit;
                disposed = true;

                if (workContext != null)
                    workContext.StopWorkRude();
            });

            if (validateLicense != null)
                exceptionAggregator.Execute(validateLicense.Dispose);

            exceptionAggregator.Execute(() =>
            {
                if (ExtensionsState == null)
                    return;

                foreach (var value in ExtensionsState.Values.OfType<IDisposable>())
                {
                    exceptionAggregator.Execute(value.Dispose);
                }
            });

            exceptionAggregator.Execute(() =>
            {
                if (toDispose == null)
                    return;
                foreach (var shouldDispose in toDispose)
                {
                    exceptionAggregator.Execute(shouldDispose.Dispose);
                }
            });


            exceptionAggregator.Execute(() =>
            {
                foreach (var shouldDispose in pendingTasks)
                {
					var pendingTaskAndState = shouldDispose.Value;
					exceptionAggregator.Execute(() =>
                    {
	                    try
	                    {
		                    pendingTaskAndState.Task.Wait();
	                    }
	                    catch (Exception)
	                    {
		                    // we explictly don't care about this during shutdown
	                    }
                    });
                }
                pendingTasks.Clear();
            });

            exceptionAggregator.Execute(() =>
            {
                if (indexingBackgroundTask != null)
                    indexingBackgroundTask.Wait();
            });
            exceptionAggregator.Execute(() =>
            {
                if (reducingBackgroundTask != null)
                    reducingBackgroundTask.Wait();
            });

            exceptionAggregator.Execute(() =>
            {
                var disposable = backgroundTaskScheduler as IDisposable;
                if (disposable != null)
                    disposable.Dispose();
            });

            if (TransactionalStorage != null)
                exceptionAggregator.Execute(TransactionalStorage.Dispose);
            if (IndexStorage != null)
                exceptionAggregator.Execute(IndexStorage.Dispose);

            if (Configuration != null)
                exceptionAggregator.Execute(Configuration.Dispose);

            exceptionAggregator.Execute(disableAllTriggers.Dispose);

            if (workContext != null)
                exceptionAggregator.Execute(workContext.Dispose);

            exceptionAggregator.ThrowIfNeeded();

            log.Debug("Finished shutdown the following database: {0}", Name ?? Constants.SystemDatabase);
        }

        public void StopBackgroundWorkers()
        {
            workContext.StopWork();
            if (indexingBackgroundTask != null)
                indexingBackgroundTask.Wait();
            if (reducingBackgroundTask != null)
                reducingBackgroundTask.Wait();

            backgroundWorkersSpun = false;
        }

        public void StopIndexingWorkers()
        {
            workContext.StopIndexing();
            try
            {
                indexingBackgroundTask.Wait();
            }
            catch (Exception e)
            {
                log.WarnException("Error while trying to stop background indexing", e);
            }
            try
            {
                reducingBackgroundTask.Wait();
            }
            catch (Exception e)
            {
                log.WarnException("Error while trying to stop background reducing", e);
            }

            backgroundWorkersSpun = false;
        }

        public WorkContext WorkContext
        {
            get { return workContext; }
        }

        private volatile bool backgroundWorkersSpun;

        public void SpinBackgroundWorkers()
        {
            if (backgroundWorkersSpun)
                throw new InvalidOperationException("The background workers has already been spun and cannot be spun again");

            backgroundWorkersSpun = true;

            workContext.StartWork();
            indexingBackgroundTask = Task.Factory.StartNew(
                indexingExecuter.Execute,
                CancellationToken.None, TaskCreationOptions.LongRunning, backgroundTaskScheduler);
            reducingBackgroundTask = Task.Factory.StartNew(
                new ReducingExecuter(workContext).Execute,
                CancellationToken.None, TaskCreationOptions.LongRunning, backgroundTaskScheduler);
        }

        public void SpinIndexingWorkers()
        {
            if (backgroundWorkersSpun)
                throw new InvalidOperationException("The background workers has already been spun and cannot be spun again");

            backgroundWorkersSpun = true;

            workContext.StartIndexing();
            indexingBackgroundTask = System.Threading.Tasks.Task.Factory.StartNew(
                indexingExecuter.Execute,
                CancellationToken.None, TaskCreationOptions.LongRunning, backgroundTaskScheduler);
            reducingBackgroundTask = System.Threading.Tasks.Task.Factory.StartNew(
                new ReducingExecuter(workContext).Execute,
                CancellationToken.None, TaskCreationOptions.LongRunning, backgroundTaskScheduler);
        }

        public void RaiseNotifications(DocumentChangeNotification obj, RavenJObject metadata)
        {
            TransportState.Send(obj);
            var onDocumentChange = OnDocumentChange;
            if (onDocumentChange != null)
                onDocumentChange(this, obj, metadata);
        }

        public void RaiseNotifications(IndexChangeNotification obj)
        {
            TransportState.Send(obj);
        }

        public void RaiseNotifications(ReplicationConflictNotification obj)
        {
            TransportState.Send(obj);
        }
>>>>>>> d7c956d8

		public void RaiseNotifications(BulkInsertChangeNotification obj)
		{
			TransportState.Send(obj);
		}

<<<<<<< HEAD
		public event Action<DocumentDatabase, DocumentChangeNotification, RavenJObject> OnDocumentChange;
=======
        public event Action<DocumentDatabase, DocumentChangeNotification, RavenJObject> OnDocumentChange;

        public void RunIdleOperations()
        {
            var tryEnter = Monitor.TryEnter(idleLocker);
            try
            {
                if (tryEnter == false)
                    return;
                TransportState.OnIdle();
                IndexStorage.RunIdleOperations();
                ClearCompletedPendingTasks();
            }
            finally
            {
                if (tryEnter)
                    Monitor.Exit(idleLocker);
            }
        }

        private void ClearCompletedPendingTasks()
        {
            foreach (var taskAndState in pendingTasks)
            {
                var task = taskAndState.Value.Task;
                if (task.IsCompleted || task.IsCanceled || task.IsFaulted)
                {
                    PendingTaskAndState value;
                    pendingTasks.TryRemove(taskAndState.Key, out value);
                }
                if (task.Exception != null)
                {
                    log.InfoException("Failed to execute background task " + taskAndState.Key, task.Exception);
                }
            }
        }

        public JsonDocument Get(string key, TransactionInformation transactionInformation)
        {
            if (key == null)
                throw new ArgumentNullException("key");
            key = key.Trim();

            JsonDocument document = null;
            if (transactionInformation == null ||
                inFlightTransactionalState.TryGet(key, transactionInformation, out document) == false)
            {
                // first we check the dtc state, then the storage, to avoid race conditions
                var nonAuthoritativeInformationBehavior = inFlightTransactionalState.GetNonAuthoritativeInformationBehavior<JsonDocument>(transactionInformation, key);

                TransactionalStorage.Batch(actions => { document = actions.Documents.DocumentByKey(key, transactionInformation); });

                if (nonAuthoritativeInformationBehavior != null)
                    document = nonAuthoritativeInformationBehavior(document);
            }

            DocumentRetriever.EnsureIdInMetadata(document);

            return new DocumentRetriever(null, ReadTriggers, inFlightTransactionalState)
                .ExecuteReadTriggers(document, transactionInformation, ReadOperation.Load);
        }

        public JsonDocumentMetadata GetDocumentMetadata(string key, TransactionInformation transactionInformation)
        {
            if (key == null)
                throw new ArgumentNullException("key");
            key = key.Trim();
            JsonDocumentMetadata document = null;
            if (transactionInformation == null ||
                inFlightTransactionalState.TryGet(key, transactionInformation, out document) == false)
            {
                var nonAuthoritativeInformationBehavior = inFlightTransactionalState.GetNonAuthoritativeInformationBehavior<JsonDocumentMetadata>(transactionInformation, key);
                TransactionalStorage.Batch(actions =>
                {
                    document = actions.Documents.DocumentMetadataByKey(key, transactionInformation);
                });
                if (nonAuthoritativeInformationBehavior != null)
                    document = nonAuthoritativeInformationBehavior(document);
            }

            DocumentRetriever.EnsureIdInMetadata(document);
            return new DocumentRetriever(null, ReadTriggers, inFlightTransactionalState)
                .ProcessReadVetoes(document, transactionInformation, ReadOperation.Load);
        }


        public void PutDocumentMetadata(string key, RavenJObject metadata)
        {
            if (key == null)
                throw new ArgumentNullException("key");
            key = key.Trim();
            TransactionalStorage.Batch(actions =>
            {
                actions.Documents.PutDocumentMetadata(key, metadata);
                workContext.ShouldNotifyAboutWork(() => "PUT (metadata) " + key);
            });
        }

        public PutResult Put(string key, Etag etag, RavenJObject document, RavenJObject metadata, TransactionInformation transactionInformation)
        {
            workContext.PerformanceCounters.DocsPerSecond.Increment();
            key = string.IsNullOrWhiteSpace(key) ? Guid.NewGuid().ToString() : key.Trim();
            RemoveReservedProperties(document);
            RemoveMetadataReservedProperties(metadata);
            Etag newEtag = Etag.Empty;

            using (TransactionalStorage.WriteLock())
            {
                TransactionalStorage.Batch(actions =>
                {
                    if (key.EndsWith("/"))
                    {
                        key += GetNextIdentityValueWithoutOverwritingOnExistingDocuments(key, actions,
                                                                                         transactionInformation);
                    }
                    AssertPutOperationNotVetoed(key, metadata, document, transactionInformation);
                    if (transactionInformation == null)
                    {
                        if (inFlightTransactionalState.IsModified(key))
                            throw new ConcurrencyException("PUT attempted on : " + key +
                                                           " while it is being locked by another transaction");

                        PutTriggers.Apply(trigger => trigger.OnPut(key, document, metadata, null));

                        var addDocumentResult = actions.Documents.AddDocument(key, etag, document, metadata);
                        newEtag = addDocumentResult.Etag;

                        CheckReferenceBecauseOfDocumentUpdate(key, actions);
                        metadata[Constants.LastModified] = addDocumentResult.SavedAt;
                        metadata.EnsureSnapshot(
                            "Metadata was written to the database, cannot modify the document after it was written (changes won't show up in the db). Did you forget to call CreateSnapshot() to get a clean copy?");
                        document.EnsureSnapshot(
                            "Document was written to the database, cannot modify the document after it was written (changes won't show up in the db). Did you forget to call CreateSnapshot() to get a clean copy?");

                        actions.AfterStorageCommitBeforeWorkNotifications(new JsonDocument
                        {
                            Metadata = metadata,
                            Key = key,
                            DataAsJson = document,
                            Etag = newEtag,
                            LastModified = addDocumentResult.SavedAt,
                            SkipDeleteFromIndex = addDocumentResult.Updated == false
                        }, documents =>
                        {
                            etagSynchronizer.UpdateSynchronizationState(documents);
	                        prefetcher.AfterStorageCommitBeforeWorkNotifications(PrefetchingUser.Indexer, documents);
                        });
>>>>>>> d7c956d8

		public void RunIdleOperations()
		{
			var tryEnter = Monitor.TryEnter(idleLocker);
			try
			{
				if (tryEnter == false)
					return;
				TransportState.OnIdle();
				IndexStorage.RunIdleOperations();
				ClearCompletedPendingTasks();
				lastCollectionEtags.Flush();
			}
			finally
			{
				if (tryEnter)
					Monitor.Exit(idleLocker);
			}
		}

		private void ClearCompletedPendingTasks()
		{
			foreach (var taskAndState in pendingTasks)
			{
				var task = taskAndState.Value.Task;
				if (task.IsCompleted || task.IsCanceled || task.IsFaulted)
				{
					PendingTaskAndState value;
					pendingTasks.TryRemove(taskAndState.Key, out value);
				}
				if (task.Exception != null)
				{
					log.InfoException("Failed to execute background task " + taskAndState.Key, task.Exception);
				}
			}
		}

		public JsonDocument Get(string key, TransactionInformation transactionInformation)
		{
			if (key == null)
				throw new ArgumentNullException("key");
			key = key.Trim();

			JsonDocument document = null;
			if (transactionInformation == null ||
				inFlightTransactionalState.TryGet(key, transactionInformation, out document) == false)
			{
				// first we check the dtc state, then the storage, to avoid race conditions
				var nonAuthoritativeInformationBehavior = inFlightTransactionalState.GetNonAuthoritativeInformationBehavior<JsonDocument>(transactionInformation, key);

				TransactionalStorage.Batch(actions => { document = actions.Documents.DocumentByKey(key, transactionInformation); });

				if (nonAuthoritativeInformationBehavior != null)
					document = nonAuthoritativeInformationBehavior(document);
			}

			DocumentRetriever.EnsureIdInMetadata(document);

			return new DocumentRetriever(null, ReadTriggers, inFlightTransactionalState)
				.ExecuteReadTriggers(document, transactionInformation, ReadOperation.Load);
		}

		public JsonDocumentMetadata GetDocumentMetadata(string key, TransactionInformation transactionInformation)
		{
			if (key == null)
				throw new ArgumentNullException("key");
			key = key.Trim();
			JsonDocumentMetadata document = null;
			if (transactionInformation == null ||
				inFlightTransactionalState.TryGet(key, transactionInformation, out document) == false)
			{
				var nonAuthoritativeInformationBehavior = inFlightTransactionalState.GetNonAuthoritativeInformationBehavior<JsonDocumentMetadata>(transactionInformation, key);
				TransactionalStorage.Batch(actions =>
				{
					document = actions.Documents.DocumentMetadataByKey(key, transactionInformation);
				});
				if (nonAuthoritativeInformationBehavior != null)
					document = nonAuthoritativeInformationBehavior(document);
			}

			DocumentRetriever.EnsureIdInMetadata(document);
			return new DocumentRetriever(null, ReadTriggers, inFlightTransactionalState)
				.ProcessReadVetoes(document, transactionInformation, ReadOperation.Load);
		}


		public void PutDocumentMetadata(string key, RavenJObject metadata)
		{
			if (key == null)
				throw new ArgumentNullException("key");
			key = key.Trim();
			TransactionalStorage.Batch(actions =>
			{
				actions.Documents.PutDocumentMetadata(key, metadata);
				workContext.ShouldNotifyAboutWork(() => "PUT (metadata) " + key);
			});
		}

		public PutResult Put(string key, Etag etag, RavenJObject document, RavenJObject metadata, TransactionInformation transactionInformation)
		{
			workContext.DocsPerSecIncreaseBy(1);
			key = string.IsNullOrWhiteSpace(key) ? Guid.NewGuid().ToString() : key.Trim();
			RemoveReservedProperties(document);
			RemoveMetadataReservedProperties(metadata);
			Etag newEtag = Etag.Empty;

			using (TransactionalStorage.WriteLock())
			{
				TransactionalStorage.Batch(actions =>
				{
					if (key.EndsWith("/"))
					{
						key += GetNextIdentityValueWithoutOverwritingOnExistingDocuments(key, actions,
																						 transactionInformation);
					}
					AssertPutOperationNotVetoed(key, metadata, document, transactionInformation);
					if (transactionInformation == null)
					{
						if (inFlightTransactionalState.IsModified(key))
							throw new ConcurrencyException("PUT attempted on : " + key +
														   " while it is being locked by another transaction");

						PutTriggers.Apply(trigger => trigger.OnPut(key, document, metadata, null));

						var addDocumentResult = actions.Documents.AddDocument(key, etag, document, metadata);
						newEtag = addDocumentResult.Etag;

						CheckReferenceBecauseOfDocumentUpdate(key, actions);
						metadata[Constants.LastModified] = addDocumentResult.SavedAt;
						metadata.EnsureSnapshot(
							"Metadata was written to the database, cannot modify the document after it was written (changes won't show up in the db). Did you forget to call CreateSnapshot() to get a clean copy?");
						document.EnsureSnapshot(
							"Document was written to the database, cannot modify the document after it was written (changes won't show up in the db). Did you forget to call CreateSnapshot() to get a clean copy?");

						actions.AfterStorageCommitBeforeWorkNotifications(new JsonDocument
						{
							Metadata = metadata,
							Key = key,
							DataAsJson = document,
							Etag = newEtag,
							LastModified = addDocumentResult.SavedAt,
							SkipDeleteFromIndex = addDocumentResult.Updated == false
						}, documents =>
						{
							lastCollectionEtags.UpdatePerCollectionEtags(documents);	
							etagSynchronizer.UpdateSynchronizationState(documents);
							prefetcher.GetPrefetchingBehavior(PrefetchingUser.Indexer, null).AfterStorageCommitBeforeWorkNotifications(documents);
						});

						if (addDocumentResult.Updated)
							prefetcher.AfterUpdate(key, addDocumentResult.PrevEtag);

						PutTriggers.Apply(trigger => trigger.AfterPut(key, document, metadata, newEtag, null));

						TransactionalStorage
							.ExecuteImmediatelyOrRegisterForSynchronization(() =>
							{
								PutTriggers.Apply(trigger => trigger.AfterCommit(key, document, metadata, newEtag));
								RaiseNotifications(new DocumentChangeNotification
								{
									Id = key,
									Type = DocumentChangeTypes.Put,
									Etag = newEtag,
								}, metadata);
							});

						workContext.ShouldNotifyAboutWork(() => "PUT " + key);
					}
					else
					{
						var doc = actions.Documents.DocumentMetadataByKey(key, null);
						newEtag = inFlightTransactionalState.AddDocumentInTransaction(key, etag, document, metadata,
																					  transactionInformation,
																					  doc == null
																						  ? Etag.Empty
																						  : doc.Etag,
																					  sequentialUuidGenerator);
					}
				});

				log.Debug("Put document {0} with etag {1}", key, newEtag);
				return new PutResult
				{
					Key = key,
					ETag = newEtag
				};
			}
		}

		public Etag GetLastEtagForCollection(string collectionName)
		{
			Etag value = Etag.Empty;
			TransactionalStorage.Batch(accessor =>
			{
				var dbvalue = accessor.Lists.Read("Raven/Collection/Etag", collectionName);
				if (dbvalue != null)
				{
					value = Etag.Parse(dbvalue.Data.Value<Byte[]>("Etag"));
				}
			});
			return value;
		}

		internal void CheckReferenceBecauseOfDocumentUpdate(string key, IStorageActionsAccessor actions)
		{
			TouchedDocumentInfo touch;
			recentTouches.TryRemove(key, out touch);

			foreach (var referencing in actions.Indexing.GetDocumentsReferencing(key))
			{
				Etag preTouchEtag;
				Etag afterTouchEtag;
				actions.Documents.TouchDocument(referencing, out preTouchEtag, out afterTouchEtag);
				if (preTouchEtag == null || afterTouchEtag == null)
					continue;

				actions.General.MaybePulseTransaction();

				recentTouches.Set(referencing, new TouchedDocumentInfo
				{
					PreTouchEtag = preTouchEtag,
					TouchedEtag = afterTouchEtag
				});
			}
		}

		public long GetNextIdentityValueWithoutOverwritingOnExistingDocuments(string key,
			IStorageActionsAccessor actions,
			TransactionInformation transactionInformation)
		{
			int tries;
			return GetNextIdentityValueWithoutOverwritingOnExistingDocuments(key, actions, transactionInformation, out tries);
		}

		public long GetNextIdentityValueWithoutOverwritingOnExistingDocuments(string key,
			IStorageActionsAccessor actions,
			TransactionInformation transactionInformation,
			out int tries)
		{
			long nextIdentityValue = actions.General.GetNextIdentityValue(key);

			if (actions.Documents.DocumentMetadataByKey(key + nextIdentityValue, transactionInformation) == null)
			{
				tries = 1;
				return nextIdentityValue;
			}
			tries = 1;
			// there is already a document with this id, this means that we probably need to search
			// for an opening in potentially large data set. 
			var lastKnownBusy = nextIdentityValue;
			var maybeFree = nextIdentityValue * 2;
			var lastKnownFree = long.MaxValue;
			while (true)
			{
				tries++;
				if (actions.Documents.DocumentMetadataByKey(key + maybeFree, transactionInformation) == null)
				{
					if (lastKnownBusy + 1 == maybeFree)
					{
						actions.General.SetIdentityValue(key, maybeFree);
						return maybeFree;
					}
					lastKnownFree = maybeFree;
					maybeFree = Math.Max(maybeFree - (maybeFree - lastKnownBusy) / 2, lastKnownBusy + 1);

				}
				else
				{
					lastKnownBusy = maybeFree;
					maybeFree = Math.Min(lastKnownFree, maybeFree * 2);
				}
			}
		}

		private void AssertPutOperationNotVetoed(string key, RavenJObject metadata, RavenJObject document, TransactionInformation transactionInformation)
		{
			var vetoResult = PutTriggers
				.Select(trigger => new { Trigger = trigger, VetoResult = trigger.AllowPut(key, document, metadata, transactionInformation) })
				.FirstOrDefault(x => x.VetoResult.IsAllowed == false);
			if (vetoResult != null)
			{
				throw new OperationVetoedException("PUT vetoed by " + vetoResult.Trigger + " because: " + vetoResult.VetoResult.Reason);
			}
		}

		private void AssertAttachmentPutOperationNotVetoed(string key, RavenJObject metadata, Stream data)
		{
			var vetoResult = AttachmentPutTriggers
				.Select(trigger => new { Trigger = trigger, VetoResult = trigger.AllowPut(key, data, metadata) })
				.FirstOrDefault(x => x.VetoResult.IsAllowed == false);
			if (vetoResult != null)
			{
				throw new OperationVetoedException("PUT vetoed by " + vetoResult.Trigger + " because: " + vetoResult.VetoResult.Reason);
			}
		}

		private void AssertAttachmentDeleteOperationNotVetoed(string key)
		{
			var vetoResult = AttachmentDeleteTriggers
				.Select(trigger => new { Trigger = trigger, VetoResult = trigger.AllowDelete(key) })
				.FirstOrDefault(x => x.VetoResult.IsAllowed == false);
			if (vetoResult != null)
			{
				throw new OperationVetoedException("DELETE vetoed by " + vetoResult.Trigger + " because: " + vetoResult.VetoResult.Reason);
			}
		}

		private void AssertDeleteOperationNotVetoed(string key, TransactionInformation transactionInformation)
		{
			var vetoResult = DeleteTriggers
				.Select(trigger => new { Trigger = trigger, VetoResult = trigger.AllowDelete(key, transactionInformation) })
				.FirstOrDefault(x => x.VetoResult.IsAllowed == false);
			if (vetoResult != null)
			{
				throw new OperationVetoedException("DELETE vetoed by " + vetoResult.Trigger + " because: " + vetoResult.VetoResult.Reason);
			}
		}

		private static void RemoveMetadataReservedProperties(RavenJObject metadata)
		{
			RemoveReservedProperties(metadata);
			metadata.Remove("Raven-Last-Modified");
			metadata.Remove("Last-Modified");
		}

		private static void RemoveReservedProperties(RavenJObject document)
		{
			document.Remove(string.Empty);
			var toRemove = document.Keys.Where(propertyName => propertyName.StartsWith("@") || headersToIgnoreServer.Contains(propertyName)).ToList();
			foreach (var propertyName in toRemove)
			{
				document.Remove(propertyName);
			}
		}

		private static readonly HashSet<string> headersToIgnoreServer = new HashSet<string>(StringComparer.OrdinalIgnoreCase)
		{
			Constants.RavenLastModified,
		};

		public bool Delete(string key, Etag etag, TransactionInformation transactionInformation)
		{
			RavenJObject metadata;
			return Delete(key, etag, transactionInformation, out metadata);
		}

		public bool Delete(string key, Etag etag, TransactionInformation transactionInformation, out RavenJObject metadata)
		{
			if (key == null)
				throw new ArgumentNullException("key");
			key = key.Trim();

			var deleted = false;
			log.Debug("Delete a document with key: {0} and etag {1}", key, etag);
			RavenJObject metadataVar = null;
			using (TransactionalStorage.WriteLock())
			{
				TransactionalStorage.Batch(actions =>
				{
					AssertDeleteOperationNotVetoed(key, transactionInformation);
					if (transactionInformation == null)
					{
						DeleteTriggers.Apply(trigger => trigger.OnDelete(key, null));

						Etag deletedETag;
						if (actions.Documents.DeleteDocument(key, etag, out metadataVar, out deletedETag))
						{
							deleted = true;
							actions.Indexing.RemoveAllDocumentReferencesFrom(key);
							WorkContext.MarkDeleted(key);

							CheckReferenceBecauseOfDocumentUpdate(key, actions);

							foreach (var indexName in IndexDefinitionStorage.IndexNames)
							{
								AbstractViewGenerator abstractViewGenerator =
									IndexDefinitionStorage.GetViewGenerator(indexName);
								if (abstractViewGenerator == null)
									continue;

								var token = metadataVar.Value<string>(Constants.RavenEntityName);

								if (token != null && // the document has a entity name
									abstractViewGenerator.ForEntityNames.Count > 0)
								// the index operations on specific entities
								{
									if (abstractViewGenerator.ForEntityNames.Contains(token) == false)
										continue;
								}

								var instance = IndexDefinitionStorage.GetIndexDefinition(indexName);
								var task = actions.GetTask(x => x.Index == instance.IndexId, new RemoveFromIndexTask
								{
									Index = instance.IndexId
								});
								task.Keys.Add(key);
							}
							if (deletedETag != null)
								prefetcher.AfterDelete(key, deletedETag);
							DeleteTriggers.Apply(trigger => trigger.AfterDelete(key, null));
						}

						TransactionalStorage
							.ExecuteImmediatelyOrRegisterForSynchronization(() =>
							{
								DeleteTriggers.Apply(trigger => trigger.AfterCommit(key));
								RaiseNotifications(new DocumentChangeNotification
								{
									Id = key,
									Type = DocumentChangeTypes.Delete,
								}, metadataVar);
							});

					}
					else
					{
						var doc = actions.Documents.DocumentMetadataByKey(key, null);

						inFlightTransactionalState.DeleteDocumentInTransaction(transactionInformation, key,
																			   etag,
																			   doc == null ? Etag.Empty : doc.Etag,
																			   sequentialUuidGenerator);
						deleted = doc != null;
					}

					workContext.ShouldNotifyAboutWork(() => "DEL " + key);
				});

				metadata = metadataVar;
				return deleted;
			}
		}
		public bool HasTransaction(string txId)
		{
			return inFlightTransactionalState.HasTransaction(txId);
		}

		public void PrepareTransaction(string txId)
		{
			try
			{
				inFlightTransactionalState.Prepare(txId);
				log.Debug("Prepare of tx {0} completed", txId);
			}
			catch (Exception e)
			{
				if (TransactionalStorage.HandleException(e))
					return;
				throw;
			}
		}

		public void Commit(string txId)
		{
			try
			{
				try
				{
					inFlightTransactionalState.Commit(txId);
					log.Debug("Commit of tx {0} completed", txId);
					workContext.ShouldNotifyAboutWork(() => "DTC transaction commited");
				}
				finally
				{
					inFlightTransactionalState.Rollback(txId); // this is where we actually remove the tx
				}
			}
			catch (Exception e)
			{
				if (TransactionalStorage.HandleException(e))
					return;
				throw;
			}
			finally
			{
				workContext.HandleWorkNotifications();
			}
		}


		public void Rollback(string txId)
		{
			inFlightTransactionalState.Rollback(txId);
		}

		[MethodImpl(MethodImplOptions.Synchronized)]
		public string PutTransform(string name, TransformerDefinition definition)
		{
			if (name == null) throw new ArgumentNullException("name");
			if (definition == null) throw new ArgumentNullException("definition");

			name = name.Trim();

			var existingDefinition = IndexDefinitionStorage.GetTransformerDefinition(name);
			if (existingDefinition != null && existingDefinition.Equals(definition))
				return name; // no op for the same transformer

			IndexDefinitionStorage.CreateAndPersistTransform(definition);
			IndexDefinitionStorage.AddTransform(definition.IndexId, definition);

			return name;
		}

		// only one index can be created at any given time
		// the method already handle attempts to create the same index, so we don't have to 
		// worry about this.
		[MethodImpl(MethodImplOptions.Synchronized)]
		public string PutIndex(string name, IndexDefinition definition)
		{
			if (name == null)
				throw new ArgumentNullException("name");

			var existingIndex = IndexDefinitionStorage.GetIndexDefinition(name);

			if (existingIndex != null)
			{
				switch (existingIndex.LockMode)
				{
					case IndexLockMode.LockedIgnore:
						log.Info("Index {0} not saved because it was lock (with ignore)", name);
						return name;

					case IndexLockMode.LockedError:
						throw new InvalidOperationException("Can not overwrite locked index: " + name);
				}
			}

			name = name.Trim();

			switch (FindIndexCreationOptions(definition, ref name))
			{
				case IndexCreationOptions.Noop:
					return name;
				case IndexCreationOptions.Update:
					// ensure that the code can compile
					new DynamicViewCompiler(definition.Name, definition, Extensions, IndexDefinitionStorage.IndexDefinitionsPath, Configuration).GenerateInstance();
					DeleteIndex(name);
					break;
			}



			TransactionalStorage.Batch(actions =>
			{
				definition.IndexId = (int)GetNextIdentityValueWithoutOverwritingOnExistingDocuments("IndexId", actions, null);
				IndexDefinitionStorage.RegisterNewIndexInThisSession(name, definition);

				// this has to happen in this fashion so we will expose the in memory status after the commit, but 
				// before the rest of the world is notified about this.

				IndexDefinitionStorage.CreateAndPersistIndex(definition);
				IndexStorage.CreateIndexImplementation(definition);

				InvokeSuggestionIndexing(name, definition);

				actions.Indexing.AddIndex(definition.IndexId, definition.IsMapReduce);
				workContext.ShouldNotifyAboutWork(() => "PUT INDEX " + name);
			});

			// The act of adding it here make it visible to other threads
			// we have to do it in this way so first we prepare all the elements of the 
			// index, then we add it to the storage in a way that make it public
			IndexDefinitionStorage.AddIndex(definition.IndexId, definition);

			workContext.ClearErrorsFor(name);

			TransactionalStorage.ExecuteImmediatelyOrRegisterForSynchronization(() => RaiseNotifications(new IndexChangeNotification
			{
				Name = name,
				Type = IndexChangeTypes.IndexAdded,
			}));

			return name;
		}

		private void InvokeSuggestionIndexing(string name, IndexDefinition definition)
		{
			foreach (var suggestion in definition.Suggestions)
			{
				var field = suggestion.Key;
				var suggestionOption = suggestion.Value;

				if (suggestionOption.Distance == StringDistanceTypes.None)
					continue;

				var indexExtensionKey =
					MonoHttpUtility.UrlEncode(field + "-" + suggestionOption.Distance + "-" +
											  suggestionOption.Accuracy);

				var suggestionQueryIndexExtension = new SuggestionQueryIndexExtension(
					 workContext,
					 Path.Combine(configuration.IndexStoragePath, "Raven-Suggestions", name, indexExtensionKey),
					 SuggestionQueryRunner.GetStringDistance(suggestionOption.Distance),
					 configuration.RunInMemory,
					 field,
					 suggestionOption.Accuracy);

				IndexStorage.SetIndexExtension(name, indexExtensionKey, suggestionQueryIndexExtension);
			}
		}

		private IndexCreationOptions FindIndexCreationOptions(IndexDefinition definition, ref string name)
		{
			definition.Name = name;
			definition.RemoveDefaultValues();
			IndexDefinitionStorage.ResolveAnalyzers(definition);
			var findIndexCreationOptions = IndexDefinitionStorage.FindIndexCreationOptions(definition);
			return findIndexCreationOptions;
		}

		public QueryResultWithIncludes Query(string index, IndexQuery query)
		{
			QueryResultWithIncludes result = null;
			TransactionalStorage.Batch(accessor =>
			{
				using (var op = new DatabaseQueryOperation(this, index, query, accessor)
				{
					ShouldSkipDuplicateChecking = query.SkipDuplicateChecking
				})
				{
					var list = new List<RavenJObject>();
					op.Init();
					op.Execute(list.Add);
					op.Result.Results = list;
					result = op.Result;
				}
			});
			return result;
		}

		public QueryResultWithIncludes Query(string indexName, IndexQuery query, Action<QueryHeaderInformation> headerInfo, Action<RavenJObject> onResult)
		{
			var queryStat = AddToCurrentlyRunningQueryList(indexName, query);

			try
			{
				indexName = indexName != null ? indexName.Trim() : null;
				var highlightings = new Dictionary<string, Dictionary<string, string[]>>();
				var scoreExplanations = new Dictionary<string, string>();
				Func<IndexQueryResult, object> tryRecordHighlightingAndScoreExplanation = queryResult =>
				{
					if (queryResult.Key == null)
						return null;
					if (queryResult.Highligtings != null)
						highlightings.Add(queryResult.Key, queryResult.Highligtings);
					if (queryResult.ScoreExplanation != null)
						scoreExplanations.Add(queryResult.Key, queryResult.ScoreExplanation);
					return null;
				};
				var stale = false;
				System.Tuple<DateTime, Etag> indexTimestamp = Tuple.Create(DateTime.MinValue, Etag.Empty);
				Etag resultEtag = Etag.Empty;
				var nonAuthoritativeInformation = false;

				if (string.IsNullOrEmpty(query.ResultsTransformer) == false)
				{
					query.FieldsToFetch = new[] { Constants.AllFields };
				}


				var duration = Stopwatch.StartNew();
				var idsToLoad = new HashSet<string>(StringComparer.OrdinalIgnoreCase);
				TransactionalStorage.Batch(
					actions =>
					{
						var viewGenerator = IndexDefinitionStorage.GetViewGenerator(indexName);
						var index = IndexDefinitionStorage.GetIndexDefinition(indexName);
						if (viewGenerator == null)
							throw new IndexDoesNotExistsException("Could not find index named: " + indexName);

						resultEtag = GetIndexEtag(index.Name, null, query.ResultsTransformer);

						stale = actions.Staleness.IsIndexStale(index.IndexId, query.Cutoff, lastCollectionEtags.OptimizeCutoffForIndex(viewGenerator, query.CutoffEtag));

						if (stale == false && query.Cutoff == null && query.CutoffEtag == null)
						{
							var indexInstance = IndexStorage.GetIndexInstance(indexName);
							stale = stale || (indexInstance != null && indexInstance.IsMapIndexingInProgress);
						}
						indexTimestamp = actions.Staleness.IndexLastUpdatedAt(index.IndexId);
						var indexFailureInformation = actions.Indexing.GetFailureRate(index.IndexId);
						if (indexFailureInformation.IsInvalidIndex)
						{
							throw new IndexDisabledException(indexFailureInformation);
						}
						var docRetriever = new DocumentRetriever(actions, ReadTriggers, inFlightTransactionalState, query.QueryInputs, idsToLoad);
						var fieldsToFetch = new FieldsToFetch(query.FieldsToFetch, query.IsDistinct,
															  viewGenerator.ReduceDefinition == null
																? Constants.DocumentIdFieldName
																: Constants.ReduceKeyFieldName);
						Func<IndexQueryResult, bool> shouldIncludeInResults =
							result => docRetriever.ShouldIncludeResultInQuery(result, index, fieldsToFetch, query.SkipDuplicateChecking);
						var indexQueryResults = IndexStorage.Query(indexName, query, shouldIncludeInResults, fieldsToFetch, IndexQueryTriggers);
						indexQueryResults = new ActiveEnumerable<IndexQueryResult>(indexQueryResults);

						var transformerErrors = new List<string>();
						var results = GetQueryResults(query, viewGenerator, docRetriever,
													  from queryResult in indexQueryResults
													  let doc = docRetriever.RetrieveDocumentForQuery(queryResult, index, fieldsToFetch, query.SkipDuplicateChecking)
													  where doc != null
													  let _ = nonAuthoritativeInformation |= (doc.NonAuthoritativeInformation ?? false)
													  let __ = tryRecordHighlightingAndScoreExplanation(queryResult)
													  select doc, transformerErrors);

						if (headerInfo != null)
						{
							headerInfo(new QueryHeaderInformation
							{
								Index = indexName,
								IsStable = stale,
								ResultEtag = resultEtag,
								IndexTimestamp = indexTimestamp.Item1,
								IndexEtag = indexTimestamp.Item2,
								TotalResults = query.TotalSize.Value
							});
						}
						using (new CurrentTransformationScope(docRetriever))
						{
							foreach (var result in results)
							{
								onResult(result);
							}
							if (transformerErrors.Count > 0)
							{
								throw new InvalidOperationException("The transform results function failed.\r\n" + string.Join("\r\n", transformerErrors));
							}

						}


					});

				return new QueryResultWithIncludes
				{
					IndexName = indexName,
					IsStale = stale,
					NonAuthoritativeInformation = nonAuthoritativeInformation,
					SkippedResults = query.SkippedResults.Value,
					TotalResults = query.TotalSize.Value,
					IndexTimestamp = indexTimestamp.Item1,
					IndexEtag = indexTimestamp.Item2,
					ResultEtag = resultEtag,
					IdsToInclude = idsToLoad,
					LastQueryTime = SystemTime.UtcNow,
					Highlightings = highlightings,
					DurationMilliseconds = duration.ElapsedMilliseconds,
					ScoreExplanations = scoreExplanations
				};
			}
			finally
			{
				RemoveFromCurrentlyRunningQueryList(indexName, queryStat);
			}
		}

		public class DatabaseQueryOperation : IDisposable
		{
			public bool ShouldSkipDuplicateChecking = false;
			private readonly DocumentDatabase database;
			private readonly string indexName;
			private readonly IndexQuery query;
			private readonly IStorageActionsAccessor actions;
			private readonly ExecutingQueryInfo queryStat;
			public QueryResultWithIncludes Result = new QueryResultWithIncludes();
			public QueryHeaderInformation Header;
			private bool stale;
			private IEnumerable<RavenJObject> results;
			private DocumentRetriever docRetriever;
			private Stopwatch duration;
			private List<string> transformerErrors;
			private bool nonAuthoritativeInformation;
			private Etag resultEtag;
			private Tuple<DateTime, Etag> indexTimestamp;
			private Dictionary<string, Dictionary<string, string[]>> highlightings;
			private Dictionary<string, string> scoreExplanations;
			private HashSet<string> idsToLoad;

			public DatabaseQueryOperation(DocumentDatabase database, string indexName, IndexQuery query, IStorageActionsAccessor actions)
			{
				this.database = database;
				this.indexName = indexName != null ? indexName.Trim() : null;
				this.query = query;
				this.actions = actions;
				queryStat = database.AddToCurrentlyRunningQueryList(indexName, query);
			}

			public void Init()
			{
				highlightings = new Dictionary<string, Dictionary<string, string[]>>();
				scoreExplanations = new Dictionary<string, string>();
				Func<IndexQueryResult, object> tryRecordHighlightingAndScoreExplanation = queryResult =>
				{
					if (queryResult.Key == null)
						return null;
					if (queryResult.Highligtings != null)
						highlightings.Add(queryResult.Key, queryResult.Highligtings);
					if (queryResult.ScoreExplanation != null)
						scoreExplanations.Add(queryResult.Key, queryResult.ScoreExplanation);
					return null;
				};
				stale = false;
				indexTimestamp = Tuple.Create(DateTime.MinValue, Etag.Empty);
				resultEtag = Etag.Empty;
				nonAuthoritativeInformation = false;

				if (string.IsNullOrEmpty(query.ResultsTransformer) == false)
				{
					query.FieldsToFetch = new[] { Constants.AllFields };
				}

				duration = Stopwatch.StartNew();
				idsToLoad = new HashSet<string>(StringComparer.OrdinalIgnoreCase);

				var viewGenerator = database.IndexDefinitionStorage.GetViewGenerator(indexName);
				var index = database.IndexDefinitionStorage.GetIndexDefinition(indexName);
				if (viewGenerator == null)
					throw new IndexDoesNotExistsException("Could not find index named: " + indexName);

				resultEtag = database.GetIndexEtag(index.Name, null, query.ResultsTransformer);

				stale = actions.Staleness.IsIndexStale(index.IndexId, query.Cutoff, query.CutoffEtag);

				if (stale == false && query.Cutoff == null && query.CutoffEtag == null)
				{
					var indexInstance = database.IndexStorage.GetIndexInstance(indexName);
					stale = stale || (indexInstance != null && indexInstance.IsMapIndexingInProgress);
				}

				indexTimestamp = actions.Staleness.IndexLastUpdatedAt(index.IndexId);
				var indexFailureInformation = actions.Indexing.GetFailureRate(index.IndexId);
				if (indexFailureInformation.IsInvalidIndex)
				{
					throw new IndexDisabledException(indexFailureInformation);
				}
				docRetriever = new DocumentRetriever(actions, database.ReadTriggers, database.inFlightTransactionalState, query.QueryInputs, idsToLoad);
				var fieldsToFetch = new FieldsToFetch(query.FieldsToFetch, query.IsDistinct,
					viewGenerator.ReduceDefinition == null
						? Constants.DocumentIdFieldName
						: Constants.ReduceKeyFieldName);
				Func<IndexQueryResult, bool> shouldIncludeInResults =
					result => docRetriever.ShouldIncludeResultInQuery(result, index, fieldsToFetch, ShouldSkipDuplicateChecking);
				var indexQueryResults = database.IndexStorage.Query(indexName, query, shouldIncludeInResults, fieldsToFetch, database.IndexQueryTriggers);
				indexQueryResults = new ActiveEnumerable<IndexQueryResult>(indexQueryResults);

				transformerErrors = new List<string>();
				results = database.GetQueryResults(query, viewGenerator, docRetriever,
					from queryResult in indexQueryResults
					let doc = docRetriever.RetrieveDocumentForQuery(queryResult, index, fieldsToFetch, ShouldSkipDuplicateChecking)
					where doc != null
					let _ = nonAuthoritativeInformation |= (doc.NonAuthoritativeInformation ?? false)
					let __ = tryRecordHighlightingAndScoreExplanation(queryResult)
					select doc, transformerErrors);

				Header = new QueryHeaderInformation
				{
					Index = indexName,
					IsStable = stale,
					ResultEtag = resultEtag,
					IndexTimestamp = indexTimestamp.Item1,
					IndexEtag = indexTimestamp.Item2,
					TotalResults = query.TotalSize.Value
				};
			}

			public void Execute(Action<RavenJObject> onResult)
			{
				using (new CurrentTransformationScope(docRetriever))
				{
					foreach (var result in results)
					{
						onResult(result);
					}
					if (transformerErrors.Count > 0)
					{
						throw new InvalidOperationException("The transform results function failed.\r\n" + string.Join("\r\n", transformerErrors));
					}
				}

				Result = new QueryResultWithIncludes
				{
					IndexName = indexName,
					IsStale = stale,
					NonAuthoritativeInformation = nonAuthoritativeInformation,
					SkippedResults = query.SkippedResults.Value,
					TotalResults = query.TotalSize.Value,
					IndexTimestamp = indexTimestamp.Item1,
					IndexEtag = indexTimestamp.Item2,
					ResultEtag = resultEtag,
					IdsToInclude = idsToLoad,
					LastQueryTime = SystemTime.UtcNow,
					Highlightings = highlightings,
					DurationMilliseconds = duration.ElapsedMilliseconds,
					ScoreExplanations = scoreExplanations
				};
			}

			public void Dispose()
			{
				database.RemoveFromCurrentlyRunningQueryList(indexName, queryStat);
			}
		}


		private void RemoveFromCurrentlyRunningQueryList(string index, ExecutingQueryInfo queryStat)
		{
			ConcurrentSet<ExecutingQueryInfo> set;
			if (workContext.CurrentlyRunningQueries.TryGetValue(index, out set) == false)
				return;
			set.TryRemove(queryStat);
		}

		private ExecutingQueryInfo AddToCurrentlyRunningQueryList(string index, IndexQuery query)
		{
			var set = workContext.CurrentlyRunningQueries.GetOrAdd(index, x => new ConcurrentSet<ExecutingQueryInfo>());
			var queryStartTime = DateTime.UtcNow;
			var executingQueryInfo = new ExecutingQueryInfo(queryStartTime, query);
			set.Add(executingQueryInfo);
			return executingQueryInfo;
		}

		private IEnumerable<RavenJObject> GetQueryResults(IndexQuery query,
			AbstractViewGenerator viewGenerator,
			DocumentRetriever docRetriever,
			IEnumerable<JsonDocument> results,
			List<string> transformerErrors)
		{
			if (query.PageSize <= 0) // maybe they just want the stats? 
			{
				return Enumerable.Empty<RavenJObject>();
			}

			IndexingFunc transformFunc = null;

			// Check an explicitly declared one first
			if (string.IsNullOrEmpty(query.ResultsTransformer) == false)
			{
				var transformGenerator = IndexDefinitionStorage.GetTransformer(query.ResultsTransformer);

				if (transformGenerator != null && transformGenerator.TransformResultsDefinition != null)
					transformFunc = transformGenerator.TransformResultsDefinition;
				else
					throw new InvalidOperationException("The transformer " + query.ResultsTransformer + " was not found");
			}
			else if (query.SkipTransformResults == false && viewGenerator.TransformResultsDefinition != null)
			{
				transformFunc = source => viewGenerator.TransformResultsDefinition(docRetriever, source);
			}

			if (transformFunc == null)
				return results.Select(x => x.ToJson());

			var dynamicJsonObjects = results.Select(x => new DynamicLuceneOrParentDocumntObject(docRetriever, x.ToJson())).ToArray();
			var robustEnumerator = new RobustEnumerator(workContext.CancellationToken, dynamicJsonObjects.Length)
			{
				OnError =
					(exception, o) =>
					transformerErrors.Add(string.Format("Doc '{0}', Error: {1}", Index.TryGetDocKey(o),
														exception.Message))
			};
			return robustEnumerator.RobustEnumeration(
				dynamicJsonObjects.Cast<object>().GetEnumerator(),
				transformFunc)
				.Select(JsonExtensions.ToJObject);
		}


		public IEnumerable<string> QueryDocumentIds(string index, IndexQuery query, out bool stale)
		{
			var queryStat = AddToCurrentlyRunningQueryList(index, query);
			try
			{
				bool isStale = false;
				HashSet<string> loadedIds = null;
				TransactionalStorage.Batch(
					actions =>
					{
						var definition = IndexDefinitionStorage.GetIndexDefinition(index);
						isStale = actions.Staleness.IsIndexStale(definition.IndexId, query.Cutoff, null);

						if (isStale == false && query.Cutoff == null)
						{
							var indexInstance = IndexStorage.GetIndexInstance(index);
							isStale = isStale || (indexInstance != null && indexInstance.IsMapIndexingInProgress);
						}

						var indexFailureInformation = actions.Indexing.GetFailureRate(definition.IndexId);

						if (indexFailureInformation.IsInvalidIndex)
						{
							throw new IndexDisabledException(indexFailureInformation);
						}
						loadedIds = new HashSet<string>(from queryResult in IndexStorage.Query(index, query, result => true, new FieldsToFetch(null, false, Constants.DocumentIdFieldName), IndexQueryTriggers)
														select queryResult.Key);
					});
				stale = isStale;
				return loadedIds;
			}
			finally
			{
				RemoveFromCurrentlyRunningQueryList(index, queryStat);
			}
		}

		public void DeleteTransfom(string name)
		{
			IndexDefinitionStorage.RemoveTransformer(name);
		}

		public void DeleteIndex(string name)
		{
			using (IndexDefinitionStorage.TryRemoveIndexContext())
			{
				var instance = IndexDefinitionStorage.GetIndexDefinition(name);
				if (instance == null) return;

				// Set up a flag to signal that this is something we're doing
				TransactionalStorage.Batch(actions => actions.Lists.Set("Raven/Indexes/PendingDeletion", instance.IndexId.ToString(CultureInfo.InvariantCulture), (RavenJObject.FromObject(new
				{
					TimeOfOriginalDeletion = SystemTime.UtcNow,
					instance.IndexId
				})), UuidType.Tasks));

				// Delete the main record synchronously
				IndexDefinitionStorage.RemoveIndex(name);
				IndexStorage.DeleteIndex(instance.IndexId);

				ConcurrentSet<string> _;
				workContext.DoNotTouchAgainIfMissingReferences.TryRemove(instance.IndexId, out _);
				workContext.ClearErrorsFor(name);

				// And delete the data in the background
				StartDeletingIndexData(instance.IndexId);

				// We raise the notification now because as far as we're concerned it is done *now*
				TransactionalStorage.ExecuteImmediatelyOrRegisterForSynchronization(() => RaiseNotifications(new IndexChangeNotification
				{
					Name = name,
					Type = IndexChangeTypes.IndexRemoved,
				}));
			}
		}

		internal void StartDeletingIndexData(int id)
		{
			//remove the header information in a sync process
			TransactionalStorage.Batch(actions => actions.Indexing.PrepareIndexForDeletion(id));
			var task = Task.Run(() =>
			{
				// Data can take a while
				IndexStorage.DeleteIndexData(id);
				TransactionalStorage.Batch(actions =>
				{
					// And Esent data can take a while too
					actions.Indexing.DeleteIndex(id, WorkContext.CancellationToken);
					if (WorkContext.CancellationToken.IsCancellationRequested)
						return;

					actions.Lists.Remove("Raven/Indexes/PendingDeletion", id.ToString(CultureInfo.InvariantCulture));
				});
			});

			long taskId;
			AddTask(task, null, out taskId);
			PendingTaskAndState value;
			task.ContinueWith(_ => pendingTasks.TryRemove(taskId, out value));
		}

		public Attachment GetStatic(string name)
		{
			if (name == null)
				throw new ArgumentNullException("name");
			name = name.Trim();
			Attachment attachment = null;
			TransactionalStorage.Batch(actions =>
			{
				attachment = actions.Attachments.GetAttachment(name);

				attachment = ProcessAttachmentReadVetoes(name, attachment);

				ExecuteAttachmentReadTriggers(name, attachment);
			});
			return attachment;
		}

		public IEnumerable<AttachmentInformation> GetStaticsStartingWith(string idPrefix, int start, int pageSize)
		{
			if (idPrefix == null) throw new ArgumentNullException("idPrefix");
			IEnumerable<AttachmentInformation> attachments = null;
			TransactionalStorage.Batch(actions =>
			{
				attachments = actions.Attachments.GetAttachmentsStartingWith(idPrefix, start, pageSize)
					.Select(information =>
					{
						var processAttachmentReadVetoes = ProcessAttachmentReadVetoes(information);
						ExecuteAttachmentReadTriggers(processAttachmentReadVetoes);
						return processAttachmentReadVetoes;
					})
					.Where(x => x != null)
					.ToList();
			});
			return attachments;
		}

		private Attachment ProcessAttachmentReadVetoes(string name, Attachment attachment)
		{
			if (attachment == null)
				return null;

			var foundResult = false;
			foreach (var attachmentReadTriggerLazy in AttachmentReadTriggers)
			{
				if (foundResult)
					break;
				var attachmentReadTrigger = attachmentReadTriggerLazy.Value;
				var readVetoResult = attachmentReadTrigger.AllowRead(name, attachment.Data(), attachment.Metadata,
																	 ReadOperation.Load);
				switch (readVetoResult.Veto)
				{
					case ReadVetoResult.ReadAllow.Allow:
						break;
					case ReadVetoResult.ReadAllow.Deny:
						attachment.Data = () => new MemoryStream(new byte[0]);
						attachment.Size = 0;
						attachment.Metadata = new RavenJObject
												{
													{
														"Raven-Read-Veto",
														new RavenJObject
															{
																{"Reason", readVetoResult.Reason},
																{"Trigger", attachmentReadTrigger.ToString()}
															}
														}
												};
						foundResult = true;
						break;
					case ReadVetoResult.ReadAllow.Ignore:
						attachment = null;
						foundResult = true;
						break;
					default:
						throw new ArgumentOutOfRangeException(readVetoResult.Veto.ToString());
				}
			}
			return attachment;
		}

		private void ExecuteAttachmentReadTriggers(string name, Attachment attachment)
		{
			if (attachment == null)
				return;

			foreach (var attachmentReadTrigger in AttachmentReadTriggers)
			{
				attachmentReadTrigger.Value.OnRead(name, attachment);
			}
		}


		private AttachmentInformation ProcessAttachmentReadVetoes(AttachmentInformation attachment)
		{
			if (attachment == null)
				return null;

			var foundResult = false;
			foreach (var attachmentReadTriggerLazy in AttachmentReadTriggers)
			{
				if (foundResult)
					break;
				var attachmentReadTrigger = attachmentReadTriggerLazy.Value;
				var readVetoResult = attachmentReadTrigger.AllowRead(attachment.Key, null, attachment.Metadata,
																	 ReadOperation.Load);
				switch (readVetoResult.Veto)
				{
					case ReadVetoResult.ReadAllow.Allow:
						break;
					case ReadVetoResult.ReadAllow.Deny:
						attachment.Size = 0;
						attachment.Metadata = new RavenJObject
												{
													{
														"Raven-Read-Veto",
														new RavenJObject
															{
																{"Reason", readVetoResult.Reason},
																{"Trigger", attachmentReadTrigger.ToString()}
															}
														}
												};
						foundResult = true;
						break;
					case ReadVetoResult.ReadAllow.Ignore:
						attachment = null;
						foundResult = true;
						break;
					default:
						throw new ArgumentOutOfRangeException(readVetoResult.Veto.ToString());
				}
			}
			return attachment;
		}

		private void ExecuteAttachmentReadTriggers(AttachmentInformation information)
		{
			if (information == null)
				return;

			foreach (var attachmentReadTrigger in AttachmentReadTriggers)
			{
				attachmentReadTrigger.Value.OnRead(information);
			}
		}

		public Etag PutStatic(string name, Etag etag, Stream data, RavenJObject metadata)
		{
			if (name == null)
				throw new ArgumentNullException("name");
			name = name.Trim();

			if (Encoding.Unicode.GetByteCount(name) >= 2048)
				throw new ArgumentException("The key must be a maximum of 2,048 bytes in Unicode, 1,024 characters", "name");

			var locker = putAttachmentSerialLock.GetOrAdd(name, s => new object());
			Monitor.Enter(locker);
			try
			{
				Etag newEtag = Etag.Empty;
				TransactionalStorage.Batch(actions =>
				{
					AssertAttachmentPutOperationNotVetoed(name, metadata, data);

					AttachmentPutTriggers.Apply(trigger => trigger.OnPut(name, data, metadata));

					newEtag = actions.Attachments.AddAttachment(name, etag, data, metadata);

					AttachmentPutTriggers.Apply(trigger => trigger.AfterPut(name, data, metadata, newEtag));

					workContext.ShouldNotifyAboutWork(() => "PUT ATTACHMENT " + name);
				});

				TransactionalStorage
					.ExecuteImmediatelyOrRegisterForSynchronization(() => AttachmentPutTriggers.Apply(trigger => trigger.AfterCommit(name, data, metadata, newEtag)));
				return newEtag;
			}
			finally
			{
				Monitor.Exit(locker);
				putAttachmentSerialLock.TryRemove(name, out locker);
			}
		}

		public void DeleteStatic(string name, Etag etag)
		{
			if (name == null)
				throw new ArgumentNullException("name");
			name = name.Trim();
			TransactionalStorage.Batch(actions =>
			{
				AssertAttachmentDeleteOperationNotVetoed(name);

				AttachmentDeleteTriggers.Apply(x => x.OnDelete(name));

				actions.Attachments.DeleteAttachment(name, etag);

				AttachmentDeleteTriggers.Apply(x => x.AfterDelete(name));

				workContext.ShouldNotifyAboutWork(() => "DELETE ATTACHMENT " + name);
			});

			TransactionalStorage
				.ExecuteImmediatelyOrRegisterForSynchronization(
					() => AttachmentDeleteTriggers.Apply(trigger => trigger.AfterCommit(name)));

		}

		public RavenJArray GetDocumentsWithIdStartingWith(string idPrefix, string matches, string exclude, int start, int pageSize)
		{
			var list = new RavenJArray();
			GetDocumentsWithIdStartingWith(idPrefix, matches, exclude, start, pageSize, list.Add);
			return list;
		}

		public void GetDocumentsWithIdStartingWith(string idPrefix, string matches, string exclude, int start, int pageSize, Action<RavenJObject> addDoc)
		{
			if (idPrefix == null)
				throw new ArgumentNullException("idPrefix");
			idPrefix = idPrefix.Trim();

		    var canPerformRapidPagination = string.IsNullOrEmpty(matches) && string.IsNullOrEmpty(exclude);

		    TransactionalStorage.Batch(
		        actions =>
		        {
		            var docsToSkip = canPerformRapidPagination ? 0 : start;
		            var addedDocs = 0;
		            var matchedDocs = 0;
		            int docCount;
		            start = canPerformRapidPagination ? start : 0;

		            do
		            {
		                docCount = 0;
		                var docs = actions.Documents.GetDocumentsWithIdStartingWith(idPrefix, start, pageSize);
		                var documentRetriever = new DocumentRetriever(actions, ReadTriggers, inFlightTransactionalState);

		                foreach (var doc in docs)
		                {
		                    docCount++;
		                    var keyTest = doc.Key.Substring(idPrefix.Length);

		                    if (!WildcardMatcher.Matches(matches, keyTest) || WildcardMatcher.MatchesExclusion(exclude, keyTest)) 
                                continue;

		                    DocumentRetriever.EnsureIdInMetadata(doc);
		                    var nonAuthoritativeInformationBehavior = inFlightTransactionalState.GetNonAuthoritativeInformationBehavior<JsonDocument>(null, doc.Key);

		                    var document = nonAuthoritativeInformationBehavior != null ? nonAuthoritativeInformationBehavior(doc) : doc;
		                    document = documentRetriever.ExecuteReadTriggers(document, null, ReadOperation.Load);
		                    if (document == null) 
                                continue;

		                    matchedDocs++;

		                    if (matchedDocs <= docsToSkip) 
                                continue;

		                    addDoc(document.ToJson());
		                    addedDocs++;

		                    if (addedDocs >= pageSize) 
                                break;
		                }

		                start += pageSize;
		            }
		            while (docCount > 0 && addedDocs < pageSize);
		        });
		}

		public RavenJArray GetDocuments(int start, int pageSize, Etag etag)
		{
			var list = new RavenJArray();
			GetDocuments(start, pageSize, etag, list.Add);
			return list;
		}

		public void GetDocuments(int start, int pageSize, Etag etag, Action<RavenJObject> addDocument)
		{
			TransactionalStorage.Batch(actions =>
			{
				bool returnedDocs = false;
				while (true)
				{
					var documents = etag == null
										? actions.Documents.GetDocumentsByReverseUpdateOrder(start, pageSize)
										: actions.Documents.GetDocumentsAfter(etag, pageSize);
					var documentRetriever = new DocumentRetriever(actions, ReadTriggers, inFlightTransactionalState);
					int docCount = 0;
					foreach (var doc in documents)
					{
						docCount++;
						if (etag != null)
							etag = doc.Etag;
						DocumentRetriever.EnsureIdInMetadata(doc);
						var nonAuthoritativeInformationBehavior = inFlightTransactionalState.GetNonAuthoritativeInformationBehavior<JsonDocument>(null, doc.Key);
						var document = nonAuthoritativeInformationBehavior == null ? doc : nonAuthoritativeInformationBehavior(doc);
						document = documentRetriever
							.ExecuteReadTriggers(document, null, ReadOperation.Load);
						if (document == null)
							continue;

						addDocument(document.ToJson());
						returnedDocs = true;
					}
					if (returnedDocs || docCount == 0)
						break;
					start += docCount;
				}
			});
		}

		public AttachmentInformation[] GetAttachments(int start, int pageSize, Etag etag, string startsWith, long maxSize)
		{
			AttachmentInformation[] attachments = null;

			TransactionalStorage.Batch(actions =>
			{
				if (string.IsNullOrEmpty(startsWith) == false)
					attachments = actions.Attachments.GetAttachmentsStartingWith(startsWith, start, pageSize).ToArray();
				else if (etag != null)
					attachments = actions.Attachments.GetAttachmentsAfter(etag, pageSize, maxSize).ToArray();
				else
					attachments = actions.Attachments.GetAttachmentsByReverseUpdateOrder(start).Take(pageSize).ToArray();

			});
			return attachments;
		}

		public RavenJArray GetIndexNames(int start, int pageSize)
		{
			return new RavenJArray(
				IndexDefinitionStorage.IndexNames.Skip(start).Take(pageSize)
					.Select(s => new RavenJValue(s))
				);
		}

<<<<<<< HEAD
		public RavenJArray GetIndexes(int start, int pageSize)
=======
        public void Commit(string txId)
        {
            try
            {
	            try
	            {
		            inFlightTransactionalState.Commit(txId);
		            log.Debug("Commit of tx {0} completed", txId);
		            workContext.ShouldNotifyAboutWork(() => "DTC transaction commited");
	            }
	            finally
	            {
		            inFlightTransactionalState.Rollback(txId); // this is where we actually remove the tx
	            }
            }
            catch (Exception e)
            {
	            if (TransactionalStorage.HandleException(e))
		            return;
	            throw;
            }
            finally
            {
	            workContext.HandleWorkNotifications();
            }
        }


        public void Rollback(string txId)
        {
            inFlightTransactionalState.Rollback(txId);
        }

        [MethodImpl(MethodImplOptions.Synchronized)]
        public string PutTransform(string name, TransformerDefinition definition)
        {
            if (name == null) throw new ArgumentNullException("name");
            if (definition == null) throw new ArgumentNullException("definition");

            name = name.Trim();

            var existingDefinition = IndexDefinitionStorage.GetTransformerDefinition(name);
            if (existingDefinition != null && existingDefinition.Equals(definition))
                return name; // no op for the same transformer

            IndexDefinitionStorage.CreateAndPersistTransform(definition);
            IndexDefinitionStorage.AddTransform(name, definition);

            return name;
        }

        // only one index can be created at any given time
        // the method already handle attempts to create the same index, so we don't have to 
        // worry about this.
        [MethodImpl(MethodImplOptions.Synchronized)]
        public string PutIndex(string name, IndexDefinition definition)
        {
            if (name == null)
                throw new ArgumentNullException("name");

	        var fixedName = IndexDefinitionStorage.FixupIndexName(name);

			var existingIndex = IndexDefinitionStorage.GetIndexDefinition(fixedName);

            if (existingIndex != null)
            {
                switch (existingIndex.LockMode)
                {
                    case IndexLockMode.LockedIgnore:
                        log.Info("Index {0} not saved because it was lock (with ignore)", name);
                        return name;

                    case IndexLockMode.LockedError:
                        throw new InvalidOperationException("Can not overwrite locked index: " + name);
                }
            }

            name = name.Trim();

            switch (FindIndexCreationOptions(definition, ref name))
            {
                case IndexCreationOptions.Noop:
                    return name;
                case IndexCreationOptions.Update:
                    // ensure that the code can compile
					new DynamicViewCompiler(fixedName, definition, Extensions, IndexDefinitionStorage.IndexDefinitionsPath, Configuration).GenerateInstance();
                    DeleteIndex(name);
                    break;
            }

			IndexDefinitionStorage.RegisterNewIndexInThisSession(fixedName, definition);

            // this has to happen in this fashion so we will expose the in memory status after the commit, but 
            // before the rest of the world is notified about this.
            IndexDefinitionStorage.CreateAndPersistIndex(definition);
            IndexStorage.CreateIndexImplementation(definition);
			InvokeSuggestionIndexing(fixedName, definition);

            TransactionalStorage.Batch(actions =>
            {
				actions.Indexing.AddIndex(fixedName, definition.IsMapReduce);
                workContext.ShouldNotifyAboutWork(() => "PUT INDEX " + name);
            });

            // The act of adding it here make it visible to other threads
            // we have to do it in this way so first we prepare all the elements of the 
            // index, then we add it to the storage in a way that make it public
			IndexDefinitionStorage.AddIndex(fixedName, definition);


			workContext.ClearErrorsFor(fixedName);

            TransactionalStorage.ExecuteImmediatelyOrRegisterForSynchronization(() => RaiseNotifications(new IndexChangeNotification
            {
                Name = name,
                Type = IndexChangeTypes.IndexAdded,
            }));

            return name;
        }

        private void InvokeSuggestionIndexing(string name, IndexDefinition definition)
        {
            foreach (var suggestion in definition.Suggestions)
            {
                var field = suggestion.Key;
                var suggestionOption = suggestion.Value;

                if (suggestionOption.Distance == StringDistanceTypes.None)
                    continue;

                var indexExtensionKey = MonoHttpUtility.UrlEncode(field + "-" + suggestionOption.Distance + "-" + suggestionOption.Accuracy);

                var suggestionQueryIndexExtension = new SuggestionQueryIndexExtension(
                    workContext,
                    Path.Combine(configuration.IndexStoragePath, "Raven-Suggestions", name, indexExtensionKey),
                    configuration.RunInMemory,
                    SuggestionQueryRunner.GetStringDistance(suggestionOption.Distance),
                    field,
                    suggestionOption.Accuracy);

                IndexStorage.SetIndexExtension(name, indexExtensionKey, suggestionQueryIndexExtension);
            }
        }

        private IndexCreationOptions FindIndexCreationOptions(IndexDefinition definition, ref string name)
        {
	        definition.Name = name;
            definition.RemoveDefaultValues();
            IndexDefinitionStorage.ResolveAnalyzers(definition);
            var findIndexCreationOptions = IndexDefinitionStorage.FindIndexCreationOptions(definition);
            return findIndexCreationOptions;
        }

        public QueryResultWithIncludes Query(string index, IndexQuery query)
        {
            var list = new List<RavenJObject>();
            var result = Query(index, query, null, list.Add);
            result.Results = list;
            return result;
        }

        public QueryResultWithIncludes Query(string index, IndexQuery query, Action<QueryHeaderInformation> headerInfo, Action<RavenJObject> onResult)
        {
            var queryStat = AddToCurrentlyRunningQueryList(index, query);
            try
            {
	            var fixedName = IndexDefinitionStorage.FixupIndexName(index);
                var highlightings = new Dictionary<string, Dictionary<string, string[]>>();
                Func<IndexQueryResult, object> tryRecordHighlighting = queryResult =>
                {
                    if (queryResult.Highligtings != null && queryResult.Key != null)
                        highlightings.Add(queryResult.Key, queryResult.Highligtings);
                    return null;
                };
                var stale = false;
                Tuple<DateTime, Etag> indexTimestamp = Tuple.Create(DateTime.MinValue, Etag.Empty);
                Etag resultEtag = Etag.Empty;
                var nonAuthoritativeInformation = false;

                if (string.IsNullOrEmpty(query.ResultsTransformer) == false)
                {
                    query.FieldsToFetch = new[] { Constants.AllFields };
                }

                var duration = Stopwatch.StartNew();
                var idsToLoad = new HashSet<string>(StringComparer.OrdinalIgnoreCase);
                TransactionalStorage.Batch(
                    actions =>
                    {
                        var viewGenerator = IndexDefinitionStorage.GetViewGenerator(fixedName);
                        if (viewGenerator == null)
                            throw new IndexDoesNotExistsException("Could not find index named: " + index);

						resultEtag = GetIndexEtag(fixedName, null, query.ResultsTransformer);

						stale = actions.Staleness.IsIndexStale(fixedName, query.Cutoff, query.CutoffEtag);

                        if (stale == false && query.Cutoff == null && query.CutoffEtag == null)
                        {
							var indexInstance = IndexStorage.GetIndexInstance(fixedName);
                            stale = stale || (indexInstance != null && indexInstance.IsMapIndexingInProgress);
                        }

						indexTimestamp = actions.Staleness.IndexLastUpdatedAt(fixedName);
						var indexFailureInformation = actions.Indexing.GetFailureRate(fixedName);
                        if (indexFailureInformation.IsInvalidIndex)
                        {
                            throw new IndexDisabledException(indexFailureInformation);
                        }
                        var docRetriever = new DocumentRetriever(actions, ReadTriggers, inFlightTransactionalState, query.QueryInputs, idsToLoad);
						var indexDefinition = GetIndexDefinition(fixedName);
                        var fieldsToFetch = new FieldsToFetch(query.FieldsToFetch, query.AggregationOperation,
                                                              viewGenerator.ReduceDefinition == null
                                                                ? Constants.DocumentIdFieldName
                                                                : Constants.ReduceKeyFieldName);
                        Func<IndexQueryResult, bool> shouldIncludeInResults =
                            result => docRetriever.ShouldIncludeResultInQuery(result, indexDefinition, fieldsToFetch);
						var indexQueryResults = IndexStorage.Query(fixedName, query, shouldIncludeInResults, fieldsToFetch, IndexQueryTriggers);
                        indexQueryResults = new ActiveEnumerable<IndexQueryResult>(indexQueryResults);

                        var transformerErrors = new List<string>();
                        var results = GetQueryResults(query, viewGenerator, docRetriever,
                                                      from queryResult in indexQueryResults
                                                      let doc = docRetriever.RetrieveDocumentForQuery(queryResult, indexDefinition, fieldsToFetch)
                                                      where doc != null
                                                      let _ = nonAuthoritativeInformation |= (doc.NonAuthoritativeInformation ?? false)
                                                      let __ = tryRecordHighlighting(queryResult)
                                                      select doc, transformerErrors);

                        if (headerInfo != null)
                        {
                            headerInfo(new QueryHeaderInformation
                            {
                                Index = index,
                                IsStable = stale,
                                ResultEtag = resultEtag,
                                IndexTimestamp = indexTimestamp.Item1,
                                IndexEtag = indexTimestamp.Item2,
                                TotalResults = query.TotalSize.Value
                            });
                        }
                        using (new CurrentTransformationScope(docRetriever))
                        {
                            foreach (var result in results)
                            {
                                onResult(result);
                            }
                            if (transformerErrors.Count > 0)
                            {
                                throw new InvalidOperationException("The transform results function failed.\r\n" + string.Join("\r\n", transformerErrors));
                            }

                        }


                    });

                return new QueryResultWithIncludes
                {
                    IndexName = index,
                    IsStale = stale,
                    NonAuthoritativeInformation = nonAuthoritativeInformation,
                    SkippedResults = query.SkippedResults.Value,
                    TotalResults = query.TotalSize.Value,
                    IndexTimestamp = indexTimestamp.Item1,
                    IndexEtag = indexTimestamp.Item2,
                    ResultEtag = resultEtag,
                    IdsToInclude = idsToLoad,
                    LastQueryTime = SystemTime.UtcNow,
                    Highlightings = highlightings,
                    DurationMilliseconds = duration.ElapsedMilliseconds
                };
            }
            finally
            {
                RemoveFromCurrentlyRunningQueryList(index, queryStat);
            }
        }

        private void RemoveFromCurrentlyRunningQueryList(string index, ExecutingQueryInfo queryStat)
        {
            ConcurrentSet<ExecutingQueryInfo> set;
            if(workContext.CurrentlyRunningQueries.TryGetValue(index, out set) == false)
                return;
            set.TryRemove(queryStat);
        }

        private ExecutingQueryInfo AddToCurrentlyRunningQueryList(string index, IndexQuery query)
        {
            var set = workContext.CurrentlyRunningQueries.GetOrAdd(index, x => new ConcurrentSet<ExecutingQueryInfo>());
            var queryStartTime = DateTime.UtcNow;
            var executingQueryInfo = new ExecutingQueryInfo(queryStartTime, query);
            set.Add(executingQueryInfo);
            return executingQueryInfo;
        }

        private IEnumerable<RavenJObject> GetQueryResults(IndexQuery query,
            AbstractViewGenerator viewGenerator,
            DocumentRetriever docRetriever,
            IEnumerable<JsonDocument> results,
            List<string> transformerErrors)
        {
            if (query.PageSize <= 0) // maybe they just want the stats? 
            {
                return Enumerable.Empty<RavenJObject>();
            }

            IndexingFunc transformFunc = null;

            // Check an explicitly declared one first
            if (string.IsNullOrEmpty(query.ResultsTransformer) == false)
            {
                var transformGenerator = IndexDefinitionStorage.GetTransformer(query.ResultsTransformer);

                if (transformGenerator != null && transformGenerator.TransformResultsDefinition != null)
                    transformFunc = transformGenerator.TransformResultsDefinition;
                else
                    throw new InvalidOperationException("The transformer " + query.ResultsTransformer + " was not found");
            }
            else if (query.SkipTransformResults == false && viewGenerator.TransformResultsDefinition != null)
            {
                transformFunc = source => viewGenerator.TransformResultsDefinition(docRetriever, source);
            }

            if (transformFunc == null)
                return results.Select(x => x.ToJson());

            var dynamicJsonObjects = results.Select(x => new DynamicLuceneOrParentDocumntObject(docRetriever, x.ToJson()));
            var robustEnumerator = new RobustEnumerator(workContext.CancellationToken, 100)
            {
                OnError =
                    (exception, o) =>
                    transformerErrors.Add(string.Format("Doc '{0}', Error: {1}", Index.TryGetDocKey(o),
                                                        exception.Message))
            };
            return robustEnumerator.RobustEnumeration(
                dynamicJsonObjects.Cast<object>().GetEnumerator(),
                transformFunc)
                .Select(JsonExtensions.ToJObject);
        }

        public IEnumerable<string> QueryDocumentIds(string index, IndexQuery query, out bool stale)
        {
            var queryStat = AddToCurrentlyRunningQueryList(index,query);
            try
            {
                bool isStale = false;
                HashSet<string> loadedIds = null;
                TransactionalStorage.Batch(
                    actions =>
                    {
                        isStale = actions.Staleness.IsIndexStale(index, query.Cutoff, null);

                        if (isStale == false && query.Cutoff == null)
                        {
                            var indexInstance = IndexStorage.GetIndexInstance(index);
                            isStale = isStale || (indexInstance != null && indexInstance.IsMapIndexingInProgress);
                        }

                        var indexFailureInformation = actions.Indexing.GetFailureRate(index);

                        if (indexFailureInformation.IsInvalidIndex)
                        {
                            throw new IndexDisabledException(indexFailureInformation);
                        }
                        loadedIds = new HashSet<string>(from queryResult in IndexStorage.Query(index, query, result => true, new FieldsToFetch(null, AggregationOperation.None, Constants.DocumentIdFieldName), IndexQueryTriggers)
                                                        select queryResult.Key);
                    });
                stale = isStale;
                return loadedIds;
            }
            finally
            {
                RemoveFromCurrentlyRunningQueryList(index, queryStat);
            }
        }


        public void DeleteTransfom(string name)
>>>>>>> d7c956d8
		{
			return new RavenJArray(
				from indexName in IndexDefinitionStorage.IndexNames.Skip(start).Take(pageSize)
				let indexDefinition = IndexDefinitionStorage.GetIndexDefinition(indexName)
				select new RavenJObject
		        {
			        {"name", new RavenJValue(indexName)},
			        {"definition", indexDefinition != null ? RavenJObject.FromObject(indexDefinition) : null},
		        });
		}

		public Tuple<PatchResultData, List<string>> ApplyPatch(string docId, Etag etag, ScriptedPatchRequest patch,
															   TransactionInformation transactionInformation, bool debugMode = false)
		{
			ScriptedJsonPatcher scriptedJsonPatcher = null;
			var applyPatchInternal = ApplyPatchInternal(docId, etag, transactionInformation,
				(jsonDoc, size) =>
				{
					scriptedJsonPatcher = new ScriptedJsonPatcher(this);
					return scriptedJsonPatcher.Apply(jsonDoc, patch, size, docId);
				},
				() => null,
				() =>
				{
					if (scriptedJsonPatcher == null)
						return null;
					return scriptedJsonPatcher.CreatedDocs;
				}, debugMode);
			return Tuple.Create(applyPatchInternal, scriptedJsonPatcher == null ? new List<string>() : scriptedJsonPatcher.Debug);
		}

		public Tuple<PatchResultData, List<string>> ApplyPatch(string docId, Etag etag,
															   ScriptedPatchRequest patchExisting, ScriptedPatchRequest patchDefault, RavenJObject defaultMetadata,
															   TransactionInformation transactionInformation, bool debugMode = false)
		{
			ScriptedJsonPatcher scriptedJsonPatcher = null;
			var applyPatchInternal = ApplyPatchInternal(docId, etag, transactionInformation,
				(jsonDoc, size) =>
				{
					scriptedJsonPatcher = new ScriptedJsonPatcher(this);
					return scriptedJsonPatcher.Apply(jsonDoc, patchExisting, size, docId);
				},
				() =>
				{
					if (patchDefault == null)
						return null;

					scriptedJsonPatcher = new ScriptedJsonPatcher(this);
					var jsonDoc = new RavenJObject();
					jsonDoc[Constants.Metadata] = defaultMetadata ?? new RavenJObject();
					return scriptedJsonPatcher.Apply(new RavenJObject(), patchDefault, 0, docId);
				},
				() =>
				{
					if (scriptedJsonPatcher == null)
						return null;
					return scriptedJsonPatcher.CreatedDocs;
				}, debugMode);
			return Tuple.Create(applyPatchInternal, scriptedJsonPatcher == null ? new List<string>() : scriptedJsonPatcher.Debug);
		}

		public PatchResultData ApplyPatch(string docId, Etag etag, PatchRequest[] patchDoc,
										  TransactionInformation transactionInformation, bool debugMode = false)
		{
			if (docId == null)
				throw new ArgumentNullException("docId");
			return ApplyPatchInternal(docId, etag, transactionInformation,
									  (jsonDoc, size) => new JsonPatcher(jsonDoc).Apply(patchDoc),
									  () => null, () => null, debugMode);
		}

		public PatchResultData ApplyPatch(string docId, Etag etag,
										  PatchRequest[] patchExistingDoc, PatchRequest[] patchDefaultDoc, RavenJObject defaultMetadata,
										  TransactionInformation transactionInformation, bool debugMode = false)
		{
			if (docId == null)
				throw new ArgumentNullException("docId");
			return ApplyPatchInternal(docId, etag, transactionInformation,
									  (jsonDoc, size) => new JsonPatcher(jsonDoc).Apply(patchExistingDoc),
									  () =>
									  {
										  if (patchDefaultDoc == null || patchDefaultDoc.Length == 0)
											  return null;

										  var jsonDoc = new RavenJObject();
										  jsonDoc[Constants.Metadata] = defaultMetadata ?? new RavenJObject();
										  return new JsonPatcher(jsonDoc).Apply(patchDefaultDoc);
									  },
									  () => null, debugMode);
		}

		private PatchResultData ApplyPatchInternal(string docId, Etag etag,
									   TransactionInformation transactionInformation,
									   Func<RavenJObject, int, RavenJObject> patcher,
									   Func<RavenJObject> patcherIfMissing,
									   Func<IList<JsonDocument>> getDocsCreatedInPatch,
									   bool debugMode)
		{
			if (docId == null) throw new ArgumentNullException("docId");
			docId = docId.Trim();
			var result = new PatchResultData
			{
				PatchResult = PatchResult.Patched
			};

			bool shouldRetry = false;
			int retries = 128;
			Random rand = null;
			do
			{
				var doc = Get(docId, transactionInformation);

				if (etag != null && doc != null && doc.Etag != etag)
				{
					Debug.Assert(doc.Etag != null);
					throw new ConcurrencyException("Could not patch document '" + docId + "' because non current etag was used")
					{
						ActualETag = doc.Etag,
						ExpectedETag = etag,
					};
				}

				var jsonDoc = (doc != null ? patcher(doc.ToJson(), doc.SerializedSizeOnDisk) : patcherIfMissing());
				if (jsonDoc == null)
				{
					result.PatchResult = PatchResult.DocumentDoesNotExists;
				}
				else
				{
					if (debugMode)
					{
						result.Document = jsonDoc;
						result.PatchResult = PatchResult.Tested;
					}
					else
					{
						try
						{
							Put(doc == null ? docId : doc.Key, (doc == null ? null : doc.Etag), jsonDoc, jsonDoc.Value<RavenJObject>(Constants.Metadata), transactionInformation);

							var docsCreatedInPatch = getDocsCreatedInPatch();
							if (docsCreatedInPatch != null && docsCreatedInPatch.Count > 0)
							{
								foreach (var docFromPatch in docsCreatedInPatch)
								{
									Put(docFromPatch.Key, docFromPatch.Etag, docFromPatch.DataAsJson,
										docFromPatch.Metadata, transactionInformation);
								}
								shouldRetry = false;
								result.PatchResult = PatchResult.Patched;
							}
						}
						catch (ConcurrencyException)
						{
							if (retries-- > 0)
							{
								shouldRetry = true;
								if (rand == null)
									rand = new Random();
								Thread.Sleep(rand.Next(5, Math.Max(retries * 2, 10)));
								continue;
							}
<<<<<<< HEAD

							throw;
=======
>>>>>>> d7c956d8
						}

						result.PatchResult = PatchResult.Patched;
					}
				}

				if (shouldRetry == false)
					workContext.ShouldNotifyAboutWork(() => "PATCH " + docId);

			} while (shouldRetry);

			return result;
		}

		public BatchResult[] Batch(IList<ICommandData> commands)
		{
			using (TransactionalStorage.WriteLock())
			{
				var shouldRetryIfGotConcurrencyError =
				commands.All(x => (x is PatchCommandData || x is ScriptedPatchCommandData));
				if (shouldRetryIfGotConcurrencyError)
				{
					var sp = Stopwatch.StartNew();
					var result = BatchWithRetriesOnConcurrencyErrorsAndNoTransactionMerging(commands);
					log.Debug("Successfully executed {0} patch commands in {1}", commands.Count, sp.Elapsed);
					return result;
				}

				BatchResult[] results = null;
				TransactionalStorage.Batch(actions =>
				{
					results = ProcessBatch(commands);
				});

				return results;
			}
		}

		private BatchResult[] BatchWithRetriesOnConcurrencyErrorsAndNoTransactionMerging(IList<ICommandData> commands)
		{
			int retries = 128;
			Random rand = null;
			while (true)
			{
				try
				{
					BatchResult[] results = null;
					TransactionalStorage.Batch(_ => results = ProcessBatch(commands));
					return results;
				}
				catch (ConcurrencyException)
				{
					if (retries-- >= 0)
					{
						if (rand == null)
							rand = new Random();
						Thread.Sleep(rand.Next(5, Math.Max(retries * 2, 10)));
						continue;
					}
					throw;
				}
			}
		}

		private BatchResult[] ProcessBatch(IList<ICommandData> commands)
		{
			var results = new BatchResult[commands.Count];
			for (int index = 0; index < commands.Count; index++)
			{
				var command = commands[index];
				results[index] = command.ExecuteBatch(this);
			}
			return results;
		}

		public bool HasTasks
		{
			get
			{
				bool hasTasks = false;
				TransactionalStorage.Batch(actions =>
				{
					hasTasks = actions.Tasks.HasTasks;
				});
				return hasTasks;
			}
		}

		public long ApproximateTaskCount
		{
			get
			{
				long approximateTaskCount = 0;
				TransactionalStorage.Batch(actions =>
				{
					approximateTaskCount = actions.Tasks.ApproximateTaskCount;
				});
				return approximateTaskCount;
			}
		}

		public void StartBackup(string backupDestinationDirectory, bool incrementalBackup, DatabaseDocument databaseDocument)
		{
			var document = Get(BackupStatus.RavenBackupStatusDocumentKey, null);
			if (document != null)
			{
				var backupStatus = document.DataAsJson.JsonDeserialization<BackupStatus>();
				if (backupStatus.IsRunning)
				{
					throw new InvalidOperationException("Backup is already running");
				}
			}

			bool circularLogging;
			if (incrementalBackup &&
				TransactionalStorage is Raven.Storage.Esent.TransactionalStorage &&
				(bool.TryParse(Configuration.Settings["Raven/Esent/CircularLog"], out circularLogging) == false || circularLogging))
			{
				throw new InvalidOperationException("In order to run incremental backups using Esent you must have circular logging disabled");
			}

			Put(BackupStatus.RavenBackupStatusDocumentKey, null, RavenJObject.FromObject(new BackupStatus
			{
				Started = SystemTime.UtcNow,
				IsRunning = true,
			}), new RavenJObject(), null);
			IndexStorage.FlushMapIndexes();
			IndexStorage.FlushReduceIndexes();
			TransactionalStorage.StartBackupOperation(this, backupDestinationDirectory, incrementalBackup, databaseDocument);
		}

		public static void Restore(RavenConfiguration configuration, string backupLocation, string databaseLocation, Action<string> output, bool defrag)
		{
			using (var transactionalStorage = configuration.CreateTransactionalStorage(() => { }))
			{
				if (!string.IsNullOrWhiteSpace(databaseLocation))
				{
					configuration.DataDirectory = databaseLocation;
				}

				transactionalStorage.Restore(backupLocation, databaseLocation, output, defrag);
			}
		}

		public void ResetIndex(string index)
		{
			var indexDefinition = IndexDefinitionStorage.GetIndexDefinition(index);
			if (indexDefinition == null)
				throw new InvalidOperationException("There is no index named: " + index);
			DeleteIndex(index);
			PutIndex(index, indexDefinition);
		}

		public IndexDefinition GetIndexDefinition(string index)
		{
			return IndexDefinitionStorage.GetIndexDefinition(index);
		}

		static string buildVersion;
		public static string BuildVersion
		{
			get
			{
				return buildVersion ??
					   (buildVersion = GetBuildVersion().ToString(CultureInfo.InvariantCulture));
			}
		}

		private static int GetBuildVersion()
		{
			var fileVersionInfo = FileVersionInfo.GetVersionInfo(typeof(DocumentDatabase).Assembly.Location);
			if (fileVersionInfo.FilePrivatePart != 0)
				return fileVersionInfo.FilePrivatePart;
			return fileVersionInfo.FileBuildPart;
		}

		private volatile bool disposed;
		private readonly ValidateLicense validateLicense;
		public string ServerUrl
		{
			get
			{
				var serverUrl = Configuration.ServerUrl;
				if (string.IsNullOrEmpty(Name))
					return serverUrl;
				if (serverUrl.EndsWith("/"))
					return serverUrl + "databases/" + Name;
				return serverUrl + "/databases/" + Name;
			}
		}

		static string productVersion;
		private readonly SequentialUuidGenerator sequentialUuidGenerator;
		private readonly TransportState transportState;
		private readonly LastCollectionEtags lastCollectionEtags;

		public static string ProductVersion
		{
			get
			{
				return productVersion ??
					   (productVersion = FileVersionInfo.GetVersionInfo(typeof(DocumentDatabase).Assembly.Location).ProductVersion);
			}
		}

		public string[] GetIndexFields(string index)
		{
			var abstractViewGenerator = IndexDefinitionStorage.GetViewGenerator(index);
			if (abstractViewGenerator == null)
				return new string[0];
			return abstractViewGenerator.Fields;
		}

		/// <summary>
		/// This API is provided solely for the use of bundles that might need to run
		/// without any other bundle interfering. Specifically, the replication bundle
		/// need to be able to run without interference from any other bundle.
		/// </summary>
		/// <returns></returns>
		public IDisposable DisableAllTriggersForCurrentThread()
		{
			if (disposed)
				return new DisposableAction(() => { });
			var old = disableAllTriggers.Value;
			disableAllTriggers.Value = true;
			return new DisposableAction(() =>
			{
				if (disposed)
					return;
				try
				{
					disableAllTriggers.Value = old;
				}
				catch (ObjectDisposedException)
				{
				}
			});
		}

		/// <summary>
		/// Whatever this database has been disposed
		/// </summary>
		public bool Disposed
		{
			get { return disposed; }
		}

		public TransportState TransportState
		{
			get
			{
				return transportState;
			}
		}
		public LastCollectionEtags LastCollectionEtags { get { return lastCollectionEtags; } }

		/// <summary>
		/// Get the total index storage size taken by the indexes on the disk.
		/// This explicitly does NOT include in memory indexes.
		/// </summary>
		/// <remarks>
		/// This is a potentially a very expensive call, avoid making it if possible.
		/// </remarks>
		public long GetIndexStorageSizeOnDisk()
		{
			if (Configuration.RunInMemory)
				return 0;
			var indexes = Directory.GetFiles(Configuration.IndexStoragePath, "*.*", SearchOption.AllDirectories);
			var totalIndexSize = indexes.Sum(file =>
			{
				try
				{
					return new FileInfo(file).Length;
				}
				catch (FileNotFoundException)
				{
					return 0;
				}
			});

			return totalIndexSize;
		}

		/// <summary>
		/// Get the total size taken by the database on the disk.
		/// This explicitly does NOT include in memory database.
		/// It does include any reserved space on the file system, which may significantly increase
		/// the database size.
		/// </summary>
		/// <remarks>
		/// This is a potentially a very expensive call, avoid making it if possible.
		/// </remarks>
		public long GetTransactionalStorageSizeOnDisk()
		{
			return Configuration.RunInMemory ? 0 : TransactionalStorage.GetDatabaseSizeInBytes();
		}

		/// <summary>
		/// Get the total size taken by the database on the disk.
		/// This explicitly does NOT include in memory indexes or in memory database.
		/// It does include any reserved space on the file system, which may significantly increase
		/// the database size.
		/// </summary>
		/// <remarks>
		/// This is a potentially a very expensive call, avoid making it if possible.
		/// </remarks>
		public long GetTotalSizeOnDisk()
		{
			if (Configuration.RunInMemory)
				return 0;
			return GetIndexStorageSizeOnDisk() + GetTransactionalStorageSizeOnDisk();
		}

		public Etag GetIndexEtag(string indexName, Etag previousEtag, string resultTransformer = null)
		{
			Etag lastDocEtag = Etag.Empty;
			Etag lastReducedEtag = null;
			bool isStale = false;
			int touchCount = 0;
			TransactionalStorage.Batch(accessor =>
			{
				var indexInstance = IndexStorage.GetIndexInstance(indexName);
				if (indexInstance == null)
					return;
				isStale = (indexInstance.IsMapIndexingInProgress) ||
						  accessor.Staleness.IsIndexStale(indexInstance.indexId, null, null);
				lastDocEtag = accessor.Staleness.GetMostRecentDocumentEtag();
				var indexStats = accessor.Indexing.GetIndexStats(indexInstance.indexId);
				if (indexStats != null)
				{
					lastReducedEtag = indexStats.LastReducedEtag;
				}
				touchCount = accessor.Staleness.GetIndexTouchCount(indexInstance.indexId);
			});


			var indexDefinition = GetIndexDefinition(indexName);
			if (indexDefinition == null)
				return Etag.Empty; // this ensures that we will get the normal reaction of IndexNotFound later on.
			using (var md5 = MD5.Create())
			{
				var list = new List<byte>();
				list.AddRange(indexDefinition.GetIndexHash());
				list.AddRange(Encoding.Unicode.GetBytes(indexName));
				if (string.IsNullOrWhiteSpace(resultTransformer) == false)
				{
					var abstractTransformer = IndexDefinitionStorage.GetTransformer(resultTransformer);
					if (abstractTransformer == null)
						throw new InvalidOperationException("The result transformer: " + resultTransformer + " was not found");
					list.AddRange(abstractTransformer.GetHashCodeBytes());
				}
				list.AddRange(lastDocEtag.ToByteArray());
				list.AddRange(BitConverter.GetBytes(touchCount));
				list.AddRange(BitConverter.GetBytes(isStale));
				if (lastReducedEtag != null)
				{
					list.AddRange(lastReducedEtag.ToByteArray());
				}

				var indexEtag = Etag.Parse(md5.ComputeHash(list.ToArray()));

				if (previousEtag != null && previousEtag != indexEtag)
				{
					// the index changed between the time when we got it and the time 
					// we actually call this, we need to return something random so that
					// the next time we won't get 304

					return Etag.InvalidEtag;
				}

				return indexEtag;
			}
		}

		public int BulkInsert(BulkInsertOptions options, IEnumerable<IEnumerable<JsonDocument>> docBatches, Guid operationId)
		{
			var documents = 0;
			TransactionalStorage.Batch(accessor =>
			{
				RaiseNotifications(new BulkInsertChangeNotification
				{
					OperationId = operationId,
					Type = DocumentChangeTypes.BulkInsertStarted
				});
				foreach (var docs in docBatches)
				{
					WorkContext.CancellationToken.ThrowIfCancellationRequested();

					var inserts = 0;
					var batch = 0;
					var keys = new HashSet<string>(StringComparer.OrdinalIgnoreCase);

					var docsToInsert = docs.ToArray();

					foreach (var doc in docsToInsert)
					{
						try
						{
							RemoveReservedProperties(doc.DataAsJson);
							RemoveMetadataReservedProperties(doc.Metadata);

							if (options.CheckReferencesInIndexes)
								keys.Add(doc.Key);
							documents++;
							batch++;
							AssertPutOperationNotVetoed(doc.Key, doc.Metadata, doc.DataAsJson, null);
							foreach (var trigger in PutTriggers)
							{
								trigger.Value.OnPut(doc.Key, doc.DataAsJson, doc.Metadata, null);
							}
							var result = accessor.Documents.InsertDocument(doc.Key, doc.DataAsJson, doc.Metadata, options.CheckForUpdates);
							if (result.Updated == false)
								inserts++;

							doc.Etag = result.Etag;

							doc.Metadata.EnsureSnapshot(
							"Metadata was written to the database, cannot modify the document after it was written (changes won't show up in the db). Did you forget to call CreateSnapshot() to get a clean copy?");
							doc.DataAsJson.EnsureSnapshot(
							"Document was written to the database, cannot modify the document after it was written (changes won't show up in the db). Did you forget to call CreateSnapshot() to get a clean copy?");


							foreach (var trigger in PutTriggers)
							{
								trigger.Value.AfterPut(doc.Key, doc.DataAsJson, doc.Metadata, result.Etag, null);
							}
						}
						catch (Exception e)
						{
							RaiseNotifications(new BulkInsertChangeNotification
							{
								OperationId = operationId,
								Message = e.Message,
								Etag = doc.Etag,
								Id = doc.Key,
								Type = DocumentChangeTypes.BulkInsertError
							});

							throw;
						}
					}
					if (options.CheckReferencesInIndexes)
					{
						foreach (var key in keys)
						{
							CheckReferenceBecauseOfDocumentUpdate(key, accessor);
						}
					}
					accessor.Documents.IncrementDocumentCount(inserts);
					accessor.General.PulseTransaction();
					etagSynchronizer.UpdateSynchronizationState(docsToInsert);

					workContext.ShouldNotifyAboutWork(() => "BulkInsert batch of " + batch + " docs");
					workContext.NotifyAboutWork(); // forcing notification so we would start indexing right away
				}

				RaiseNotifications(new BulkInsertChangeNotification
				{
					OperationId = operationId,
					Type = DocumentChangeTypes.BulkInsertEnded
				});
				if (documents == 0)
					return;
				workContext.ShouldNotifyAboutWork(() => "BulkInsert of " + documents + " docs");
			});
			return documents;
		}

		public TouchedDocumentInfo GetRecentTouchesFor(string key)
		{
			TouchedDocumentInfo info;
			recentTouches.TryGetValue(key, out info);
			return info;
		}

		public void AddTask(Task task, object state, out long id)
		{
			if (task.Status == TaskStatus.Created)
				throw new ArgumentException("Task must be started before it gets added to the database.", "task");
			var localId = id = Interlocked.Increment(ref pendingTaskCounter);
			pendingTasks.TryAdd(localId, new PendingTaskAndState
			{
				Task = task,
				State = state
			});
		}

		public object GetTaskState(long id)
		{
			PendingTaskAndState value;
			if (pendingTasks.TryGetValue(id, out value))
			{
			    if (value.Task.IsFaulted || value.Task.IsCanceled)
			    {
			        var ex = value.Task.Exception.ExtractSingleInnerException();
			        throw ex;
			    }

			    return value.State;
			}
			return null;
		}

		public RavenJArray GetTransformerNames(int start, int pageSize)
		{
			return new RavenJArray(
			IndexDefinitionStorage.TransformerNames.Skip(start).Take(pageSize)
				.Select(s => new RavenJValue(s))
			);
		}

		public RavenJArray GetTransformers(int start, int pageSize)
		{
			return new RavenJArray(
			IndexDefinitionStorage.TransformerNames.Skip(start).Take(pageSize)
				.Select(
					indexName => new RavenJObject
							{
								{"name", new RavenJValue(indexName) },
								{"definition", RavenJObject.FromObject(IndexDefinitionStorage.GetTransformerDefinition(indexName))}
							}));

		}

		public JsonDocument GetWithTransformer(string key, string transformer, TransactionInformation transactionInformation, Dictionary<string, RavenJToken> queryInputs)
		{
			JsonDocument result = null;
			TransactionalStorage.Batch(
			actions =>
			{
				var docRetriever = new DocumentRetriever(actions, ReadTriggers, inFlightTransactionalState, queryInputs);
				using (new CurrentTransformationScope(docRetriever))
				{
					var document = Get(key, transactionInformation);
					if (document == null)
						return;

<<<<<<< HEAD
					var storedTransformer = IndexDefinitionStorage.GetTransformer(transformer);
					if (storedTransformer == null)
						throw new InvalidOperationException("No transformer with the name: " + transformer);
=======
                    if (document.Metadata.ContainsKey("Raven-Read-Veto"))
                    {
                        result = document;
                        return;
                    }

                    var storedTransformer = IndexDefinitionStorage.GetTransformer(transformer);
                    if (storedTransformer == null)
                        throw new InvalidOperationException("No transformer with the name: " + transformer);
>>>>>>> d7c956d8

					var transformed = storedTransformer.TransformResultsDefinition(new[] { new DynamicJsonObject(document.ToJson()) })
									 .Select(x => JsonExtensions.ToJObject(x))
									 .ToArray();

					if (transformed.Length == 0)
						return;

					result = new JsonDocument
					{
						Etag = document.Etag.HashWith(storedTransformer.GetHashCodeBytes()).HashWith(docRetriever.Etag),
						NonAuthoritativeInformation = document.NonAuthoritativeInformation,
						LastModified = document.LastModified,
						DataAsJson = new RavenJObject { { "$values", new RavenJArray(transformed) } },
					};
				}
			});
			return result;
		}

		public TransformerDefinition GetTransformerDefinition(string name)
		{
			return IndexDefinitionStorage.GetTransformerDefinition(name);
		}
	}
}<|MERGE_RESOLUTION|>--- conflicted
+++ resolved
@@ -145,7 +145,6 @@
 			get { return prefetcher; }
 		}
 
-<<<<<<< HEAD
 		/// <summary>
 		/// Requires to avoid having serialize writes to the same attachments
 		/// </summary>
@@ -176,6 +175,8 @@
 			InitializeEncryption(configuration);
 			using (LogManager.OpenMappedContext("database", configuration.DatabaseName ?? Constants.SystemDatabase))
 			{
+                log.Debug("Start loading the following database: {0}", configuration.DatabaseName ?? Constants.SystemDatabase);
+
 				if (configuration.IsTenantDatabase == false)
 				{
 					validateLicense = new ValidateLicense();
@@ -249,6 +250,7 @@
 					SecondStageInitialization();
 					ExecuteStartupTasks();
 					lastCollectionEtags.Initialize();
+					log.Debug("Finish loading the following database: {0}", configuration.DatabaseName ?? Constants.SystemDatabase);
 				}
 				catch (Exception)
 				{
@@ -494,6 +496,9 @@
 		{
 			if (disposed)
 				return;
+
+            log.Debug("Start shutdown the following database: {0}", Name ?? Constants.SystemDatabase);
+
 			var onDisposing = Disposing;
 			if (onDisposing != null)
 			{
@@ -602,6 +607,8 @@
 				exceptionAggregator.Execute(workContext.Dispose);
 
 			exceptionAggregator.ThrowIfNeeded();
+
+            log.Debug("Finished shutdown the following database: {0}", Name ?? Constants.SystemDatabase);
 		}
 
 		public void StopBackgroundWorkers()
@@ -694,685 +701,13 @@
 		{
 			TransportState.Send(obj);
 		}
-=======
-        /// <summary>
-        /// Requires to avoid having serialize writes to the same attachments
-        /// </summary>
-        private readonly ConcurrentDictionary<string, object> putAttachmentSerialLock = new ConcurrentDictionary<string, object>(StringComparer.OrdinalIgnoreCase);
-
-        /// <summary>
-        /// This is used to hold state associated with this instance by external extensions
-        /// </summary>
-        public AtomicDictionary<object> ExtensionsState { get; private set; }
-
-        public TaskScheduler BackgroundTaskScheduler { get { return backgroundTaskScheduler; } }
-
-        private readonly ThreadLocal<bool> disableAllTriggers = new ThreadLocal<bool>(() => false);
-        private System.Threading.Tasks.Task indexingBackgroundTask;
-        private System.Threading.Tasks.Task reducingBackgroundTask;
-        private readonly TaskScheduler backgroundTaskScheduler;
-        private readonly object idleLocker = new object();
-
-        private static readonly ILog log = LogManager.GetCurrentClassLogger();
-
-        private readonly SizeLimitedConcurrentDictionary<string, TouchedDocumentInfo> recentTouches =
-            new SizeLimitedConcurrentDictionary<string, TouchedDocumentInfo>(1024, StringComparer.OrdinalIgnoreCase);
-
-        public DocumentDatabase(InMemoryRavenConfiguration configuration, TransportState transportState = null)
-        {
-            this.configuration = configuration;
-            this.transportState = transportState ?? new TransportState();
-
-            using (LogManager.OpenMappedContext("database", configuration.DatabaseName ?? Constants.SystemDatabase))
-            {
-                log.Debug("Start loading the following database: {0}", configuration.DatabaseName ?? Constants.SystemDatabase);
-
-                if (configuration.IsTenantDatabase == false)
-                {
-                    validateLicense = new ValidateLicense();
-                    validateLicense.Execute(configuration);
-                }
-                AppDomain.CurrentDomain.DomainUnload += DomainUnloadOrProcessExit;
-                AppDomain.CurrentDomain.ProcessExit += DomainUnloadOrProcessExit;
-
-                Name = configuration.DatabaseName;
-                backgroundTaskScheduler = configuration.CustomTaskScheduler ?? TaskScheduler.Current;
-
-                ExtensionsState = new AtomicDictionary<object>();
-                Configuration = configuration;
-
-                ExecuteAlterConfiguration();
-
-                configuration.Container.SatisfyImportsOnce(this);
-
-                workContext = new WorkContext
-                {
-                    Database = this,
-                    DatabaseName = Name,
-                    IndexUpdateTriggers = IndexUpdateTriggers,
-                    ReadTriggers = ReadTriggers,
-                    RaiseIndexChangeNotification = RaiseNotifications,
-                    TaskScheduler = backgroundTaskScheduler,
-                    Configuration = configuration,
-                    IndexReaderWarmers = IndexReaderWarmers
-                };
-
-                TransactionalStorage = configuration.CreateTransactionalStorage(workContext.HandleWorkNotifications);
-
-                try
-                {
-                    sequentialUuidGenerator = new SequentialUuidGenerator();
-                    TransactionalStorage.Initialize(sequentialUuidGenerator, DocumentCodecs);
-                }
-                catch (Exception)
-                {
-                    TransactionalStorage.Dispose();
-                    throw;
-                }
-
-                try
-                {
-
-	                inFlightTransactionalState = TransactionalStorage.GetInFlightTransactionalState(Put, Delete);
-
-                    TransactionalStorage.Batch(actions =>
-                        sequentialUuidGenerator.EtagBase = actions.General.GetNextIdentityValue("Raven/Etag"));
-
-                    // Index codecs must be initialized before we try to read an index
-                    InitializeIndexCodecTriggers();
-
-                    IndexDefinitionStorage = new IndexDefinitionStorage(
-                        configuration,
-                        TransactionalStorage,
-                        configuration.DataDirectory,
-                        configuration.Container.GetExportedValues<AbstractViewGenerator>(),
-                        Extensions);
-                    IndexStorage = new IndexStorage(IndexDefinitionStorage, configuration, this);
-
-                    CompleteWorkContextSetup();
-
-                    etagSynchronizer = new DatabaseEtagSynchronizer(TransactionalStorage);
-					prefetcher = new Prefetcher(workContext);
-                    indexingExecuter = new IndexingExecuter(workContext, etagSynchronizer, prefetcher);
-
-                    InitializeTriggersExceptIndexCodecs();
-                    SecondStageInitialization();
-
-                    ExecuteStartupTasks();
-                    log.Debug("Finish loading the following database: {0}", configuration.DatabaseName ?? Constants.SystemDatabase);
-                }
-                catch (Exception)
-                {
-                    Dispose();
-                    throw;
-                }
-            }
-        }
-
-        private void SecondStageInitialization()
-        {
-            DocumentCodecs.OfType<IRequiresDocumentDatabaseInitialization>()
-                .Concat(PutTriggers.OfType<IRequiresDocumentDatabaseInitialization>())
-                .Concat(DeleteTriggers.OfType<IRequiresDocumentDatabaseInitialization>())
-                .Concat(IndexCodecs.OfType<IRequiresDocumentDatabaseInitialization>())
-                .Concat(IndexQueryTriggers.OfType<IRequiresDocumentDatabaseInitialization>())
-                .Concat(AttachmentPutTriggers.OfType<IRequiresDocumentDatabaseInitialization>())
-                .Concat(AttachmentDeleteTriggers.OfType<IRequiresDocumentDatabaseInitialization>())
-                .Concat(AttachmentReadTriggers.OfType<IRequiresDocumentDatabaseInitialization>())
-                .Concat(IndexUpdateTriggers.OfType<IRequiresDocumentDatabaseInitialization>())
-            .Apply(initialization => initialization.SecondStageInit());
-        }
-
-        private void CompleteWorkContextSetup()
-        {
-            workContext.IndexStorage = IndexStorage;
-            workContext.TransactionalStorage = TransactionalStorage;
-            workContext.IndexDefinitionStorage = IndexDefinitionStorage;
-
-            workContext.Init(Name);
-        }
-
-        private void DomainUnloadOrProcessExit(object sender, EventArgs eventArgs)
-        {
-            Dispose();
-        }
-
-        private void InitializeTriggersExceptIndexCodecs()
-        {
-            DocumentCodecs
-                //.Init(disableAllTriggers) // Document codecs should always be activated (RavenDB-576)
-                .OfType<IRequiresDocumentDatabaseInitialization>().Apply(initialization => initialization.Initialize(this));
-
-            PutTriggers
-                .Init(disableAllTriggers)
-                .OfType<IRequiresDocumentDatabaseInitialization>().Apply(initialization => initialization.Initialize(this));
-
-            DeleteTriggers
-                .Init(disableAllTriggers)
-                .OfType<IRequiresDocumentDatabaseInitialization>().Apply(initialization => initialization.Initialize(this));
-
-            ReadTriggers
-                .Init(disableAllTriggers)
-                .OfType<IRequiresDocumentDatabaseInitialization>().Apply(initialization => initialization.Initialize(this));
-
-            IndexQueryTriggers
-                .Init(disableAllTriggers)
-                .OfType<IRequiresDocumentDatabaseInitialization>().Apply(initialization => initialization.Initialize(this));
-
-            AttachmentPutTriggers
-                .Init(disableAllTriggers)
-                .OfType<IRequiresDocumentDatabaseInitialization>().Apply(initialization => initialization.Initialize(this));
-
-            AttachmentDeleteTriggers
-                .Init(disableAllTriggers)
-                .OfType<IRequiresDocumentDatabaseInitialization>().Apply(initialization => initialization.Initialize(this));
-
-            AttachmentReadTriggers
-                .Init(disableAllTriggers)
-                .OfType<IRequiresDocumentDatabaseInitialization>().Apply(initialization => initialization.Initialize(this));
-
-            IndexUpdateTriggers
-                .Init(disableAllTriggers)
-                .OfType<IRequiresDocumentDatabaseInitialization>().Apply(initialization => initialization.Initialize(this));
-        }
-
-        private void InitializeIndexCodecTriggers()
-        {
-            IndexCodecs
-                .Init(disableAllTriggers)
-                .OfType<IRequiresDocumentDatabaseInitialization>().Apply(initialization => initialization.Initialize(this));
-        }
-
-        private void ExecuteAlterConfiguration()
-        {
-            foreach (var alterConfiguration in Configuration.Container.GetExportedValues<IAlterConfiguration>())
-            {
-                alterConfiguration.AlterConfiguration(Configuration);
-            }
-        }
-
-        private void ExecuteStartupTasks()
-        {
-            using (LogContext.WithDatabase(Name))
-            {
-                foreach (var task in StartupTasks)
-                {
-                    var disposable = task.Value as IDisposable;
-                    if (disposable != null)
-                        toDispose.Add(disposable);
-                    task.Value.Execute(this);
-                }
-            }
-        }
-
-        public DatabaseStatistics Statistics
-        {
-            get
-            {
-                var result = new DatabaseStatistics
-                {
-                    CurrentNumberOfItemsToIndexInSingleBatch = workContext.CurrentNumberOfItemsToIndexInSingleBatch,
-                    CurrentNumberOfItemsToReduceInSingleBatch = workContext.CurrentNumberOfItemsToReduceInSingleBatch,
-                    ActualIndexingBatchSize = workContext.LastActualIndexingBatchSize.ToArray(),
-                    InMemoryIndexingQueueSize = prefetcher.GetInMemoryIndexingQueueSize(PrefetchingUser.Indexer),
-                    Prefetches = workContext.FutureBatchStats.OrderBy(x => x.Timestamp).ToArray(),
-                    CountOfIndexes = IndexStorage.Indexes.Length,
-                    DatabaseTransactionVersionSizeInMB = ConvertBytesToMBs(workContext.TransactionalStorage.GetDatabaseTransactionVersionSizeInBytes()),
-                    Errors = workContext.Errors,
-                    DatabaseId = TransactionalStorage.Id,
-                    Triggers = PutTriggers.Select(x => new DatabaseStatistics.TriggerInfo { Name = x.ToString(), Type = "Put" })
-                        .Concat(DeleteTriggers.Select(x => new DatabaseStatistics.TriggerInfo { Name = x.ToString(), Type = "Delete" }))
-                        .Concat(ReadTriggers.Select(x => new DatabaseStatistics.TriggerInfo { Name = x.ToString(), Type = "Read" }))
-                        .Concat(IndexUpdateTriggers.Select(x => new DatabaseStatistics.TriggerInfo { Name = x.ToString(), Type = "Index Update" }))
-                        .ToArray(),
-                    Extensions = Configuration.ReportExtensions(
-                        typeof(IStartupTask),
-                        typeof(AbstractReadTrigger),
-                        typeof(AbstractDeleteTrigger),
-                        typeof(AbstractPutTrigger),
-                        typeof(AbstractDocumentCodec),
-                        typeof(AbstractIndexCodec),
-                        typeof(AbstractDynamicCompilationExtension),
-                        typeof(AbstractIndexQueryTrigger),
-                        typeof(AbstractIndexUpdateTrigger),
-                        typeof(AbstractAnalyzerGenerator),
-                        typeof(AbstractAttachmentDeleteTrigger),
-                        typeof(AbstractAttachmentPutTrigger),
-                        typeof(AbstractAttachmentReadTrigger),
-                        typeof(AbstractBackgroundTask),
-                        typeof(IAlterConfiguration)
-                        ),
-                };
-                TransactionalStorage.Batch(actions =>
-                {
-                    result.LastDocEtag = actions.Staleness.GetMostRecentDocumentEtag();
-                    result.LastAttachmentEtag = actions.Staleness.GetMostRecentAttachmentEtag();
-
-                    result.ApproximateTaskCount = actions.Tasks.ApproximateTaskCount;
-                    result.CountOfDocuments = actions.Documents.GetDocumentsCount();
-                    result.StaleIndexes = IndexStorage.Indexes
-                        .Where(s =>
-                        {
-							var indexInstance = IndexStorage.GetIndexInstance(s);
-	                        return (indexInstance != null && indexInstance.IsMapIndexingInProgress) ||
-	                               actions.Staleness.IsIndexStale(s, null, null);
-                        }).ToArray();
-					result.Indexes = actions.Indexing.GetIndexesStats().Where(x => x != null).ToArray();
-                });
-
-                if (result.Indexes != null)
-                {
-                    foreach (var index in result.Indexes)
-                    {
-	                    try
-	                    {
-		                    index.LastQueryTimestamp = IndexStorage.GetLastQueryTime(index.Name);
-		                    index.Performance = IndexStorage.GetIndexingPerformance(index.Name);
-		                    index.IsOnRam = IndexStorage.IndexOnRam(index.Name);
-		                    var indexDefinition = IndexDefinitionStorage.GetIndexDefinition(index.Name);
-		                    if (indexDefinition != null)
-			                    index.LockMode = indexDefinition.LockMode;
-		                    index.ForEntityName = IndexDefinitionStorage.GetViewGenerator(index.Name).ForEntityNames.ToList();
-		                    IndexSearcher searcher;
-		                    using (IndexStorage.GetCurrentIndexSearcher(index.Name, out searcher))
-		                    {
-			                    index.DocsCount = searcher.IndexReader.NumDocs();
-		                    }
-		                   
-	                    }
-	                    catch (Exception)
-	                    {
-		                    // might happen if the index was deleted mid operation
-							// we don't really care for that, so we ignore this
-	                    }
-                    }
-                }
-
-                return result;
-            }
-        }
-
-
-        private decimal ConvertBytesToMBs(long bytes)
-        {
-            return Math.Round(bytes / 1024.0m / 1024.0m, 2);
-        }
-
-        public InMemoryRavenConfiguration Configuration
-        {
-            get;
-            private set;
-        }
-
-        public ITransactionalStorage TransactionalStorage { get; private set; }
-
-        public IndexDefinitionStorage IndexDefinitionStorage { get; private set; }
-
-        public IndexStorage IndexStorage { get; private set; }
-
-        public event EventHandler Disposing;
-
-        public void Dispose()
-        {
-            if (disposed)
-                return;
-
-            log.Debug("Start shutdown the following database: {0}", Name ?? Constants.SystemDatabase);
-
-            var onDisposing = Disposing;
-            if (onDisposing != null)
-            {
-                try
-                {
-                    onDisposing(this, EventArgs.Empty);
-                }
-                catch (Exception e)
-                {
-                    log.WarnException("Error when notifying about db disposal, ignoring error and continuing with disposal", e);
-                }
-            }
-
-            var exceptionAggregator = new ExceptionAggregator(log, "Could not properly dispose of DatabaseDocument");
-
-            exceptionAggregator.Execute(() =>
-            {
-                AppDomain.CurrentDomain.DomainUnload -= DomainUnloadOrProcessExit;
-                AppDomain.CurrentDomain.ProcessExit -= DomainUnloadOrProcessExit;
-                disposed = true;
-
-                if (workContext != null)
-                    workContext.StopWorkRude();
-            });
-
-            if (validateLicense != null)
-                exceptionAggregator.Execute(validateLicense.Dispose);
-
-            exceptionAggregator.Execute(() =>
-            {
-                if (ExtensionsState == null)
-                    return;
-
-                foreach (var value in ExtensionsState.Values.OfType<IDisposable>())
-                {
-                    exceptionAggregator.Execute(value.Dispose);
-                }
-            });
-
-            exceptionAggregator.Execute(() =>
-            {
-                if (toDispose == null)
-                    return;
-                foreach (var shouldDispose in toDispose)
-                {
-                    exceptionAggregator.Execute(shouldDispose.Dispose);
-                }
-            });
-
-
-            exceptionAggregator.Execute(() =>
-            {
-                foreach (var shouldDispose in pendingTasks)
-                {
-					var pendingTaskAndState = shouldDispose.Value;
-					exceptionAggregator.Execute(() =>
-                    {
-	                    try
-	                    {
-		                    pendingTaskAndState.Task.Wait();
-	                    }
-	                    catch (Exception)
-	                    {
-		                    // we explictly don't care about this during shutdown
-	                    }
-                    });
-                }
-                pendingTasks.Clear();
-            });
-
-            exceptionAggregator.Execute(() =>
-            {
-                if (indexingBackgroundTask != null)
-                    indexingBackgroundTask.Wait();
-            });
-            exceptionAggregator.Execute(() =>
-            {
-                if (reducingBackgroundTask != null)
-                    reducingBackgroundTask.Wait();
-            });
-
-            exceptionAggregator.Execute(() =>
-            {
-                var disposable = backgroundTaskScheduler as IDisposable;
-                if (disposable != null)
-                    disposable.Dispose();
-            });
-
-            if (TransactionalStorage != null)
-                exceptionAggregator.Execute(TransactionalStorage.Dispose);
-            if (IndexStorage != null)
-                exceptionAggregator.Execute(IndexStorage.Dispose);
-
-            if (Configuration != null)
-                exceptionAggregator.Execute(Configuration.Dispose);
-
-            exceptionAggregator.Execute(disableAllTriggers.Dispose);
-
-            if (workContext != null)
-                exceptionAggregator.Execute(workContext.Dispose);
-
-            exceptionAggregator.ThrowIfNeeded();
-
-            log.Debug("Finished shutdown the following database: {0}", Name ?? Constants.SystemDatabase);
-        }
-
-        public void StopBackgroundWorkers()
-        {
-            workContext.StopWork();
-            if (indexingBackgroundTask != null)
-                indexingBackgroundTask.Wait();
-            if (reducingBackgroundTask != null)
-                reducingBackgroundTask.Wait();
-
-            backgroundWorkersSpun = false;
-        }
-
-        public void StopIndexingWorkers()
-        {
-            workContext.StopIndexing();
-            try
-            {
-                indexingBackgroundTask.Wait();
-            }
-            catch (Exception e)
-            {
-                log.WarnException("Error while trying to stop background indexing", e);
-            }
-            try
-            {
-                reducingBackgroundTask.Wait();
-            }
-            catch (Exception e)
-            {
-                log.WarnException("Error while trying to stop background reducing", e);
-            }
-
-            backgroundWorkersSpun = false;
-        }
-
-        public WorkContext WorkContext
-        {
-            get { return workContext; }
-        }
-
-        private volatile bool backgroundWorkersSpun;
-
-        public void SpinBackgroundWorkers()
-        {
-            if (backgroundWorkersSpun)
-                throw new InvalidOperationException("The background workers has already been spun and cannot be spun again");
-
-            backgroundWorkersSpun = true;
-
-            workContext.StartWork();
-            indexingBackgroundTask = Task.Factory.StartNew(
-                indexingExecuter.Execute,
-                CancellationToken.None, TaskCreationOptions.LongRunning, backgroundTaskScheduler);
-            reducingBackgroundTask = Task.Factory.StartNew(
-                new ReducingExecuter(workContext).Execute,
-                CancellationToken.None, TaskCreationOptions.LongRunning, backgroundTaskScheduler);
-        }
-
-        public void SpinIndexingWorkers()
-        {
-            if (backgroundWorkersSpun)
-                throw new InvalidOperationException("The background workers has already been spun and cannot be spun again");
-
-            backgroundWorkersSpun = true;
-
-            workContext.StartIndexing();
-            indexingBackgroundTask = System.Threading.Tasks.Task.Factory.StartNew(
-                indexingExecuter.Execute,
-                CancellationToken.None, TaskCreationOptions.LongRunning, backgroundTaskScheduler);
-            reducingBackgroundTask = System.Threading.Tasks.Task.Factory.StartNew(
-                new ReducingExecuter(workContext).Execute,
-                CancellationToken.None, TaskCreationOptions.LongRunning, backgroundTaskScheduler);
-        }
-
-        public void RaiseNotifications(DocumentChangeNotification obj, RavenJObject metadata)
-        {
-            TransportState.Send(obj);
-            var onDocumentChange = OnDocumentChange;
-            if (onDocumentChange != null)
-                onDocumentChange(this, obj, metadata);
-        }
-
-        public void RaiseNotifications(IndexChangeNotification obj)
-        {
-            TransportState.Send(obj);
-        }
-
-        public void RaiseNotifications(ReplicationConflictNotification obj)
-        {
-            TransportState.Send(obj);
-        }
->>>>>>> d7c956d8
 
 		public void RaiseNotifications(BulkInsertChangeNotification obj)
 		{
 			TransportState.Send(obj);
 		}
 
-<<<<<<< HEAD
 		public event Action<DocumentDatabase, DocumentChangeNotification, RavenJObject> OnDocumentChange;
-=======
-        public event Action<DocumentDatabase, DocumentChangeNotification, RavenJObject> OnDocumentChange;
-
-        public void RunIdleOperations()
-        {
-            var tryEnter = Monitor.TryEnter(idleLocker);
-            try
-            {
-                if (tryEnter == false)
-                    return;
-                TransportState.OnIdle();
-                IndexStorage.RunIdleOperations();
-                ClearCompletedPendingTasks();
-            }
-            finally
-            {
-                if (tryEnter)
-                    Monitor.Exit(idleLocker);
-            }
-        }
-
-        private void ClearCompletedPendingTasks()
-        {
-            foreach (var taskAndState in pendingTasks)
-            {
-                var task = taskAndState.Value.Task;
-                if (task.IsCompleted || task.IsCanceled || task.IsFaulted)
-                {
-                    PendingTaskAndState value;
-                    pendingTasks.TryRemove(taskAndState.Key, out value);
-                }
-                if (task.Exception != null)
-                {
-                    log.InfoException("Failed to execute background task " + taskAndState.Key, task.Exception);
-                }
-            }
-        }
-
-        public JsonDocument Get(string key, TransactionInformation transactionInformation)
-        {
-            if (key == null)
-                throw new ArgumentNullException("key");
-            key = key.Trim();
-
-            JsonDocument document = null;
-            if (transactionInformation == null ||
-                inFlightTransactionalState.TryGet(key, transactionInformation, out document) == false)
-            {
-                // first we check the dtc state, then the storage, to avoid race conditions
-                var nonAuthoritativeInformationBehavior = inFlightTransactionalState.GetNonAuthoritativeInformationBehavior<JsonDocument>(transactionInformation, key);
-
-                TransactionalStorage.Batch(actions => { document = actions.Documents.DocumentByKey(key, transactionInformation); });
-
-                if (nonAuthoritativeInformationBehavior != null)
-                    document = nonAuthoritativeInformationBehavior(document);
-            }
-
-            DocumentRetriever.EnsureIdInMetadata(document);
-
-            return new DocumentRetriever(null, ReadTriggers, inFlightTransactionalState)
-                .ExecuteReadTriggers(document, transactionInformation, ReadOperation.Load);
-        }
-
-        public JsonDocumentMetadata GetDocumentMetadata(string key, TransactionInformation transactionInformation)
-        {
-            if (key == null)
-                throw new ArgumentNullException("key");
-            key = key.Trim();
-            JsonDocumentMetadata document = null;
-            if (transactionInformation == null ||
-                inFlightTransactionalState.TryGet(key, transactionInformation, out document) == false)
-            {
-                var nonAuthoritativeInformationBehavior = inFlightTransactionalState.GetNonAuthoritativeInformationBehavior<JsonDocumentMetadata>(transactionInformation, key);
-                TransactionalStorage.Batch(actions =>
-                {
-                    document = actions.Documents.DocumentMetadataByKey(key, transactionInformation);
-                });
-                if (nonAuthoritativeInformationBehavior != null)
-                    document = nonAuthoritativeInformationBehavior(document);
-            }
-
-            DocumentRetriever.EnsureIdInMetadata(document);
-            return new DocumentRetriever(null, ReadTriggers, inFlightTransactionalState)
-                .ProcessReadVetoes(document, transactionInformation, ReadOperation.Load);
-        }
-
-
-        public void PutDocumentMetadata(string key, RavenJObject metadata)
-        {
-            if (key == null)
-                throw new ArgumentNullException("key");
-            key = key.Trim();
-            TransactionalStorage.Batch(actions =>
-            {
-                actions.Documents.PutDocumentMetadata(key, metadata);
-                workContext.ShouldNotifyAboutWork(() => "PUT (metadata) " + key);
-            });
-        }
-
-        public PutResult Put(string key, Etag etag, RavenJObject document, RavenJObject metadata, TransactionInformation transactionInformation)
-        {
-            workContext.PerformanceCounters.DocsPerSecond.Increment();
-            key = string.IsNullOrWhiteSpace(key) ? Guid.NewGuid().ToString() : key.Trim();
-            RemoveReservedProperties(document);
-            RemoveMetadataReservedProperties(metadata);
-            Etag newEtag = Etag.Empty;
-
-            using (TransactionalStorage.WriteLock())
-            {
-                TransactionalStorage.Batch(actions =>
-                {
-                    if (key.EndsWith("/"))
-                    {
-                        key += GetNextIdentityValueWithoutOverwritingOnExistingDocuments(key, actions,
-                                                                                         transactionInformation);
-                    }
-                    AssertPutOperationNotVetoed(key, metadata, document, transactionInformation);
-                    if (transactionInformation == null)
-                    {
-                        if (inFlightTransactionalState.IsModified(key))
-                            throw new ConcurrencyException("PUT attempted on : " + key +
-                                                           " while it is being locked by another transaction");
-
-                        PutTriggers.Apply(trigger => trigger.OnPut(key, document, metadata, null));
-
-                        var addDocumentResult = actions.Documents.AddDocument(key, etag, document, metadata);
-                        newEtag = addDocumentResult.Etag;
-
-                        CheckReferenceBecauseOfDocumentUpdate(key, actions);
-                        metadata[Constants.LastModified] = addDocumentResult.SavedAt;
-                        metadata.EnsureSnapshot(
-                            "Metadata was written to the database, cannot modify the document after it was written (changes won't show up in the db). Did you forget to call CreateSnapshot() to get a clean copy?");
-                        document.EnsureSnapshot(
-                            "Document was written to the database, cannot modify the document after it was written (changes won't show up in the db). Did you forget to call CreateSnapshot() to get a clean copy?");
-
-                        actions.AfterStorageCommitBeforeWorkNotifications(new JsonDocument
-                        {
-                            Metadata = metadata,
-                            Key = key,
-                            DataAsJson = document,
-                            Etag = newEtag,
-                            LastModified = addDocumentResult.SavedAt,
-                            SkipDeleteFromIndex = addDocumentResult.Updated == false
-                        }, documents =>
-                        {
-                            etagSynchronizer.UpdateSynchronizationState(documents);
-	                        prefetcher.AfterStorageCommitBeforeWorkNotifications(PrefetchingUser.Indexer, documents);
-                        });
->>>>>>> d7c956d8
 
 		public void RunIdleOperations()
 		{
@@ -1473,7 +808,7 @@
 
 		public PutResult Put(string key, Etag etag, RavenJObject document, RavenJObject metadata, TransactionInformation transactionInformation)
 		{
-			workContext.DocsPerSecIncreaseBy(1);
+            workContext.PerformanceCounters.DocsPerSecond.Increment();
 			key = string.IsNullOrWhiteSpace(key) ? Guid.NewGuid().ToString() : key.Trim();
 			RemoveReservedProperties(document);
 			RemoveMetadataReservedProperties(metadata);
@@ -1519,7 +854,7 @@
 						{
 							lastCollectionEtags.UpdatePerCollectionEtags(documents);	
 							etagSynchronizer.UpdateSynchronizationState(documents);
-							prefetcher.GetPrefetchingBehavior(PrefetchingUser.Indexer, null).AfterStorageCommitBeforeWorkNotifications(documents);
+	                        prefetcher.AfterStorageCommitBeforeWorkNotifications(PrefetchingUser.Indexer, documents);
 						});
 
 						if (addDocumentResult.Updated)
@@ -2324,8 +1659,8 @@
 			if (transformFunc == null)
 				return results.Select(x => x.ToJson());
 
-			var dynamicJsonObjects = results.Select(x => new DynamicLuceneOrParentDocumntObject(docRetriever, x.ToJson())).ToArray();
-			var robustEnumerator = new RobustEnumerator(workContext.CancellationToken, dynamicJsonObjects.Length)
+            var dynamicJsonObjects = results.Select(x => new DynamicLuceneOrParentDocumntObject(docRetriever, x.ToJson()));
+            var robustEnumerator = new RobustEnumerator(workContext.CancellationToken, 100)
 			{
 				OnError =
 					(exception, o) =>
@@ -2779,390 +2114,7 @@
 				);
 		}
 
-<<<<<<< HEAD
 		public RavenJArray GetIndexes(int start, int pageSize)
-=======
-        public void Commit(string txId)
-        {
-            try
-            {
-	            try
-	            {
-		            inFlightTransactionalState.Commit(txId);
-		            log.Debug("Commit of tx {0} completed", txId);
-		            workContext.ShouldNotifyAboutWork(() => "DTC transaction commited");
-	            }
-	            finally
-	            {
-		            inFlightTransactionalState.Rollback(txId); // this is where we actually remove the tx
-	            }
-            }
-            catch (Exception e)
-            {
-	            if (TransactionalStorage.HandleException(e))
-		            return;
-	            throw;
-            }
-            finally
-            {
-	            workContext.HandleWorkNotifications();
-            }
-        }
-
-
-        public void Rollback(string txId)
-        {
-            inFlightTransactionalState.Rollback(txId);
-        }
-
-        [MethodImpl(MethodImplOptions.Synchronized)]
-        public string PutTransform(string name, TransformerDefinition definition)
-        {
-            if (name == null) throw new ArgumentNullException("name");
-            if (definition == null) throw new ArgumentNullException("definition");
-
-            name = name.Trim();
-
-            var existingDefinition = IndexDefinitionStorage.GetTransformerDefinition(name);
-            if (existingDefinition != null && existingDefinition.Equals(definition))
-                return name; // no op for the same transformer
-
-            IndexDefinitionStorage.CreateAndPersistTransform(definition);
-            IndexDefinitionStorage.AddTransform(name, definition);
-
-            return name;
-        }
-
-        // only one index can be created at any given time
-        // the method already handle attempts to create the same index, so we don't have to 
-        // worry about this.
-        [MethodImpl(MethodImplOptions.Synchronized)]
-        public string PutIndex(string name, IndexDefinition definition)
-        {
-            if (name == null)
-                throw new ArgumentNullException("name");
-
-	        var fixedName = IndexDefinitionStorage.FixupIndexName(name);
-
-			var existingIndex = IndexDefinitionStorage.GetIndexDefinition(fixedName);
-
-            if (existingIndex != null)
-            {
-                switch (existingIndex.LockMode)
-                {
-                    case IndexLockMode.LockedIgnore:
-                        log.Info("Index {0} not saved because it was lock (with ignore)", name);
-                        return name;
-
-                    case IndexLockMode.LockedError:
-                        throw new InvalidOperationException("Can not overwrite locked index: " + name);
-                }
-            }
-
-            name = name.Trim();
-
-            switch (FindIndexCreationOptions(definition, ref name))
-            {
-                case IndexCreationOptions.Noop:
-                    return name;
-                case IndexCreationOptions.Update:
-                    // ensure that the code can compile
-					new DynamicViewCompiler(fixedName, definition, Extensions, IndexDefinitionStorage.IndexDefinitionsPath, Configuration).GenerateInstance();
-                    DeleteIndex(name);
-                    break;
-            }
-
-			IndexDefinitionStorage.RegisterNewIndexInThisSession(fixedName, definition);
-
-            // this has to happen in this fashion so we will expose the in memory status after the commit, but 
-            // before the rest of the world is notified about this.
-            IndexDefinitionStorage.CreateAndPersistIndex(definition);
-            IndexStorage.CreateIndexImplementation(definition);
-			InvokeSuggestionIndexing(fixedName, definition);
-
-            TransactionalStorage.Batch(actions =>
-            {
-				actions.Indexing.AddIndex(fixedName, definition.IsMapReduce);
-                workContext.ShouldNotifyAboutWork(() => "PUT INDEX " + name);
-            });
-
-            // The act of adding it here make it visible to other threads
-            // we have to do it in this way so first we prepare all the elements of the 
-            // index, then we add it to the storage in a way that make it public
-			IndexDefinitionStorage.AddIndex(fixedName, definition);
-
-
-			workContext.ClearErrorsFor(fixedName);
-
-            TransactionalStorage.ExecuteImmediatelyOrRegisterForSynchronization(() => RaiseNotifications(new IndexChangeNotification
-            {
-                Name = name,
-                Type = IndexChangeTypes.IndexAdded,
-            }));
-
-            return name;
-        }
-
-        private void InvokeSuggestionIndexing(string name, IndexDefinition definition)
-        {
-            foreach (var suggestion in definition.Suggestions)
-            {
-                var field = suggestion.Key;
-                var suggestionOption = suggestion.Value;
-
-                if (suggestionOption.Distance == StringDistanceTypes.None)
-                    continue;
-
-                var indexExtensionKey = MonoHttpUtility.UrlEncode(field + "-" + suggestionOption.Distance + "-" + suggestionOption.Accuracy);
-
-                var suggestionQueryIndexExtension = new SuggestionQueryIndexExtension(
-                    workContext,
-                    Path.Combine(configuration.IndexStoragePath, "Raven-Suggestions", name, indexExtensionKey),
-                    configuration.RunInMemory,
-                    SuggestionQueryRunner.GetStringDistance(suggestionOption.Distance),
-                    field,
-                    suggestionOption.Accuracy);
-
-                IndexStorage.SetIndexExtension(name, indexExtensionKey, suggestionQueryIndexExtension);
-            }
-        }
-
-        private IndexCreationOptions FindIndexCreationOptions(IndexDefinition definition, ref string name)
-        {
-	        definition.Name = name;
-            definition.RemoveDefaultValues();
-            IndexDefinitionStorage.ResolveAnalyzers(definition);
-            var findIndexCreationOptions = IndexDefinitionStorage.FindIndexCreationOptions(definition);
-            return findIndexCreationOptions;
-        }
-
-        public QueryResultWithIncludes Query(string index, IndexQuery query)
-        {
-            var list = new List<RavenJObject>();
-            var result = Query(index, query, null, list.Add);
-            result.Results = list;
-            return result;
-        }
-
-        public QueryResultWithIncludes Query(string index, IndexQuery query, Action<QueryHeaderInformation> headerInfo, Action<RavenJObject> onResult)
-        {
-            var queryStat = AddToCurrentlyRunningQueryList(index, query);
-            try
-            {
-	            var fixedName = IndexDefinitionStorage.FixupIndexName(index);
-                var highlightings = new Dictionary<string, Dictionary<string, string[]>>();
-                Func<IndexQueryResult, object> tryRecordHighlighting = queryResult =>
-                {
-                    if (queryResult.Highligtings != null && queryResult.Key != null)
-                        highlightings.Add(queryResult.Key, queryResult.Highligtings);
-                    return null;
-                };
-                var stale = false;
-                Tuple<DateTime, Etag> indexTimestamp = Tuple.Create(DateTime.MinValue, Etag.Empty);
-                Etag resultEtag = Etag.Empty;
-                var nonAuthoritativeInformation = false;
-
-                if (string.IsNullOrEmpty(query.ResultsTransformer) == false)
-                {
-                    query.FieldsToFetch = new[] { Constants.AllFields };
-                }
-
-                var duration = Stopwatch.StartNew();
-                var idsToLoad = new HashSet<string>(StringComparer.OrdinalIgnoreCase);
-                TransactionalStorage.Batch(
-                    actions =>
-                    {
-                        var viewGenerator = IndexDefinitionStorage.GetViewGenerator(fixedName);
-                        if (viewGenerator == null)
-                            throw new IndexDoesNotExistsException("Could not find index named: " + index);
-
-						resultEtag = GetIndexEtag(fixedName, null, query.ResultsTransformer);
-
-						stale = actions.Staleness.IsIndexStale(fixedName, query.Cutoff, query.CutoffEtag);
-
-                        if (stale == false && query.Cutoff == null && query.CutoffEtag == null)
-                        {
-							var indexInstance = IndexStorage.GetIndexInstance(fixedName);
-                            stale = stale || (indexInstance != null && indexInstance.IsMapIndexingInProgress);
-                        }
-
-						indexTimestamp = actions.Staleness.IndexLastUpdatedAt(fixedName);
-						var indexFailureInformation = actions.Indexing.GetFailureRate(fixedName);
-                        if (indexFailureInformation.IsInvalidIndex)
-                        {
-                            throw new IndexDisabledException(indexFailureInformation);
-                        }
-                        var docRetriever = new DocumentRetriever(actions, ReadTriggers, inFlightTransactionalState, query.QueryInputs, idsToLoad);
-						var indexDefinition = GetIndexDefinition(fixedName);
-                        var fieldsToFetch = new FieldsToFetch(query.FieldsToFetch, query.AggregationOperation,
-                                                              viewGenerator.ReduceDefinition == null
-                                                                ? Constants.DocumentIdFieldName
-                                                                : Constants.ReduceKeyFieldName);
-                        Func<IndexQueryResult, bool> shouldIncludeInResults =
-                            result => docRetriever.ShouldIncludeResultInQuery(result, indexDefinition, fieldsToFetch);
-						var indexQueryResults = IndexStorage.Query(fixedName, query, shouldIncludeInResults, fieldsToFetch, IndexQueryTriggers);
-                        indexQueryResults = new ActiveEnumerable<IndexQueryResult>(indexQueryResults);
-
-                        var transformerErrors = new List<string>();
-                        var results = GetQueryResults(query, viewGenerator, docRetriever,
-                                                      from queryResult in indexQueryResults
-                                                      let doc = docRetriever.RetrieveDocumentForQuery(queryResult, indexDefinition, fieldsToFetch)
-                                                      where doc != null
-                                                      let _ = nonAuthoritativeInformation |= (doc.NonAuthoritativeInformation ?? false)
-                                                      let __ = tryRecordHighlighting(queryResult)
-                                                      select doc, transformerErrors);
-
-                        if (headerInfo != null)
-                        {
-                            headerInfo(new QueryHeaderInformation
-                            {
-                                Index = index,
-                                IsStable = stale,
-                                ResultEtag = resultEtag,
-                                IndexTimestamp = indexTimestamp.Item1,
-                                IndexEtag = indexTimestamp.Item2,
-                                TotalResults = query.TotalSize.Value
-                            });
-                        }
-                        using (new CurrentTransformationScope(docRetriever))
-                        {
-                            foreach (var result in results)
-                            {
-                                onResult(result);
-                            }
-                            if (transformerErrors.Count > 0)
-                            {
-                                throw new InvalidOperationException("The transform results function failed.\r\n" + string.Join("\r\n", transformerErrors));
-                            }
-
-                        }
-
-
-                    });
-
-                return new QueryResultWithIncludes
-                {
-                    IndexName = index,
-                    IsStale = stale,
-                    NonAuthoritativeInformation = nonAuthoritativeInformation,
-                    SkippedResults = query.SkippedResults.Value,
-                    TotalResults = query.TotalSize.Value,
-                    IndexTimestamp = indexTimestamp.Item1,
-                    IndexEtag = indexTimestamp.Item2,
-                    ResultEtag = resultEtag,
-                    IdsToInclude = idsToLoad,
-                    LastQueryTime = SystemTime.UtcNow,
-                    Highlightings = highlightings,
-                    DurationMilliseconds = duration.ElapsedMilliseconds
-                };
-            }
-            finally
-            {
-                RemoveFromCurrentlyRunningQueryList(index, queryStat);
-            }
-        }
-
-        private void RemoveFromCurrentlyRunningQueryList(string index, ExecutingQueryInfo queryStat)
-        {
-            ConcurrentSet<ExecutingQueryInfo> set;
-            if(workContext.CurrentlyRunningQueries.TryGetValue(index, out set) == false)
-                return;
-            set.TryRemove(queryStat);
-        }
-
-        private ExecutingQueryInfo AddToCurrentlyRunningQueryList(string index, IndexQuery query)
-        {
-            var set = workContext.CurrentlyRunningQueries.GetOrAdd(index, x => new ConcurrentSet<ExecutingQueryInfo>());
-            var queryStartTime = DateTime.UtcNow;
-            var executingQueryInfo = new ExecutingQueryInfo(queryStartTime, query);
-            set.Add(executingQueryInfo);
-            return executingQueryInfo;
-        }
-
-        private IEnumerable<RavenJObject> GetQueryResults(IndexQuery query,
-            AbstractViewGenerator viewGenerator,
-            DocumentRetriever docRetriever,
-            IEnumerable<JsonDocument> results,
-            List<string> transformerErrors)
-        {
-            if (query.PageSize <= 0) // maybe they just want the stats? 
-            {
-                return Enumerable.Empty<RavenJObject>();
-            }
-
-            IndexingFunc transformFunc = null;
-
-            // Check an explicitly declared one first
-            if (string.IsNullOrEmpty(query.ResultsTransformer) == false)
-            {
-                var transformGenerator = IndexDefinitionStorage.GetTransformer(query.ResultsTransformer);
-
-                if (transformGenerator != null && transformGenerator.TransformResultsDefinition != null)
-                    transformFunc = transformGenerator.TransformResultsDefinition;
-                else
-                    throw new InvalidOperationException("The transformer " + query.ResultsTransformer + " was not found");
-            }
-            else if (query.SkipTransformResults == false && viewGenerator.TransformResultsDefinition != null)
-            {
-                transformFunc = source => viewGenerator.TransformResultsDefinition(docRetriever, source);
-            }
-
-            if (transformFunc == null)
-                return results.Select(x => x.ToJson());
-
-            var dynamicJsonObjects = results.Select(x => new DynamicLuceneOrParentDocumntObject(docRetriever, x.ToJson()));
-            var robustEnumerator = new RobustEnumerator(workContext.CancellationToken, 100)
-            {
-                OnError =
-                    (exception, o) =>
-                    transformerErrors.Add(string.Format("Doc '{0}', Error: {1}", Index.TryGetDocKey(o),
-                                                        exception.Message))
-            };
-            return robustEnumerator.RobustEnumeration(
-                dynamicJsonObjects.Cast<object>().GetEnumerator(),
-                transformFunc)
-                .Select(JsonExtensions.ToJObject);
-        }
-
-        public IEnumerable<string> QueryDocumentIds(string index, IndexQuery query, out bool stale)
-        {
-            var queryStat = AddToCurrentlyRunningQueryList(index,query);
-            try
-            {
-                bool isStale = false;
-                HashSet<string> loadedIds = null;
-                TransactionalStorage.Batch(
-                    actions =>
-                    {
-                        isStale = actions.Staleness.IsIndexStale(index, query.Cutoff, null);
-
-                        if (isStale == false && query.Cutoff == null)
-                        {
-                            var indexInstance = IndexStorage.GetIndexInstance(index);
-                            isStale = isStale || (indexInstance != null && indexInstance.IsMapIndexingInProgress);
-                        }
-
-                        var indexFailureInformation = actions.Indexing.GetFailureRate(index);
-
-                        if (indexFailureInformation.IsInvalidIndex)
-                        {
-                            throw new IndexDisabledException(indexFailureInformation);
-                        }
-                        loadedIds = new HashSet<string>(from queryResult in IndexStorage.Query(index, query, result => true, new FieldsToFetch(null, AggregationOperation.None, Constants.DocumentIdFieldName), IndexQueryTriggers)
-                                                        select queryResult.Key);
-                    });
-                stale = isStale;
-                return loadedIds;
-            }
-            finally
-            {
-                RemoveFromCurrentlyRunningQueryList(index, queryStat);
-            }
-        }
-
-
-        public void DeleteTransfom(string name)
->>>>>>> d7c956d8
 		{
 			return new RavenJArray(
 				from indexName in IndexDefinitionStorage.IndexNames.Skip(start).Take(pageSize)
@@ -3311,9 +2263,9 @@
 									Put(docFromPatch.Key, docFromPatch.Etag, docFromPatch.DataAsJson,
 										docFromPatch.Metadata, transactionInformation);
 								}
+							}
 								shouldRetry = false;
 								result.PatchResult = PatchResult.Patched;
-							}
 						}
 						catch (ConcurrencyException)
 						{
@@ -3325,14 +2277,9 @@
 								Thread.Sleep(rand.Next(5, Math.Max(retries * 2, 10)));
 								continue;
 							}
-<<<<<<< HEAD
 
 							throw;
-=======
->>>>>>> d7c956d8
 						}
-
-						result.PatchResult = PatchResult.Patched;
 					}
 				}
 
@@ -3867,21 +2814,15 @@
 					if (document == null)
 						return;
 
-<<<<<<< HEAD
-					var storedTransformer = IndexDefinitionStorage.GetTransformer(transformer);
-					if (storedTransformer == null)
-						throw new InvalidOperationException("No transformer with the name: " + transformer);
-=======
                     if (document.Metadata.ContainsKey("Raven-Read-Veto"))
                     {
                         result = document;
                         return;
                     }
 
-                    var storedTransformer = IndexDefinitionStorage.GetTransformer(transformer);
-                    if (storedTransformer == null)
-                        throw new InvalidOperationException("No transformer with the name: " + transformer);
->>>>>>> d7c956d8
+					var storedTransformer = IndexDefinitionStorage.GetTransformer(transformer);
+					if (storedTransformer == null)
+						throw new InvalidOperationException("No transformer with the name: " + transformer);
 
 					var transformed = storedTransformer.TransformResultsDefinition(new[] { new DynamicJsonObject(document.ToJson()) })
 									 .Select(x => JsonExtensions.ToJObject(x))
