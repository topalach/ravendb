--- conflicted
+++ resolved
@@ -108,7 +108,7 @@
 				initializer = new DocumentDatabaseInitializer(this, configuration);
                 initializer.ValidateLicense();
 
-                initializer.ValidateStorage();
+				initializer.ValidateStorage();
 
 				initializer.InitializeEncryption();
 
@@ -188,10 +188,6 @@
 					InitializeIndexCodecTriggers();
 					initializer.InitializeIndexStorage();
 
-<<<<<<< HEAD
-=======
-				
->>>>>>> 799bb2f8
 					CompleteWorkContextSetup();
 
 					prefetcher = new Prefetcher(workContext);
@@ -200,13 +196,10 @@
 					indexingExecuter = new IndexingExecuter(workContext, prefetcher, IndexReplacer);
 					InitializeTriggersExceptIndexCodecs();
 
-<<<<<<< HEAD
-
-=======
 				    EnsureAllIndexDefinitionsHaveIndexes();
 
 					RaiseIndexingWiringComplete();
->>>>>>> 799bb2f8
+
 
 					ExecuteStartupTasks();
 					lastCollectionEtags.InitializeBasedOnIndexingResults();
@@ -247,7 +240,7 @@
 	        }
 	    }
 
-	    public event EventHandler Disposing;
+		public event EventHandler Disposing;
 
 		public event EventHandler DisposingEnded;
 
@@ -879,7 +872,7 @@
 			if (IndexStorage != null)
 				exceptionAggregator.Execute(IndexStorage.Dispose);
 
-		    if (TransactionalStorage != null)
+			if (TransactionalStorage != null)
 		        exceptionAggregator.Execute(() => TransactionalStorage.Dispose());
 
 			if (Configuration != null)
@@ -1014,7 +1007,7 @@
 		public RavenThreadPool MappingThreadPool;
 		public RavenThreadPool ReducingThreadPool;
 
-                public void SpinBackgroundWorkers(bool manualStart = false)
+		public void SpinBackgroundWorkers(bool manualStart = false)
 		{
 			if (manualStart == false && indexingWorkersStoppedManually)
 				return;
@@ -1049,31 +1042,7 @@
 
 			RaiseIndexingWiringComplete();
 
-<<<<<<< HEAD
-		}
-
-		private void StopMappingThreadPool()
-		{
-			if (MappingThreadPool != null)
-			{
-				MappingThreadPool.DrainThePendingTasks();
-				MappingThreadPool.Dispose();
-				MappingThreadPool = null;
-			}
-			MappingThreadPool = null;
-		}
-
-		private void StopReducingThreadPool()
-		{
-			if (ReducingThreadPool != null)
-			{
-				ReducingThreadPool.DrainThePendingTasks();
-				ReducingThreadPool.Dispose();
-				ReducingThreadPool = null;
-			}
-=======
 			SpinReduceWorker();
->>>>>>> 799bb2f8
 		}
 
 	    public void SpinReduceWorker()
@@ -1086,9 +1055,30 @@
                 return;
 
             reducingBackgroundTask = Task.Factory.StartNew(ReducingExecuter.Execute, CancellationToken.None, TaskCreationOptions.LongRunning, backgroundTaskScheduler);
-        }
-
-        public void StopBackgroundWorkers()
+		}
+
+		private void StopMappingThreadPool()
+		{
+			if (MappingThreadPool != null)
+			{
+				MappingThreadPool.DrainThePendingTasks();
+				MappingThreadPool.Dispose();
+				MappingThreadPool = null;
+			}
+			MappingThreadPool = null;
+		}
+
+		private void StopReducingThreadPool()
+		{
+			if (ReducingThreadPool != null)
+			{
+				ReducingThreadPool.DrainThePendingTasks();
+				ReducingThreadPool.Dispose();
+				ReducingThreadPool = null;
+			}
+		}
+
+		public void StopBackgroundWorkers()
 		{
 			workContext.StopWork();
 			StopMappingThreadPool();
