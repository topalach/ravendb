--- conflicted
+++ resolved
@@ -3,10 +3,7 @@
 //     Copyright (c) Hibernating Rhinos LTD. All rights reserved.
 // </copyright>
 //-----------------------------------------------------------------------
-<<<<<<< HEAD
-=======
 
->>>>>>> f3787cc8
 using System;
 
 namespace Raven.Database.Impl
