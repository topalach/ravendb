//-----------------------------------------------------------------------
// <copyright file="MappedResults.cs" company="Hibernating Rhinos LTD">
//     Copyright (c) Hibernating Rhinos LTD. All rights reserved.
// </copyright>
//-----------------------------------------------------------------------
using System;
using System.Collections.Generic;
using System.Diagnostics;
using System.IO;
using System.Security.Cryptography;
using System.Text;
using System.Threading;
using Microsoft.Isam.Esent.Interop;
using Raven.Abstractions;
using Raven.Abstractions.Data;
using Raven.Abstractions.Extensions;
using Raven.Abstractions.Util;
using Raven.Database.Indexing;
using Raven.Database.Storage;
using Raven.Json.Linq;
using System.Linq;
using Raven.Abstractions.Logging;

namespace Raven.Storage.Esent.StorageActions
{
	public partial class DocumentStorageActions : IMappedResultsStorageAction
	{
		private static readonly ThreadLocal<SHA1> localSha1 = new ThreadLocal<SHA1>(() => new SHA1Managed());

		public static byte[] HashReduceKey(string reduceKey)
		{
			return localSha1.Value.ComputeHash(Encoding.UTF8.GetBytes(reduceKey));
		}

		public void PutMappedResult(string view, string docId, string reduceKey, RavenJObject data)
		{
			Etag etag = uuidGenerator.CreateSequentialUuid(UuidType.MappedResults);
			using (var update = new Update(session, MappedResults, JET_prep.Insert))
			{
				Api.SetColumn(session, MappedResults, tableColumnsCache.MappedResultsColumns["view"], view, Encoding.Unicode);
				Api.SetColumn(session, MappedResults, tableColumnsCache.MappedResultsColumns["document_key"], docId, Encoding.Unicode);
				Api.SetColumn(session, MappedResults, tableColumnsCache.MappedResultsColumns["reduce_key"], reduceKey, Encoding.Unicode);
				Api.SetColumn(session, MappedResults, tableColumnsCache.MappedResultsColumns["hashed_reduce_key"], HashReduceKey(reduceKey));
				var mapBucket = IndexingUtil.MapBucket(docId);
				Api.SetColumn(session, MappedResults, tableColumnsCache.MappedResultsColumns["bucket"], mapBucket);

				using (Stream stream = new BufferedStream(new ColumnStream(session, MappedResults, tableColumnsCache.MappedResultsColumns["data"])))
				{
					using (var dataStream = documentCodecs.Aggregate(stream, (ds, codec) => codec.Value.Encode(reduceKey, data, null, ds)))
					{
						data.WriteTo(dataStream);
						dataStream.Flush();
					}
				}

				Api.SetColumn(session, MappedResults, tableColumnsCache.MappedResultsColumns["etag"], etag.TransformToValueForEsentSorting());
				Api.SetColumn(session, MappedResults, tableColumnsCache.MappedResultsColumns["timestamp"], SystemTime.UtcNow.ToBinary());

				update.Save();
			}
		}

		public IEnumerable<ReduceKeyAndCount> GetKeysStats(string view, int start, int pageSize)
		{
			Api.JetSetCurrentIndex(session, ReduceKeysCounts, "by_view_and_hashed_reduce_key");
			Api.MakeKey(session, ReduceKeysCounts, view, Encoding.Unicode, MakeKeyGrbit.NewKey);
			if (Api.TrySeek(session, ReduceKeysCounts, SeekGrbit.SeekGE) == false)
				yield break;

			while (start > 0)
			{
				var viewFromDb = Api.RetrieveColumnAsString(session, ReduceKeysCounts, tableColumnsCache.ReduceKeysCountsColumns["view"]);
				if (string.Equals(view, viewFromDb, StringComparison.InvariantCultureIgnoreCase) == false)
					yield break;
				start--;
				if (Api.TryMoveNext(session, ReduceKeysCounts) == false)
					yield break;
			}

			do
			{
				var count =
					Api.RetrieveColumnAsInt32(session, ReduceKeysCounts,
											  tableColumnsCache.ReduceKeysCountsColumns["mapped_items_count"]).Value;
				var viewFromDb = Api.RetrieveColumnAsString(session, ReduceKeysCounts,
													tableColumnsCache.ReduceKeysCountsColumns["view"], Encoding.Unicode);

				if (string.Equals(view, viewFromDb, StringComparison.InvariantCultureIgnoreCase) == false)
					continue;

				var key = Api.RetrieveColumnAsString(session, ReduceKeysCounts,
													 tableColumnsCache.ReduceKeysCountsColumns["reduce_key"], Encoding.Unicode);

				pageSize--;
				yield return new ReduceKeyAndCount
				{
					Count = count,
					Key = key
				};
			} while (Api.TryMoveNext(session, ReduceKeysCounts) && pageSize > 0);
		}


		public void PutReducedResult(string view, string reduceKey, int level, int sourceBucket, int bucket, RavenJObject data)
		{
			Etag etag = uuidGenerator.CreateSequentialUuid(UuidType.ReduceResults);

			using (var update = new Update(session, ReducedResults, JET_prep.Insert))
			{
				Api.SetColumn(session, ReducedResults, tableColumnsCache.ReduceResultsColumns["view"], view, Encoding.Unicode);
				Api.SetColumn(session, ReducedResults, tableColumnsCache.ReduceResultsColumns["level"], level);
				Api.SetColumn(session, ReducedResults, tableColumnsCache.ReduceResultsColumns["reduce_key"], reduceKey, Encoding.Unicode);
				Api.SetColumn(session, ReducedResults, tableColumnsCache.ReduceResultsColumns["hashed_reduce_key"], HashReduceKey(reduceKey));
				Api.SetColumn(session, ReducedResults, tableColumnsCache.ReduceResultsColumns["bucket"], bucket);
				Api.SetColumn(session, ReducedResults, tableColumnsCache.ReduceResultsColumns["source_bucket"], sourceBucket);

				using (Stream stream = new BufferedStream(new ColumnStream(session, ReducedResults, tableColumnsCache.ReduceResultsColumns["data"])))
				{
					using (var dataStream = documentCodecs.Aggregate(stream, (ds, codec) => codec.Value.Encode(reduceKey, data, null, ds)))
					{
						data.WriteTo(dataStream);
						dataStream.Flush();
					}
				}

				Api.SetColumn(session, ReducedResults, tableColumnsCache.ReduceResultsColumns["etag"], etag.TransformToValueForEsentSorting());
				Api.SetColumn(session, ReducedResults, tableColumnsCache.ReduceResultsColumns["timestamp"], SystemTime.UtcNow.ToBinary());

				update.Save();
			}
		}

		public void ScheduleReductions(string view, int level, ReduceKeyAndBucket reduceKeysAndBucket)
			{
				var bucket = reduceKeysAndBucket.Bucket;

				using (var map = new Update(session, ScheduledReductions, JET_prep.Insert))
				{
					Api.SetColumn(session, ScheduledReductions, tableColumnsCache.ScheduledReductionColumns["view"],
								  view, Encoding.Unicode);
					Api.SetColumn(session, ScheduledReductions, tableColumnsCache.ScheduledReductionColumns["reduce_key"],
								  reduceKeysAndBucket.ReduceKey, Encoding.Unicode);
					Api.SetColumn(session, ScheduledReductions, tableColumnsCache.ScheduledReductionColumns["hashed_reduce_key"],
												  HashReduceKey(reduceKeysAndBucket.ReduceKey));

					Api.SetColumn(session, ScheduledReductions, tableColumnsCache.ScheduledReductionColumns["etag"], uuidGenerator.CreateSequentialUuid(UuidType.ScheduledReductions).ToByteArray());

					Api.SetColumn(session, ScheduledReductions, tableColumnsCache.ScheduledReductionColumns["timestamp"],
								  SystemTime.UtcNow.ToBinary());


					Api.SetColumn(session, ScheduledReductions, tableColumnsCache.ScheduledReductionColumns["bucket"],
								  bucket);

					Api.SetColumn(session, ScheduledReductions, tableColumnsCache.ScheduledReductionColumns["level"], level);
					map.Save();
				}
			}

		public ScheduledReductionInfo DeleteScheduledReduction(List<object> itemsToDelete)
		{
			var hasResult = false;
			var result = new ScheduledReductionInfo();
			var currentEtagBinary = Guid.Empty.ToByteArray();
			foreach (OptimizedDeleter reader in itemsToDelete)
			{
				foreach (var sortedBookmark in reader.GetSortedBookmarks())
				{
					Api.JetGotoBookmark(session, ScheduledReductions, sortedBookmark.Item1, sortedBookmark.Item2);
					var etagBinary = Api.RetrieveColumn(session, ScheduledReductions,
														tableColumnsCache.ScheduledReductionColumns["etag"]);
					if (new ComparableByteArray(etagBinary).CompareTo(currentEtagBinary) > 0)
					{
						hasResult = true;
						var timestamp =
							Api.RetrieveColumnAsInt64(session, ScheduledReductions,
														 tableColumnsCache.ScheduledReductionColumns["timestamp"]).Value;
						result.Etag = Etag.Parse(etagBinary);
						result.Timestamp = DateTime.FromBinary(timestamp);
					}

					Api.JetDelete(session, ScheduledReductions);
				}
			}
			return hasResult ? result : null;
		}

		public IEnumerable<MappedResultInfo> GetItemsToReduce(GetItemsToReduceParams getItemsToReduceParams)
		{
			Api.JetSetCurrentIndex(session, ScheduledReductions, "by_view_level_and_hashed_reduce_key");
			var seenLocally = new HashSet<Tuple<string, int>>();
		    foreach (var reduceKey in getItemsToReduceParams.ReduceKeys.ToArray())
			{
				Api.MakeKey(session, ScheduledReductions, getItemsToReduceParams.Index, Encoding.Unicode, MakeKeyGrbit.NewKey);
				Api.MakeKey(session, ScheduledReductions, getItemsToReduceParams.Level, MakeKeyGrbit.None);
				Api.MakeKey(session, ScheduledReductions, HashReduceKey(reduceKey), MakeKeyGrbit.None);
				if (Api.TrySeek(session, ScheduledReductions, SeekGrbit.SeekEQ) == false)
					yield break;

				Api.MakeKey(session, ScheduledReductions, getItemsToReduceParams.Index, Encoding.Unicode, MakeKeyGrbit.NewKey);
				Api.MakeKey(session, ScheduledReductions, getItemsToReduceParams.Level, MakeKeyGrbit.None);
				Api.MakeKey(session, ScheduledReductions, HashReduceKey(reduceKey), MakeKeyGrbit.None);

				Api.TrySetIndexRange(session, ScheduledReductions,
									 SetIndexRangeGrbit.RangeInclusive | SetIndexRangeGrbit.RangeUpperLimit);

				// this isn't used for optimized reading, but to make it easier to delete records later on
				OptimizedDeleter reader;
				if (getItemsToReduceParams.ItemsToDelete.Count == 0)
				{
					getItemsToReduceParams.ItemsToDelete.Add(reader = new OptimizedDeleter());
				}
				else
				{
					reader = (OptimizedDeleter)getItemsToReduceParams.ItemsToDelete[0];
				}
				do
				{
                    if (getItemsToReduceParams.Take <= 0)
                        break;
					var indexFromDb = Api.RetrieveColumnAsString(session, ScheduledReductions, tableColumnsCache.ScheduledReductionColumns["view"], Encoding.Unicode, RetrieveColumnGrbit.RetrieveFromIndex);
					var levelFromDb =
						Api.RetrieveColumnAsInt32(session, ScheduledReductions, tableColumnsCache.ScheduledReductionColumns["level"], RetrieveColumnGrbit.RetrieveFromIndex).
							Value;
					var reduceKeyFromDb = Api.RetrieveColumnAsString(session, ScheduledReductions,
												   tableColumnsCache.ScheduledReductionColumns["reduce_key"]);

					if (string.Equals(getItemsToReduceParams.Index, indexFromDb, StringComparison.OrdinalIgnoreCase) == false)
						continue;
					if (levelFromDb != getItemsToReduceParams.Level)
						continue;
					if (string.Equals(reduceKeyFromDb, reduceKey, StringComparison.Ordinal) == false)
						continue;

					var bucket =
							Api.RetrieveColumnAsInt32(session, ScheduledReductions, tableColumnsCache.ScheduledReductionColumns["bucket"]).Value;

					var rowKey = Tuple.Create(reduceKeyFromDb, bucket);
					var thisIsNewScheduledReductionRow = reader.Add(session, ScheduledReductions);
					var neverSeenThisKeyAndBucket = getItemsToReduceParams.ItemsAlreadySeen.Add(rowKey);
					if (thisIsNewScheduledReductionRow || neverSeenThisKeyAndBucket) 
					{
						if (seenLocally.Add(rowKey))
						{
							foreach (var mappedResultInfo in GetResultsForBucket(getItemsToReduceParams.Index, getItemsToReduceParams.Level, reduceKeyFromDb, bucket, getItemsToReduceParams.LoadData))
							{
								getItemsToReduceParams.Take--;
								yield return mappedResultInfo;
							}	
						}
					}
<<<<<<< HEAD

					if (getItemsToReduceParams.Take <= 0)
						yield break;
=======
>>>>>>> 980778d2
				} while (Api.TryMoveNext(session, ScheduledReductions));

                getItemsToReduceParams.ReduceKeys.Remove(reduceKey);

				if (getItemsToReduceParams.Take <= 0)
					break;
			}
		}

		private IEnumerable<MappedResultInfo> GetResultsForBucket(string index, int level, string reduceKey, int bucket, bool loadData)
		{
			switch (level)
			{
				case 0:
					return GetMappedResultsForBucket(index, reduceKey, bucket, loadData);
				case 1:
				case 2:
					return GetReducedResultsForBucket(index, reduceKey, level, bucket, loadData);
				default:
					throw new ArgumentException("Invalid level: " + level);
			}
		}

		private IEnumerable<MappedResultInfo> GetMappedResultsForBucket(string index, string reduceKey, int bucket, bool loadData)
		{
			Api.JetSetCurrentIndex(session, MappedResults, "by_view_hashed_reduce_key_and_bucket");
			Api.MakeKey(session, MappedResults, index, Encoding.Unicode, MakeKeyGrbit.NewKey);
			Api.MakeKey(session, MappedResults, HashReduceKey(reduceKey), MakeKeyGrbit.None);
			Api.MakeKey(session, MappedResults, bucket, MakeKeyGrbit.None);

			if (Api.TrySeek(session, MappedResults, SeekGrbit.SeekEQ) == false)
			{
				yield return new MappedResultInfo
				{
					ReduceKey = reduceKey,
					Bucket = bucket
				};
				yield break;
			}

			Api.MakeKey(session, MappedResults, index, Encoding.Unicode, MakeKeyGrbit.NewKey);
			Api.MakeKey(session, MappedResults, HashReduceKey(reduceKey), MakeKeyGrbit.None);
			Api.MakeKey(session, MappedResults, bucket, MakeKeyGrbit.None);

			Api.JetSetIndexRange(session, MappedResults, SetIndexRangeGrbit.RangeInclusive | SetIndexRangeGrbit.RangeUpperLimit);
			bool returnedResults = false;
			do
			{
				var indexFromDb = Api.RetrieveColumnAsString(session, MappedResults, tableColumnsCache.MappedResultsColumns["view"]);
				var keyFromDb = Api.RetrieveColumnAsString(session, MappedResults, tableColumnsCache.MappedResultsColumns["reduce_key"]);
				var bucketFromDb = Api.RetrieveColumnAsInt32(session, MappedResults, tableColumnsCache.MappedResultsColumns["bucket"]).Value;
				if (string.Equals(indexFromDb, index, StringComparison.OrdinalIgnoreCase) == false ||
					bucketFromDb != bucket ||
					string.Equals(keyFromDb, reduceKey, StringComparison.Ordinal) == false // the key is explicitly compared using case sensitive approach
					)
				{
					// we might have a hash collision, so we will just skip and try the next one
					continue;
				}
				var timestamp = Api.RetrieveColumnAsInt64(session, MappedResults, tableColumnsCache.MappedResultsColumns["timestamp"]).Value;
				yield return new MappedResultInfo
				{
					Bucket = bucket,
					ReduceKey =
						keyFromDb,
					Etag = Etag.Parse(Api.RetrieveColumn(session, MappedResults, tableColumnsCache.MappedResultsColumns["etag"])),
					Timestamp = DateTime.FromBinary(timestamp),
					Data = loadData ? LoadMappedResults(keyFromDb) : null,
					Size = Api.RetrieveColumnSize(session, MappedResults, tableColumnsCache.MappedResultsColumns["data"]) ?? 0
				};
				returnedResults = true;
			} while (Api.TryMoveNext(session, MappedResults));

			if (returnedResults == false)
			{
				{
					yield return new MappedResultInfo
					{
						ReduceKey = reduceKey,
						Bucket = bucket
					};
				}
			}
		}


		public void RemoveReduceResults(string indexName, int level, string reduceKey, int sourceBucket)
		{
			Api.JetSetCurrentIndex(session, ReducedResults, "by_view_level_source_bucket_and_hashed_reduce_key");
			Api.MakeKey(session, ReducedResults, indexName, Encoding.Unicode, MakeKeyGrbit.NewKey);
			Api.MakeKey(session, ReducedResults, level, MakeKeyGrbit.None);
			Api.MakeKey(session, ReducedResults, sourceBucket, MakeKeyGrbit.None);
			Api.MakeKey(session, ReducedResults, HashReduceKey(reduceKey), MakeKeyGrbit.None);

			if (Api.TrySeek(session, ReducedResults, SeekGrbit.SeekEQ) == false)
				return;

			do
			{
				var indexFromDb = Api.RetrieveColumnAsString(session, ReducedResults, tableColumnsCache.ReduceResultsColumns["view"], Encoding.Unicode, RetrieveColumnGrbit.RetrieveFromIndex);
				var bucketFromDb = Api.RetrieveColumnAsInt32(session, ReducedResults, tableColumnsCache.ReduceResultsColumns["source_bucket"], RetrieveColumnGrbit.RetrieveFromIndex).Value;
				if (string.Equals(indexFromDb, indexName, StringComparison.OrdinalIgnoreCase) == false ||
					bucketFromDb != sourceBucket)
				{
					break;
				}

				var keyFromDb = Api.RetrieveColumnAsString(session, ReducedResults, tableColumnsCache.ReduceResultsColumns["reduce_key"]);
				if (string.Equals(keyFromDb, reduceKey, StringComparison.Ordinal) == false)// case sensitive check on purpose
					continue;


				Api.JetDelete(session, ReducedResults);
			} while (Api.TryMoveNext(session, ReducedResults));
		}

		private IEnumerable<MappedResultInfo> GetReducedResultsForBucket(string index, string reduceKey, int level, int bucket, bool loadData)
		{
			Api.JetSetCurrentIndex(session, ReducedResults, "by_view_level_hashed_reduce_key_and_bucket");
			Api.MakeKey(session, ReducedResults, index, Encoding.Unicode, MakeKeyGrbit.NewKey);
			Api.MakeKey(session, ReducedResults, level, MakeKeyGrbit.None);
			Api.MakeKey(session, ReducedResults, HashReduceKey(reduceKey), MakeKeyGrbit.None);
			Api.MakeKey(session, ReducedResults, bucket, MakeKeyGrbit.None);

			if (Api.TrySeek(session, ReducedResults, SeekGrbit.SeekEQ) == false)
			{
				yield return new MappedResultInfo
				{
					Bucket = bucket,
					ReduceKey = reduceKey,
				};
				yield break;
			}

			Api.MakeKey(session, ReducedResults, index, Encoding.Unicode, MakeKeyGrbit.NewKey);
			Api.MakeKey(session, ReducedResults, level, MakeKeyGrbit.None);
			Api.MakeKey(session, ReducedResults, HashReduceKey(reduceKey), MakeKeyGrbit.None);
			Api.MakeKey(session, ReducedResults, bucket, MakeKeyGrbit.None);
			Api.JetSetIndexRange(session, ReducedResults, SetIndexRangeGrbit.RangeUpperLimit | SetIndexRangeGrbit.RangeInclusive);
			bool returnedResults = false;
			do
			{
				var key = Api.RetrieveColumnAsString(session, ReducedResults, tableColumnsCache.ReduceResultsColumns["reduce_key"]);
				var bucketFromDb = Api.RetrieveColumnAsInt32(session, ReducedResults, tableColumnsCache.ReduceResultsColumns["bucket"]).Value;
				if (bucketFromDb != bucket)
					break;

				// we explicitly compare the key just as we would during the group by phase, using case sensitive approach
				if (string.Equals(key, reduceKey, StringComparison.Ordinal) == false)
					continue;
				returnedResults = true;
				var timestamp = Api.RetrieveColumnAsInt64(session, ReducedResults, tableColumnsCache.ReduceResultsColumns["timestamp"]).Value;
				yield return new MappedResultInfo
				{
					Bucket = bucket,
					ReduceKey =
						key,
					Etag = Etag.Parse(Api.RetrieveColumn(session, ReducedResults, tableColumnsCache.ReduceResultsColumns["etag"])),
					Timestamp = DateTime.FromBinary(timestamp),
					Data = loadData ? LoadReducedResults(key) : null,
					Size = Api.RetrieveColumnSize(session, ReducedResults, tableColumnsCache.ReduceResultsColumns["data"]) ?? 0
				};
			} while (Api.TryMoveNext(session, ReducedResults));

			if (returnedResults == false)
			{
				yield return new MappedResultInfo
				{
					Bucket = bucket,
					ReduceKey = reduceKey,
				};
			}

		}
		public void DeleteMappedResultsForDocumentId(string documentId, string view, Dictionary<ReduceKeyAndBucket, int> removed)
		{
			Api.JetSetCurrentIndex(session, MappedResults, "by_view_and_doc_key");
			Api.MakeKey(session, MappedResults, view, Encoding.Unicode, MakeKeyGrbit.NewKey);
			Api.MakeKey(session, MappedResults, documentId, Encoding.Unicode, MakeKeyGrbit.None);
			if (Api.TrySeek(session, MappedResults, SeekGrbit.SeekEQ) == false)
				return;

			Api.MakeKey(session, MappedResults, view, Encoding.Unicode, MakeKeyGrbit.NewKey);
			Api.MakeKey(session, MappedResults, documentId, Encoding.Unicode, MakeKeyGrbit.None);
			Api.JetSetIndexRange(session, MappedResults, SetIndexRangeGrbit.RangeUpperLimit | SetIndexRangeGrbit.RangeInclusive);
			do
			{
				// esent index ranges are approximate, and we need to check them ourselves as well
				var viewFromDb = Api.RetrieveColumnAsString(session, MappedResults, tableColumnsCache.MappedResultsColumns["view"]);
				if (StringComparer.OrdinalIgnoreCase.Equals(viewFromDb, view) == false)
					continue;
				var documentIdFromDb = Api.RetrieveColumnAsString(session, MappedResults, tableColumnsCache.MappedResultsColumns["document_key"]);
				if (StringComparer.OrdinalIgnoreCase.Equals(documentIdFromDb, documentId) == false)
					continue;
				var reduceKey = Api.RetrieveColumnAsString(session, MappedResults, tableColumnsCache.MappedResultsColumns["reduce_key"],
														   Encoding.Unicode);
				var bucket = Api.RetrieveColumnAsInt32(session, MappedResults, tableColumnsCache.MappedResultsColumns["bucket"]).Value;

				var key = new ReduceKeyAndBucket(bucket, reduceKey);
				removed[key] = removed.GetOrDefault(key) + 1;
				Api.JetDelete(session, MappedResults);
			} while (Api.TryMoveNext(session, MappedResults));
		}

		public void UpdateRemovedMapReduceStats(string view, Dictionary<ReduceKeyAndBucket, int> removed)
		{
			foreach (var keyAndBucket in removed)
			{
				DecrementReduceKeyCounter(view, keyAndBucket.Key.ReduceKey, keyAndBucket.Value);
			}
		}

		public void DeleteMappedResultsForView(string view)
		{
			Api.JetSetCurrentIndex(session, MappedResults, "by_view_and_doc_key");
			Api.MakeKey(session, MappedResults, view, Encoding.Unicode, MakeKeyGrbit.NewKey);
			if (Api.TrySeek(session, MappedResults, SeekGrbit.SeekGE) == false)
				return;

			var deletedReduceKeys = new List<string>();

			do
			{
				// esent index ranges are approximate, and we need to check them ourselves as well
				var viewFromDb = Api.RetrieveColumnAsString(session, MappedResults, tableColumnsCache.MappedResultsColumns["view"]);
				if (StringComparer.OrdinalIgnoreCase.Equals(viewFromDb, view) == false)
					break;

				var reduceKey = Api.RetrieveColumnAsString(session, MappedResults, tableColumnsCache.MappedResultsColumns["reduce_key"]);
				deletedReduceKeys.Add(reduceKey);

				Api.JetDelete(session, MappedResults);

			} while (Api.TryMoveNext(session, MappedResults));

			foreach (var reduceKey in deletedReduceKeys)
			{
				DecrementReduceKeyCounter(view, reduceKey, 1);
			}
		}

		public IEnumerable<string> GetKeysForIndexForDebug(string indexName, int start, int take)
		{
			if (take <= 0)
				yield break;

			Api.JetSetCurrentIndex(session, MappedResults, "by_view_hashed_reduce_key_and_bucket");
			Api.MakeKey(session, MappedResults, indexName, Encoding.Unicode, MakeKeyGrbit.NewKey);
			if (Api.TrySeek(session, MappedResults, SeekGrbit.SeekGE) == false)
				yield break;

			try
			{
				Api.JetMove(session, MappedResults, start, MoveGrbit.MoveKeyNE);
			}
			catch (EsentErrorException e)
			{
				if (e.Error == JET_err.NoCurrentRecord)
				{
					yield break;
				}
				throw;
			}

			var results = new HashSet<string>();
			do
			{
				var indexNameFromDb = Api.RetrieveColumnAsString(session, MappedResults,
																 tableColumnsCache.MappedResultsColumns["view"], Encoding.Unicode,
																 RetrieveColumnGrbit.RetrieveFromIndex);
				var keyFromDb = Api.RetrieveColumnAsString(session, MappedResults,
														   tableColumnsCache.MappedResultsColumns["reduce_key"]);
				var comparison = String.Compare(indexNameFromDb, indexName, StringComparison.OrdinalIgnoreCase);
				if (comparison < 0)
					continue; // skip to the next item
				if (comparison > 0) // after the current item
					break;

				if (results.Add(keyFromDb))
				{
					take -= 1;
					yield return keyFromDb;
				}
			} while (Api.TryMoveNext(session, MappedResults) && take > 0);
		}

		public IEnumerable<MappedResultInfo> GetMappedResultsForDebug(string indexName, string key, int start, int take)
		{
			if (take <= 0)
				yield break;


			// NOTE, this intentionally does a table scan for all the items in the same index.
			// the reason it is allowed is that this is only applicable for debug, and never is used in production systems
			Api.JetSetCurrentIndex(session, MappedResults, "by_view_hashed_reduce_key_and_bucket");
			Api.MakeKey(session, MappedResults, indexName, Encoding.Unicode, MakeKeyGrbit.NewKey);
			Api.MakeKey(session, MappedResults, HashReduceKey(key), MakeKeyGrbit.None);
			if (Api.TrySeek(session, MappedResults, SeekGrbit.SeekGE) == false)
				yield break;
			if (TryMoveTableRecords(MappedResults, start, false))
				yield break;
			do
			{

				var indexNameFromDb = Api.RetrieveColumnAsString(session, MappedResults,
																 tableColumnsCache.MappedResultsColumns["view"], Encoding.Unicode,
																 RetrieveColumnGrbit.RetrieveFromIndex);
				var keyFromDb = Api.RetrieveColumnAsString(session, MappedResults,
														   tableColumnsCache.MappedResultsColumns["reduce_key"]);

				var indexCompare = string.Compare(indexNameFromDb, indexName, StringComparison.OrdinalIgnoreCase);

				if (indexCompare < 0)
					continue;
				if (indexCompare > 0)
					break;
				var keyCompare = string.Compare(key, keyFromDb, StringComparison.OrdinalIgnoreCase);
				if (keyCompare != 0)
					continue;

				take -= 1;

				var bucket =
					Api.RetrieveColumnAsInt32(session, MappedResults, tableColumnsCache.MappedResultsColumns["bucket"]).Value;
				var timestamp = Api.RetrieveColumnAsInt64(session, MappedResults, tableColumnsCache.MappedResultsColumns["timestamp"]).Value;
				yield return new MappedResultInfo
				{
					ReduceKey = keyFromDb,
					Etag = Etag.Parse(Api.RetrieveColumn(session, MappedResults, tableColumnsCache.MappedResultsColumns["etag"])),
					Timestamp = DateTime.FromBinary(timestamp),
					Data = LoadMappedResults(keyFromDb),
					Size = Api.RetrieveColumnSize(session, MappedResults, tableColumnsCache.MappedResultsColumns["data"]) ?? 0,
					Bucket = bucket,
					Source =
						Api.RetrieveColumnAsString(session, MappedResults, tableColumnsCache.MappedResultsColumns["document_key"],
												   Encoding.Unicode)
				};

			} while (Api.TryMoveNext(session, MappedResults) && take > 0);
		}

		public IEnumerable<ScheduledReductionDebugInfo> GetScheduledReductionForDebug(string indexName, int start, int take)
		{
			if (take <= 0)
				yield break;

			Api.JetSetCurrentIndex(session, ScheduledReductions, "by_view_level_and_hashed_reduce_key");
			Api.MakeKey(session, ScheduledReductions, indexName, Encoding.Unicode, MakeKeyGrbit.NewKey);

			if (Api.TrySeek(session, ScheduledReductions, SeekGrbit.SeekGE) == false)
				yield break;

			if (TryMoveTableRecords(ScheduledReductions, start, false))
				yield break;

			do
			{
				var indexNameFromDb = Api.RetrieveColumnAsString(session, ScheduledReductions, tableColumnsCache.ScheduledReductionColumns["view"], Encoding.Unicode,
																 RetrieveColumnGrbit.RetrieveFromIndex);

				var indexCompare = string.Compare(indexNameFromDb, indexName, StringComparison.InvariantCultureIgnoreCase);

				if (indexCompare < 0)
					continue;
				if (indexCompare > 0)
					break;

				var levelFromDb = Api.RetrieveColumnAsInt32(session, ScheduledReductions, tableColumnsCache.ScheduledReductionColumns["level"]).Value;

				var keyFromDb = Api.RetrieveColumnAsString(session, ScheduledReductions, tableColumnsCache.ScheduledReductionColumns["reduce_key"]);

				var etagFromDb = new Guid(Api.RetrieveColumn(session, ScheduledReductions, tableColumnsCache.ScheduledReductionColumns["etag"]));

				var timestampFromDb = Api.RetrieveColumnAsInt64(session, ScheduledReductions, tableColumnsCache.ScheduledReductionColumns["timestamp"]).Value;
				var bucketFromDb = Api.RetrieveColumnAsInt32(session, ScheduledReductions, tableColumnsCache.ScheduledReductionColumns["bucket"]).Value;

				take--;

				yield return new ScheduledReductionDebugInfo
				{
					Key = keyFromDb,
					Level = levelFromDb,
					Etag = etagFromDb,
					Timestamp = DateTime.FromBinary(timestampFromDb),
					Bucket = bucketFromDb
				};

			} while (Api.TryMoveNext(session, ScheduledReductions) && take > 0);

		}

		public IEnumerable<MappedResultInfo> GetReducedResultsForDebug(string indexName, string key, int level, int start, int take)
		{
			if (take <= 0)
				yield break;

			// NOTE, this intentionally does a table scan for all the items in the same index.
			// the reason it is allowed is that this is only applicable for debug, and never is used in production systems

			Api.JetSetCurrentIndex(session, ReducedResults, "by_view_level_source_bucket_and_hashed_reduce_key");
			Api.MakeKey(session, ReducedResults, indexName, Encoding.Unicode, MakeKeyGrbit.NewKey);
			Api.MakeKey(session, ReducedResults, level, MakeKeyGrbit.None);
			if (Api.TrySeek(session, ReducedResults, SeekGrbit.SeekGE) == false)
				yield break;

			if (TryMoveTableRecords(ReducedResults, start, false))
				yield break;
			do
			{

				var levelFromDb =
					Api.RetrieveColumnAsInt32(session, ReducedResults, tableColumnsCache.ReduceResultsColumns["level"]).Value;
				var indexNameFromDb = Api.RetrieveColumnAsString(session, ReducedResults,
																 tableColumnsCache.ReduceResultsColumns["view"], Encoding.Unicode,
																 RetrieveColumnGrbit.RetrieveFromIndex);
				var keyFromDb = Api.RetrieveColumnAsString(session, ReducedResults,
														   tableColumnsCache.ReduceResultsColumns["reduce_key"]);
				var indexCompare = string.Compare(indexNameFromDb, indexName, StringComparison.OrdinalIgnoreCase);

				if (indexCompare < 0)
					continue;
				if (indexCompare > 0)
					break;
				if (levelFromDb < level)
					continue;
				if (levelFromDb > level)
					break;
				var keyCompare = string.Compare(key, keyFromDb, StringComparison.OrdinalIgnoreCase);
				if (keyCompare != 0)
					continue;

				take -= 1;


				var timestamp = Api.RetrieveColumnAsInt64(session, ReducedResults, tableColumnsCache.ReduceResultsColumns["timestamp"]).Value;
				yield return new MappedResultInfo
				{
					ReduceKey = keyFromDb,
					Etag = Etag.Parse(Api.RetrieveColumn(session, ReducedResults, tableColumnsCache.ReduceResultsColumns["etag"])),
					Timestamp = DateTime.FromBinary(timestamp),
					Data = LoadReducedResults(keyFromDb),
					Size = Api.RetrieveColumnSize(session, ReducedResults, tableColumnsCache.ReduceResultsColumns["data"]) ?? 0,
					Bucket = Api.RetrieveColumnAsInt32(session, ReducedResults, tableColumnsCache.ReduceResultsColumns["bucket"]).Value,
					Source =
						Api.RetrieveColumnAsInt32(session, ReducedResults, tableColumnsCache.ReduceResultsColumns["source_bucket"]).
							ToString()
				};
			} while (Api.TryMoveNext(session, ReducedResults) && take > 0);
		}

		public IEnumerable<ReduceTypePerKey> GetReduceTypesPerKeys(string indexName, int take, int limitOfItemsToReduceInSingleStep)
		{
			var allKeysToReduce = new HashSet<string>(StringComparer.OrdinalIgnoreCase);

			Api.JetSetCurrentIndex(session, ScheduledReductions, "by_view_level_and_hashed_reduce_key");
			Api.MakeKey(session, ScheduledReductions, indexName, Encoding.Unicode, MakeKeyGrbit.NewKey);
			if (Api.TrySeek(session, ScheduledReductions, SeekGrbit.SeekGE) == false)
				yield break;

			var processedItems = 0;

			do
			{
				var indexFromDb = Api.RetrieveColumnAsString(session, ScheduledReductions,
															 tableColumnsCache.ScheduledReductionColumns["view"], Encoding.Unicode,
															 RetrieveColumnGrbit.RetrieveFromIndex);

				if (StringComparer.OrdinalIgnoreCase.Equals(indexName, indexFromDb) == false)
					break;

				var reduceKey = Api.RetrieveColumnAsString(session, ScheduledReductions,
											   tableColumnsCache.ScheduledReductionColumns["reduce_key"]);

				allKeysToReduce.Add(reduceKey);
				processedItems++;

			} while (Api.TryMoveNext(session, ScheduledReductions) && processedItems < take);

			foreach (var reduceKey in allKeysToReduce)
			{
				var count = GetNumberOfMappedItemsPerReduceKey(indexName, reduceKey);
				var reduceType = count >= limitOfItemsToReduceInSingleStep ? ReduceType.MultiStep : ReduceType.SingleStep;
				yield return new ReduceTypePerKey(reduceKey, reduceType);
			}
		}

		public void UpdatePerformedReduceType(string indexName, string reduceKey, ReduceType performedReduceType)
		{
			ExecuteOnReduceKey(indexName, reduceKey, ReduceKeysStatus, tableColumnsCache.ReduceKeysStatusColumns, () =>
			{
				using (var update = new Update(session, ReduceKeysStatus, JET_prep.Replace))
				{
					Api.SetColumn(session, ReduceKeysStatus, tableColumnsCache.ReduceKeysStatusColumns["reduce_type"],
								  (int)performedReduceType);

					update.Save();
				}
			}, () => Api.SetColumn(session, ReduceKeysStatus, tableColumnsCache.ReduceKeysStatusColumns["reduce_type"],
								  (int)performedReduceType));
		}

		private void ExecuteOnReduceKey(string view, string reduceKey,
			Table table,
			IDictionary<string, JET_COLUMNID> columnids,
			Action updateAction,
			Action insertAction)
		{
			var hashReduceKey = HashReduceKey(reduceKey);

			Api.JetSetCurrentIndex(session, table, "by_view_and_hashed_reduce_key");
			Api.MakeKey(session, table, view, Encoding.Unicode, MakeKeyGrbit.NewKey);
			Api.MakeKey(session, table, hashReduceKey, MakeKeyGrbit.None);
			Api.MakeKey(session, table, reduceKey, Encoding.Unicode, MakeKeyGrbit.None);

			if (Api.TrySeek(session, table, SeekGrbit.SeekEQ) == false)
			{
				if (insertAction == null)
					return;
				using (var update = new Update(session, table, JET_prep.Insert))
				{
					Api.SetColumn(session, table, columnids["view"], view, Encoding.Unicode);
					Api.SetColumn(session, table, columnids["reduce_key"], reduceKey, Encoding.Unicode);
					Api.SetColumn(session, table, columnids["hashed_reduce_key"], hashReduceKey);

					insertAction();
					update.SaveAndGotoBookmark();
				}
				return;
			}

			Api.MakeKey(session, table, view, Encoding.Unicode, MakeKeyGrbit.NewKey);
			Api.MakeKey(session, table, hashReduceKey, MakeKeyGrbit.None);
			Api.MakeKey(session, table, reduceKey, Encoding.Unicode, MakeKeyGrbit.None);

			Api.TrySetIndexRange(session, table, SetIndexRangeGrbit.RangeInclusive | SetIndexRangeGrbit.RangeUpperLimit);
			do
			{
				var reduceKeyFromDb = Api.RetrieveColumnAsString(session, table, columnids["reduce_key"]);
				if (StringComparer.Ordinal.Equals(reduceKey, reduceKeyFromDb) == false)
					continue;

				updateAction();
				return;
			} while (Api.TryMoveNext(session, table));

			// couldn't find it...

			if (insertAction == null)
				return;

			using (var update = new Update(session, table, JET_prep.Insert))
			{
				Api.SetColumn(session, table, columnids["view"], view, Encoding.Unicode);
				Api.SetColumn(session, table, columnids["reduce_key"], reduceKey, Encoding.Unicode);
				Api.SetColumn(session, table, columnids["hashed_reduce_key"], hashReduceKey);

				insertAction();

				update.SaveAndGotoBookmark();
			}
		}

		public ReduceType GetLastPerformedReduceType(string indexName, string reduceKey)
		{
			int reduceType = 0;
			ExecuteOnReduceKey(indexName, reduceKey, ReduceKeysStatus, tableColumnsCache.ReduceKeysStatusColumns, () =>
			{
				reduceType = Api.RetrieveColumnAsInt32(session, ReduceKeysStatus, tableColumnsCache.ReduceKeysStatusColumns["reduce_type"]).Value;
			}, null);
			return (ReduceType)reduceType;
		}

		public IEnumerable<ReduceTypePerKey> GetReduceKeysAndTypes(string view, int start, int take)
		{
			Api.JetSetCurrentIndex(session, ReduceKeysStatus, "by_view_and_hashed_reduce_key");
			Api.MakeKey(session, ReduceKeysStatus, view, Encoding.Unicode, MakeKeyGrbit.NewKey);
			if (Api.TrySeek(session, ReduceKeysStatus, SeekGrbit.SeekGE) == false)
				yield break;

			if (TryMoveTableRecords(MappedResults, start, false))
				yield break;

			do
			{
				var indexFromDb = Api.RetrieveColumnAsString(session, ReduceKeysStatus,
															 tableColumnsCache.ReduceKeysStatusColumns["view"], Encoding.Unicode,
															 RetrieveColumnGrbit.RetrieveFromIndex);

				if (StringComparer.InvariantCultureIgnoreCase.Equals(view, indexFromDb) == false)
					break;

				var reduceKey = Api.RetrieveColumnAsString(session, ReduceKeysStatus,
											   tableColumnsCache.ReduceKeysStatusColumns["reduce_key"]);

				var reduceType = Api.RetrieveColumnAsInt32(session, ReduceKeysStatus, tableColumnsCache.ReduceKeysStatusColumns["reduce_type"]).Value;

				take--;
				yield return new ReduceTypePerKey(reduceKey, (ReduceType) reduceType);

			} while (Api.TryMoveNext(session, ReduceKeysStatus) && take > 0);
		}

		public IEnumerable<int> GetMappedBuckets(string indexName, string reduceKey)
		{
			Api.JetSetCurrentIndex(session, MappedResults, "by_view_hashed_reduce_key_and_bucket");
			Api.MakeKey(session, MappedResults, indexName, Encoding.Unicode, MakeKeyGrbit.NewKey);
			Api.MakeKey(session, MappedResults, HashReduceKey(reduceKey), MakeKeyGrbit.None);

			Api.MakeKey(session, MappedResults, 0, MakeKeyGrbit.None);
			if (Api.TrySeek(session, MappedResults, SeekGrbit.SeekGE) == false)
				yield break;

			Api.MakeKey(session, MappedResults, indexName, Encoding.Unicode, MakeKeyGrbit.NewKey);
			Api.MakeKey(session, MappedResults, HashReduceKey(reduceKey), MakeKeyGrbit.None);

			Api.MakeKey(session, MappedResults, int.MaxValue, MakeKeyGrbit.None);
			if (Api.TrySetIndexRange(session, MappedResults, SetIndexRangeGrbit.RangeUpperLimit | SetIndexRangeGrbit.RangeInclusive) == false)
				yield break; 
			do
			{
				var viewFromDb = Api.RetrieveColumnAsString(session, MappedResults, tableColumnsCache.MappedResultsColumns["view"]);
				if (StringComparer.OrdinalIgnoreCase.Equals(viewFromDb, indexName) == false)
					continue;

				var rKey = Api.RetrieveColumnAsString(session, MappedResults, tableColumnsCache.MappedResultsColumns["reduce_key"],
														   Encoding.Unicode);

				if (StringComparer.OrdinalIgnoreCase.Equals(rKey, reduceKey) == false)
					continue;

				yield return Api.RetrieveColumnAsInt32(session, MappedResults, tableColumnsCache.MappedResultsColumns["bucket"]).Value;
			} while (Api.TryMoveNext(session, MappedResults));
		}

		public IEnumerable<MappedResultInfo> GetMappedResults(string indexName, IEnumerable<string> keysToReduce, bool loadData)
		{
			Api.JetSetCurrentIndex(session, MappedResults, "by_view_hashed_reduce_key_and_bucket");

			foreach (var reduceKey in keysToReduce)
			{
				Api.MakeKey(session, MappedResults, indexName, Encoding.Unicode, MakeKeyGrbit.NewKey);
				var hashReduceKey = HashReduceKey(reduceKey);
				Api.MakeKey(session, MappedResults, hashReduceKey, MakeKeyGrbit.None);
				if (Api.TrySeek(session, MappedResults, SeekGrbit.SeekGE) == false)
					continue;

				do
				{
					var indexFromDb = Api.RetrieveColumnAsString(session, MappedResults, tableColumnsCache.MappedResultsColumns["view"]);
					var hashKeyFromDb = Api.RetrieveColumn(session, MappedResults, tableColumnsCache.MappedResultsColumns["hashed_reduce_key"]);

					if (string.Equals(indexFromDb, indexName, StringComparison.OrdinalIgnoreCase) == false ||
						hashReduceKey.SequenceEqual(hashKeyFromDb) == false)
					{
						break;
					}
					var timestamp = Api.RetrieveColumnAsInt64(session, MappedResults, tableColumnsCache.MappedResultsColumns["timestamp"]).Value;
					var keyFromDb = Api.RetrieveColumnAsString(session, MappedResults, tableColumnsCache.MappedResultsColumns["reduce_key"]);
					yield return new MappedResultInfo
					{
						Bucket = Api.RetrieveColumnAsInt32(session, MappedResults, tableColumnsCache.MappedResultsColumns["bucket"]).Value,
						ReduceKey = keyFromDb,
						Etag = Etag.Parse(Api.RetrieveColumn(session, MappedResults, tableColumnsCache.MappedResultsColumns["etag"])),
						Timestamp = DateTime.FromBinary(timestamp),
						Data = loadData ? LoadMappedResults(keyFromDb) : null,
						Size = Api.RetrieveColumnSize(session, MappedResults, tableColumnsCache.MappedResultsColumns["data"]) ?? 0
					};
				} while (Api.TryMoveNext(session, MappedResults));
			}
		}

		private RavenJObject LoadMappedResults(string key)
		{
			using (Stream stream = new BufferedStream(new ColumnStream(session, MappedResults, tableColumnsCache.MappedResultsColumns["data"])))
			using (var dataStream = documentCodecs.Aggregate(stream, (ds, codec) => codec.Decode(key, null, ds)))
			{
				return dataStream.ToJObject();
			}
		}

		private RavenJObject LoadReducedResults(string key)
		{
			using (Stream stream = new BufferedStream(new ColumnStream(session, ReducedResults, tableColumnsCache.ReduceResultsColumns["data"])))
			using (var dataStream = documentCodecs.Aggregate(stream, (ds, codec) => codec.Decode(key, null, ds)))
			{
				return dataStream.ToJObject();
			}
		}

		public void IncrementReduceKeyCounter(string view, string reduceKey, int val)
		{
			try
			{
				ExecuteOnReduceKey(view, reduceKey, ReduceKeysCounts, tableColumnsCache.ReduceKeysCountsColumns,
								   () => Api.EscrowUpdate(session, ReduceKeysCounts, tableColumnsCache.ReduceKeysCountsColumns["mapped_items_count"], val),
								   () => Api.SetColumn(session, ReduceKeysCounts, tableColumnsCache.ReduceKeysCountsColumns["mapped_items_count"], val));
			}
			catch (EsentErrorException e)
			{
				// we should NOT be getting this error, we still got it, and while I think I fixed the reason for that...
				// if we do, it is okay to ignore it in this specific instance, since it will just skew the number for reduce counts a bit
				// and it will all fix itself one way or the other
				if (e.Error != JET_err.WriteConflict)
					throw;
				logger.WarnException(
					"Could not update the reduce key counter for index " + view + ", key: " + reduceKey +
					". Ignoring this, multi step reduce promotion may be delayed for this value.", e);
			}
		}

		private void DecrementReduceKeyCounter(string view, string reduceKey, int value)
		{
			var removeReducedKeyStatus = false;

			ExecuteOnReduceKey(view, reduceKey, ReduceKeysCounts, tableColumnsCache.ReduceKeysCountsColumns,
				() =>
				{
					var result = Api.EscrowUpdate(session, ReduceKeysCounts, tableColumnsCache.ReduceKeysCountsColumns["mapped_items_count"], -value);
					if (result == value)
					{
						Api.JetDelete(session, ReduceKeysCounts);
						removeReducedKeyStatus = true;
					}
				}, null);

			if (removeReducedKeyStatus)
			{
				ExecuteOnReduceKey(view, reduceKey, ReduceKeysStatus, tableColumnsCache.ReduceKeysStatusColumns,
								   () => Api.JetDelete(session, ReduceKeysStatus), null);
			}
		}

		private int GetNumberOfMappedItemsPerReduceKey(string view, string reduceKey)
		{
			int numberOfMappedItemsPerReduceKey = 0;
			ExecuteOnReduceKey(view, reduceKey, ReduceKeysCounts, tableColumnsCache.ReduceKeysCountsColumns, () =>
			{
				numberOfMappedItemsPerReduceKey = Api.RetrieveColumnAsInt32(session, ReduceKeysCounts, tableColumnsCache.ReduceKeysCountsColumns["mapped_items_count"]).Value;
			}, null);

			return numberOfMappedItemsPerReduceKey;
		}
	}
}<|MERGE_RESOLUTION|>--- conflicted
+++ resolved
@@ -131,31 +131,31 @@
 		}
 
 		public void ScheduleReductions(string view, int level, ReduceKeyAndBucket reduceKeysAndBucket)
-			{
-				var bucket = reduceKeysAndBucket.Bucket;
-
-				using (var map = new Update(session, ScheduledReductions, JET_prep.Insert))
-				{
-					Api.SetColumn(session, ScheduledReductions, tableColumnsCache.ScheduledReductionColumns["view"],
-								  view, Encoding.Unicode);
-					Api.SetColumn(session, ScheduledReductions, tableColumnsCache.ScheduledReductionColumns["reduce_key"],
-								  reduceKeysAndBucket.ReduceKey, Encoding.Unicode);
-					Api.SetColumn(session, ScheduledReductions, tableColumnsCache.ScheduledReductionColumns["hashed_reduce_key"],
-												  HashReduceKey(reduceKeysAndBucket.ReduceKey));
+		{
+			var bucket = reduceKeysAndBucket.Bucket;
+
+			using (var map = new Update(session, ScheduledReductions, JET_prep.Insert))
+			{
+				Api.SetColumn(session, ScheduledReductions, tableColumnsCache.ScheduledReductionColumns["view"],
+							  view, Encoding.Unicode);
+				Api.SetColumn(session, ScheduledReductions, tableColumnsCache.ScheduledReductionColumns["reduce_key"],
+							  reduceKeysAndBucket.ReduceKey, Encoding.Unicode);
+				Api.SetColumn(session, ScheduledReductions, tableColumnsCache.ScheduledReductionColumns["hashed_reduce_key"],
+							  HashReduceKey(reduceKeysAndBucket.ReduceKey));
 
 					Api.SetColumn(session, ScheduledReductions, tableColumnsCache.ScheduledReductionColumns["etag"], uuidGenerator.CreateSequentialUuid(UuidType.ScheduledReductions).ToByteArray());
 
-					Api.SetColumn(session, ScheduledReductions, tableColumnsCache.ScheduledReductionColumns["timestamp"],
-								  SystemTime.UtcNow.ToBinary());
-
-
-					Api.SetColumn(session, ScheduledReductions, tableColumnsCache.ScheduledReductionColumns["bucket"],
-								  bucket);
-
-					Api.SetColumn(session, ScheduledReductions, tableColumnsCache.ScheduledReductionColumns["level"], level);
-					map.Save();
-				}
-			}
+				Api.SetColumn(session, ScheduledReductions, tableColumnsCache.ScheduledReductionColumns["timestamp"],
+							  SystemTime.UtcNow.ToBinary());
+
+
+				Api.SetColumn(session, ScheduledReductions, tableColumnsCache.ScheduledReductionColumns["bucket"],
+							  bucket);
+
+				Api.SetColumn(session, ScheduledReductions, tableColumnsCache.ScheduledReductionColumns["level"], level);
+				map.Save();
+			}
+		}
 
 		public ScheduledReductionInfo DeleteScheduledReduction(List<object> itemsToDelete)
 		{
@@ -189,7 +189,7 @@
 		{
 			Api.JetSetCurrentIndex(session, ScheduledReductions, "by_view_level_and_hashed_reduce_key");
 			var seenLocally = new HashSet<Tuple<string, int>>();
-		    foreach (var reduceKey in getItemsToReduceParams.ReduceKeys.ToArray())
+			foreach (var reduceKey in getItemsToReduceParams.ReduceKeys.ToArray())
 			{
 				Api.MakeKey(session, ScheduledReductions, getItemsToReduceParams.Index, Encoding.Unicode, MakeKeyGrbit.NewKey);
 				Api.MakeKey(session, ScheduledReductions, getItemsToReduceParams.Level, MakeKeyGrbit.None);
@@ -238,7 +238,7 @@
 					var rowKey = Tuple.Create(reduceKeyFromDb, bucket);
 					var thisIsNewScheduledReductionRow = reader.Add(session, ScheduledReductions);
 					var neverSeenThisKeyAndBucket = getItemsToReduceParams.ItemsAlreadySeen.Add(rowKey);
-					if (thisIsNewScheduledReductionRow || neverSeenThisKeyAndBucket) 
+					if (thisIsNewScheduledReductionRow || neverSeenThisKeyAndBucket)
 					{
 						if (seenLocally.Add(rowKey))
 						{
@@ -246,18 +246,15 @@
 							{
 								getItemsToReduceParams.Take--;
 								yield return mappedResultInfo;
-							}	
+							}
 						}
 					}
-<<<<<<< HEAD
 
 					if (getItemsToReduceParams.Take <= 0)
 						yield break;
-=======
->>>>>>> 980778d2
 				} while (Api.TryMoveNext(session, ScheduledReductions));
 
-                getItemsToReduceParams.ReduceKeys.Remove(reduceKey);
+				getItemsToReduceParams.ReduceKeys.Remove(reduceKey);
 
 				if (getItemsToReduceParams.Take <= 0)
 					break;
@@ -872,7 +869,7 @@
 
 			Api.MakeKey(session, MappedResults, int.MaxValue, MakeKeyGrbit.None);
 			if (Api.TrySetIndexRange(session, MappedResults, SetIndexRangeGrbit.RangeUpperLimit | SetIndexRangeGrbit.RangeInclusive) == false)
-				yield break; 
+				yield break;
 			do
 			{
 				var viewFromDb = Api.RetrieveColumnAsString(session, MappedResults, tableColumnsCache.MappedResultsColumns["view"]);
