//-----------------------------------------------------------------------
// <copyright file="VersioningPutTrigger.cs" company="Hibernating Rhinos LTD">
//     Copyright (c) Hibernating Rhinos LTD. All rights reserved.
// </copyright>
//-----------------------------------------------------------------------
using System;
using System.ComponentModel.Composition;
using System.Linq;
using System.Threading;
using Raven.Abstractions.Data;
using Raven.Abstractions.Exceptions;
using Raven.Bundles.Versioning.Data;
using Raven.Database.Plugins;
using Raven.Json.Linq;

namespace Raven.Bundles.Versioning.Triggers
{
	[InheritedExport(typeof(AbstractPutTrigger))]
	[ExportMetadata("Bundle", "Versioning")]
	public class VersioningPutTrigger : AbstractPutTrigger
	{
		public override VetoResult AllowPut(string key, RavenJObject document, RavenJObject metadata, TransactionInformation transactionInformation)
		{
			var jsonDocument = Database.Get(key, transactionInformation);
			if (jsonDocument == null)
				return VetoResult.Allowed;

            if (Database.ChangesToRevisionsAllowed() == false && 
                jsonDocument.Metadata.Value<string>(VersioningUtil.RavenDocumentRevisionStatus) == "Historical" &&
                Database.IsVersioningActive(metadata))
			{
				return VetoResult.Deny("Modifying a historical revision is not allowed");
			}

			return VetoResult.Allowed;
		}

		public override void OnPut(string key, RavenJObject document, RavenJObject metadata, TransactionInformation transactionInformation)
		{
			VersioningConfiguration versioningConfiguration;
			if (TryGetVersioningConfiguration(key, metadata, out versioningConfiguration) == false)
				return;

			var revision = GetNextRevisionNumber(key);

			using (Database.DisableAllTriggersForCurrentThread())
			{
				RemoveOldRevisions(key, revision, versioningConfiguration, transactionInformation);
			}
			metadata.__ExternalState["Next-Revision"] = revision;

			metadata.__ExternalState["Parent-Revision"] = metadata.Value<string>(VersioningUtil.RavenDocumentRevision);

			metadata[VersioningUtil.RavenDocumentRevisionStatus] = RavenJToken.FromObject("Current");
			metadata[VersioningUtil.RavenDocumentRevision] = RavenJToken.FromObject(revision);
		}

		public override void AfterPut(string key, RavenJObject document, RavenJObject metadata, Etag etag, TransactionInformation transactionInformation)
		{
			VersioningConfiguration versioningConfiguration;
			if (TryGetVersioningConfiguration(key, metadata, out versioningConfiguration) == false)
				return;

			using (Database.DisableAllTriggersForCurrentThread())
			{
				var copyMetadata = new RavenJObject(metadata);
				copyMetadata[VersioningUtil.RavenDocumentRevisionStatus] = RavenJToken.FromObject("Historical");
				copyMetadata[Constants.RavenReadOnly] = true;
				copyMetadata.Remove(VersioningUtil.RavenDocumentRevision);
				object parentRevision;
				metadata.__ExternalState.TryGetValue("Parent-Revision", out parentRevision);
				if (parentRevision != null)
				{
					copyMetadata[VersioningUtil.RavenDocumentParentRevision] = key + "/revisions/" + parentRevision;
				}

				object value;
				metadata.__ExternalState.TryGetValue("Next-Revision", out value);
				Database.Put(key + "/revisions/" + value, null, (RavenJObject)document.CreateSnapshot(), copyMetadata,
							 transactionInformation);
			}
		}

		private int GetNextRevisionNumber(string key)
		{
			var revision = 0;

			Database.TransactionalStorage.Batch(accessor =>
			{
				revision = (int)accessor.General.GetNextIdentityValue(key + "/revisions/");

				if (revision == 1)
				{
					var existingDoc = Database.Get(key, null);
					if (existingDoc != null)
					{
						RavenJToken existingRevisionToken;
						if (existingDoc.Metadata.TryGetValue(VersioningUtil.RavenDocumentRevision, out existingRevisionToken))
							revision = existingRevisionToken.Value<int>() + 1;
					}
					else
					{
						var latestRevisionsDoc = GetLatestRevisionsDoc(key);
						if (latestRevisionsDoc != null)
						{
							var id = latestRevisionsDoc["@metadata"].Value<string>("@id");
							if(id.StartsWith(key, StringComparison.CurrentCultureIgnoreCase))
							{
								var revisionNum = id.Substring((key + "/revisions/").Length);
								int result;
								if (int.TryParse(revisionNum, out result))
									revision = result + 1;
							}
							
						}
					}

					if (revision > 1)
						accessor.General.SetIdentityValue(key + "/revisions/", revision);
				}
			});

			return revision;
		}

		private RavenJObject GetLatestRevisionsDoc(string key)
		{
			const int pageSize = 100;
			int start = 0;

			RavenJObject lastRevisionDoc = null;

			while (true)
			{
<<<<<<< HEAD
				int nextPageStart = start; // will trigger rapid pagination
				var docs = Database.GetDocumentsWithIdStartingWith(key + "/revisions/", null, null, start, pageSize, ref nextPageStart);
=======
				var docs = Database.GetDocumentsWithIdStartingWith(key + "/revisions/", null, null, start, pageSize, CancellationToken.None);
>>>>>>> 2f5de25a
				if (!docs.Any())
					break;

				lastRevisionDoc = (RavenJObject)docs.Last();

				if (docs.Length < pageSize)
					break;

				start += pageSize;
			}

			return lastRevisionDoc;
		}

		private bool TryGetVersioningConfiguration(string key, RavenJObject metadata,
												   out VersioningConfiguration versioningConfiguration)
		{
			versioningConfiguration = null;
			if (key.StartsWith("Raven/", StringComparison.OrdinalIgnoreCase))
				return false;

			if (metadata.Value<string>(VersioningUtil.RavenDocumentRevisionStatus) == "Historical")
				return false;

			versioningConfiguration = Database.GetDocumentVersioningConfiguration(metadata);
			if (versioningConfiguration == null || versioningConfiguration.Exclude)
				return false;
			return true;
		}

		private void RemoveOldRevisions(string key, int revision, VersioningConfiguration versioningConfiguration, TransactionInformation transactionInformation)
		{
			int latestValidRevision = revision - versioningConfiguration.MaxRevisions;
			if (latestValidRevision <= 0)
				return;

			Database.Delete(string.Format("{0}/revisions/{1}", key, latestValidRevision), null, transactionInformation);
		}
	}
}<|MERGE_RESOLUTION|>--- conflicted
+++ resolved
@@ -132,12 +132,8 @@
 
 			while (true)
 			{
-<<<<<<< HEAD
 				int nextPageStart = start; // will trigger rapid pagination
-				var docs = Database.GetDocumentsWithIdStartingWith(key + "/revisions/", null, null, start, pageSize, ref nextPageStart);
-=======
-				var docs = Database.GetDocumentsWithIdStartingWith(key + "/revisions/", null, null, start, pageSize, CancellationToken.None);
->>>>>>> 2f5de25a
+				var docs = Database.GetDocumentsWithIdStartingWith(key + "/revisions/", null, null, start, pageSize, CancellationToken.None, ref nextPageStart);
 				if (!docs.Any())
 					break;
 
