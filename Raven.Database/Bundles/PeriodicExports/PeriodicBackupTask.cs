--- conflicted
+++ resolved
@@ -22,7 +22,6 @@
 
 namespace Raven.Database.Bundles.PeriodicExports
 {
-<<<<<<< HEAD
 	[InheritedExport(typeof(IStartupTask))]
 	[ExportMetadata("Bundle", "PeriodicExport")]
 	public class PeriodicExportTask : IStartupTask, IDisposable
@@ -256,130 +255,6 @@
 		{
 		    if (currentTask != null)
 				return;
-=======
-    [InheritedExport(typeof(IStartupTask))]
-    [ExportMetadata("Bundle", "PeriodicExport")]
-    public class PeriodicExportTask : IStartupTask, IDisposable
-    {
-        public DocumentDatabase Database { get; set; }
-        private Timer incrementalBackupTimer;
-        private Timer fullBackupTimer;
-
-        private readonly ILog logger = LogManager.GetCurrentClassLogger();
-        private volatile Task currentTask;
-        private string awsAccessKey, awsSecretKey;
-        private string azureStorageAccount, azureStorageKey;
-
-        private volatile PeriodicExportStatus exportStatus;
-        private volatile PeriodicExportSetup exportConfigs;
-        private int backupLimit = int.MaxValue;
-
-        public void Execute(DocumentDatabase database)
-        {
-            Database = database;
-
-            Database.Notifications.OnDocumentChange += (sender, notification, metadata) =>
-            {
-                if (notification.Id == null)
-                    return;
-                if (PeriodicExportSetup.RavenDocumentKey.Equals(notification.Id, StringComparison.InvariantCultureIgnoreCase) == false &&
-                    PeriodicExportStatus.RavenDocumentKey.Equals(notification.Id, StringComparison.InvariantCultureIgnoreCase) == false)
-                    return;
-
-                if (incrementalBackupTimer != null)
-                    Database.TimerManager.ReleaseTimer(incrementalBackupTimer);
-
-                if (fullBackupTimer != null)
-                    Database.TimerManager.ReleaseTimer(fullBackupTimer);
-
-                ReadSetupValuesFromDocument();
-            };
-
-            ReadSetupValuesFromDocument();
-        }
-
-        private void ReadSetupValuesFromDocument()
-        {
-            using (LogContext.WithDatabase(Database.Name))
-            {
-                try
-                {
-                    // Not having a setup doc means this DB isn't enabled for periodic exports
-                    var document = Database.Documents.Get(PeriodicExportSetup.RavenDocumentKey, null);
-                    if (document == null)
-                    {
-                        exportConfigs = null;
-                        exportStatus = null;
-                        return;
-                    }
-
-                    var status = Database.Documents.Get(PeriodicExportStatus.RavenDocumentKey, null);
-
-                    exportStatus = status == null ? new PeriodicExportStatus() : status.DataAsJson.JsonDeserialization<PeriodicExportStatus>();
-                    exportConfigs = document.DataAsJson.JsonDeserialization<PeriodicExportSetup>();
-
-                    if (exportConfigs.Disabled)
-                    {
-                        logger.Info("Periodic export is disabled.");
-                        return;
-                    }
-
-                    awsAccessKey = Database.Configuration.Settings["Raven/AWSAccessKey"];
-                    awsSecretKey = Database.Configuration.Settings["Raven/AWSSecretKey"];
-                    azureStorageAccount = Database.Configuration.Settings["Raven/AzureStorageAccount"];
-                    azureStorageKey = Database.Configuration.Settings["Raven/AzureStorageKey"];
-
-                    if (exportConfigs.IntervalMilliseconds.GetValueOrDefault() > 0)
-                    {
-                        var interval = TimeSpan.FromMilliseconds(exportConfigs.IntervalMilliseconds.GetValueOrDefault());
-                        logger.Info("Incremental periodic export started, will export every" + interval.TotalMinutes + "minutes");
-
-                        var timeSinceLastBackup = SystemTime.UtcNow - exportStatus.LastBackup;
-                        var nextBackup = timeSinceLastBackup >= interval ? TimeSpan.Zero : interval - timeSinceLastBackup;
-
-                        incrementalBackupTimer = Database.TimerManager.NewTimer(state => TimerCallback(false), nextBackup, interval);
-                    }
-                    else
-                    {
-                        logger.Warn("Incremental periodic export interval is set to zero or less, incremental periodic export is now disabled");
-                    }
-
-                    if (exportConfigs.FullBackupIntervalMilliseconds.GetValueOrDefault() > 0)
-                    {
-                        var interval = TimeSpan.FromMilliseconds(exportConfigs.FullBackupIntervalMilliseconds.GetValueOrDefault());
-                        logger.Info("Full periodic export started, will export every" + interval.TotalMinutes + "minutes");
-
-                        var timeSinceLastBackup = SystemTime.UtcNow - exportStatus.LastFullBackup;
-                        var nextBackup = timeSinceLastBackup >= interval ? TimeSpan.Zero : interval - timeSinceLastBackup;
-
-                        fullBackupTimer = Database.TimerManager.NewTimer(state => TimerCallback(true), nextBackup, interval);
-                    }
-                    else
-                    {
-                        logger.Warn("Full periodic export interval is set to zero or less, full periodic export is now disabled");
-                    }
-                }
-                catch (Exception ex)
-                {
-                    logger.ErrorException("Could not read periodic export config", ex);
-                    Database.AddAlert(new Alert
-                    {
-                        AlertLevel = AlertLevel.Error,
-                        CreatedAt = SystemTime.UtcNow,
-                        Message = ex.Message,
-                        Title = "Could not read periodic export config",
-                        Exception = ex.ToString(),
-                        UniqueKey = "Periodic Export Config Error"
-                    });
-                }
-            }
-        }
-        
-        private void TimerCallback(bool fullBackup)
-        {
-            if (currentTask != null)
-                return;
->>>>>>> b19bf61a
 
             if (Database.Disposed)
             {
@@ -387,7 +262,6 @@
                 return;
             }
 
-<<<<<<< HEAD
 			// we have shared lock for both incremental and full backup.
 			lock (this)
 			{
@@ -656,278 +530,4 @@
 				task.Wait();
 		}
 	}
-=======
-            // we have shared lock for both incremental and full backup.
-            lock (this)
-            {
-                if (currentTask != null)
-                    return;
-                currentTask = Task.Factory.StartNew(async () =>
-                {
-                    var documentDatabase = Database;
-                    if (documentDatabase == null)
-                        return;
-                    using (LogContext.WithDatabase(documentDatabase.Name))
-                    {
-                        try
-                        {
-                            OperationState exportResult;
-                            bool performAnotherRun = false;
-                            do
-                            {
-                                var dataDumper = new DatabaseDataDumper(documentDatabase, new SmugglerDatabaseOptions()
-                                {
-                                    Limit = backupLimit
-                                });
-                                var localBackupConfigs = exportConfigs;
-                                var localBackupStatus = exportStatus;
-                                if (localBackupConfigs == null)
-                                    return;
-
-                                if (localBackupConfigs.Disabled)
-                                    return;
-
-                                if (fullBackup == false)
-                                {
-                                    var currentEtags = dataDumper.Operations.FetchCurrentMaxEtags();
-                                    // No-op if nothing has changed
-                                    if (currentEtags.LastDocsEtag == localBackupStatus.LastDocsEtag &&
-                                        currentEtags.LastAttachmentsEtag == localBackupStatus.LastAttachmentsEtag &&
-                                        currentEtags.LastDocDeleteEtag == localBackupStatus.LastDocsDeletionEtag &&
-                                        currentEtags.LastAttachmentsDeleteEtag == localBackupStatus.LastAttachmentDeletionEtag)
-                                    {
-                                        return;
-                                    }
-                                }
-
-                                var backupPath = localBackupConfigs.LocalFolderName ?? Path.Combine(documentDatabase.Configuration.DataDirectory, "PeriodicExport-Temp");
-                                if (Directory.Exists(backupPath) == false)
-                                    Directory.CreateDirectory(backupPath);
-
-                                if (fullBackup)
-                                {
-                                    // create filename for full dump
-                                    backupPath = Path.Combine(backupPath, SystemTime.UtcNow.ToString("yyyy-MM-dd-HH-mm", CultureInfo.InvariantCulture) + ".ravendb-full-dump");
-                                    if (File.Exists(backupPath))
-                                    {
-                                        var counter = 1;
-                                        while (true)
-                                        {
-                                            backupPath = Path.Combine(Path.GetDirectoryName(backupPath), SystemTime.UtcNow.ToString("yyyy-MM-dd-HH-mm", CultureInfo.InvariantCulture) + " - " + counter + ".ravendb-full-dump");
-
-                                            if (File.Exists(backupPath) == false)
-                                                break;
-                                            counter++;
-                                        }
-                                    }
-                                }
-
-                                var smugglerOptions = dataDumper.Options;
-                                if (fullBackup == false)
-                                {
-                                    smugglerOptions.StartDocsEtag = localBackupStatus.LastDocsEtag;
-                                    smugglerOptions.StartAttachmentsEtag = localBackupStatus.LastAttachmentsEtag;
-                                    smugglerOptions.StartDocsDeletionEtag = localBackupStatus.LastDocsDeletionEtag;
-                                    smugglerOptions.StartAttachmentsDeletionEtag = localBackupStatus.LastAttachmentDeletionEtag;
-                                    smugglerOptions.Incremental = true;
-                                    smugglerOptions.ExportDeletions = true;
-                                }
-
-                                exportResult = await dataDumper.ExportData(new SmugglerExportOptions<RavenConnectionStringOptions> {ToFile = backupPath});
-
-                                if (fullBackup == false)
-                                {
-                                    // No-op if nothing has changed
-                                    if (exportResult.LastDocsEtag == localBackupStatus.LastDocsEtag &&
-                                        exportResult.LastAttachmentsEtag == localBackupStatus.LastAttachmentsEtag &&
-                                        exportResult.LastDocDeleteEtag == localBackupStatus.LastDocsDeletionEtag &&
-                                        exportResult.LastAttachmentsDeleteEtag == localBackupStatus.LastAttachmentDeletionEtag)
-                                    {
-                                        logger.Info("Periodic export returned prematurely, nothing has changed since last export");
-                                        return;
-                                    }
-                                }
-
-                                try
-                                {
-                                    UploadToServer(exportResult.FilePath, localBackupConfigs, fullBackup);
-                                }
-                                finally
-                                {
-                                    // if user did not specify local folder we delete temporary file.
-                                    if (String.IsNullOrEmpty(localBackupConfigs.LocalFolderName))
-                                    {
-                                        IOExtensions.DeleteFile(exportResult.FilePath);
-                                    }
-                                }
-
-                                if (fullBackup)
-                                {
-                                    localBackupStatus.LastFullBackup = SystemTime.UtcNow;
-                                }
-                                else
-                                {
-                                    localBackupStatus.LastAttachmentsEtag = exportResult.LastAttachmentsEtag;
-                                    localBackupStatus.LastDocsEtag = exportResult.LastDocsEtag;
-                                    localBackupStatus.LastDocsDeletionEtag = exportResult.LastDocDeleteEtag;
-                                    localBackupStatus.LastAttachmentDeletionEtag = exportResult.LastAttachmentsDeleteEtag;
-                                    localBackupStatus.LastBackup = SystemTime.UtcNow;
-                                }
-
-
-                                var ravenJObject = JsonExtensions.ToJObject(localBackupStatus);
-                                ravenJObject.Remove("Id");
-                                var putResult = documentDatabase.Documents.Put(PeriodicExportStatus.RavenDocumentKey, null, ravenJObject,
-                                    new RavenJObject(), null);
-
-                                // this result in exportStatus being refreshed
-                                localBackupStatus = exportStatus;
-                                if (localBackupStatus != null)
-                                {
-                                    if (localBackupStatus.LastDocsEtag.IncrementBy(1) == putResult.ETag) // the last etag is with just us
-                                        localBackupStatus.LastDocsEtag = putResult.ETag; // so we can skip it for the next time
-                                }
-                                
-                                if (backupLimit != int.MaxValue)
-                                {
-                                    backupLimit = int.MaxValue;
-                                    performAnotherRun = true;
-                                }
-                                else
-                                {
-                                    performAnotherRun = false;
-                                }
-                            } while (performAnotherRun);
-                        }
-                        catch (ObjectDisposedException)
-                        {
-                            // shutting down, probably
-                        }
-                        catch (Exception e)
-                        {
-                            backupLimit  =  100;
-                            logger.ErrorException("Error when performing periodic export", e);
-                            Database.AddAlert(new Alert
-                            {
-                                AlertLevel = AlertLevel.Error,
-                                CreatedAt = SystemTime.UtcNow,
-                                Message = e.Message,
-                                Title = "Error in Periodic Export",
-                                Exception = e.ToString(),
-                                UniqueKey = "Periodic Export Error",
-                            });
-                        }
-                    }
-                })
-                .Unwrap();
-
-                currentTask.ContinueWith(_ =>
-                {
-                    currentTask = null;
-                });
-            }
-        }
-
-        private void UploadToServer(string backupPath, PeriodicExportSetup localExportConfigs, bool isFullBackup)
-        {
-            if (!string.IsNullOrWhiteSpace(localExportConfigs.GlacierVaultName))
-            {
-                UploadToGlacier(backupPath, localExportConfigs, isFullBackup);
-            }
-            else if (!string.IsNullOrWhiteSpace(localExportConfigs.S3BucketName))
-            {
-                UploadToS3(backupPath, localExportConfigs, isFullBackup);
-            }
-            else if (!string.IsNullOrWhiteSpace(localExportConfigs.AzureStorageContainer))
-            {
-                UploadToAzure(backupPath, localExportConfigs, isFullBackup);
-            }
-        }
-
-        private void UploadToS3(string backupPath, PeriodicExportSetup localExportConfigs, bool isFullBackup)
-        {
-            if (awsAccessKey == Constants.DataCouldNotBeDecrypted ||
-                awsSecretKey == Constants.DataCouldNotBeDecrypted)
-            {
-                throw new InvalidOperationException("Could not decrypt the AWS access settings, if you are running on IIS, make sure that load user profile is set to true.");
-            }
-            using (var client = new RavenAwsS3Client(awsAccessKey, awsSecretKey, localExportConfigs.AwsRegionEndpoint ?? RavenAwsClient.DefaultRegion))
-            using (var fileStream = File.OpenRead(backupPath))
-            {
-                var key = Path.GetFileName(backupPath);
-                client.PutObject(localExportConfigs.S3BucketName, CombinePathAndKey(localExportConfigs.S3RemoteFolderName, key), fileStream, new Dictionary<string, string>
-                                                                                   {
-                                                                                       { "Description", GetArchiveDescription(isFullBackup) }
-                                                                                   }, 60 * 60);
-
-                logger.Info(string.Format("Successfully uploaded backup {0} to S3 bucket {1}, with key {2}",
-                                              Path.GetFileName(backupPath), localExportConfigs.S3BucketName, key));
-            }
-        }
-
-        private void UploadToGlacier(string backupPath, PeriodicExportSetup localExportConfigs, bool isFullBackup)
-        {
-            if (awsAccessKey == Constants.DataCouldNotBeDecrypted ||
-                awsSecretKey == Constants.DataCouldNotBeDecrypted)
-            {
-                throw new InvalidOperationException("Could not decrypt the AWS access settings, if you are running on IIS, make sure that load user profile is set to true.");
-            }
-            using (var client = new RavenAwsGlacierClient(awsAccessKey, awsSecretKey, localExportConfigs.AwsRegionEndpoint ?? RavenAwsClient.DefaultRegion))
-            using (var fileStream = File.OpenRead(backupPath))
-            {
-                var archiveId = client.UploadArchive(localExportConfigs.GlacierVaultName, fileStream, GetArchiveDescription(isFullBackup), 60 * 60);
-                logger.Info(string.Format("Successfully uploaded backup {0} to Glacier, archive ID: {1}", Path.GetFileName(backupPath), archiveId));
-            }
-        }
-
-        private void UploadToAzure(string backupPath, PeriodicExportSetup localExportConfigs, bool isFullBackup)
-        {
-            if (azureStorageAccount == Constants.DataCouldNotBeDecrypted ||
-                azureStorageKey == Constants.DataCouldNotBeDecrypted)
-            {
-                throw new InvalidOperationException("Could not decrypt the Azure access settings, if you are running on IIS, make sure that load user profile is set to true.");
-            }
-
-            using (var client = new RavenAzureClient(azureStorageAccount, azureStorageKey))
-            {
-                client.PutContainer(localExportConfigs.AzureStorageContainer);
-                using (var fileStream = File.OpenRead(backupPath))
-                {
-                    var key = Path.GetFileName(backupPath);
-                    client.PutBlob(localExportConfigs.AzureStorageContainer, CombinePathAndKey(localExportConfigs.AzureRemoteFolderName, key), fileStream, new Dictionary<string, string>
-                                                                                              {
-                                                                                                  { "Description", GetArchiveDescription(isFullBackup) }
-                                                                                              });
-
-                    logger.Info(string.Format(
-                        "Successfully uploaded backup {0} to Azure container {1}, with key {2}",
-                        Path.GetFileName(backupPath),
-                        localExportConfigs.AzureStorageContainer,
-                        key));
-                }
-            }
-        }
-
-        private string CombinePathAndKey(string path, string fileName)
-        {
-            return string.IsNullOrEmpty(path) == false ? path + "/" + fileName : fileName;
-        }
-
-        private string GetArchiveDescription(bool isFullBackup)
-        {
-            return (isFullBackup ? "Full" : "Incremental") + "periodic export for db " + (Database.Name ?? Constants.SystemDatabase) + " at " + SystemTime.UtcNow;
-        }
-
-        public void Dispose()
-        {
-            if (incrementalBackupTimer != null)
-                incrementalBackupTimer.Dispose();
-            if (fullBackupTimer != null)
-                fullBackupTimer.Dispose();
-            var task = currentTask;
-            if (task != null)
-                task.Wait();
-        }
-    }
->>>>>>> b19bf61a
 }