--- conflicted
+++ resolved
@@ -87,13 +87,8 @@
 								 {
 									 Source = src,
 									 LastDocumentEtag = lastDocId,
-<<<<<<< HEAD
 									 LastAttachmentEtag = lastEtag,
-									 ServerInstanceId = Database.TransactionalStorage.Id
-=======
-									 LastAttachmentEtag = new Guid(lastEtag),
 									 ServerInstanceId = serverInstanceId
->>>>>>> a1e9d526
 								 }),
 								 new RavenJObject(), null);
 				});
