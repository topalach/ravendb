//-----------------------------------------------------------------------
// <copyright file="SuggestionQueryRunner.cs" company="Hibernating Rhinos LTD">
//     Copyright (c) Hibernating Rhinos LTD. All rights reserved.
// </copyright>
//-----------------------------------------------------------------------
using System;
using System.IO;
using Lucene.Net.Search;
using Lucene.Net.Store;
using Raven.Abstractions;
using Raven.Abstractions.Data;
using Raven.Abstractions.Exceptions;
using Raven.Database.Actions;
using Raven.Database.Extensions;
using Raven.Json.Linq;
using SpellChecker.Net.Search.Spell;
using Task = System.Threading.Tasks.Task;

namespace Raven.Database.Queries
{
    public class SuggestionQueryRunner
    {
        private readonly DocumentDatabase database;

        public SuggestionQueryRunner(DocumentDatabase database)
        {
            this.database = database;
        }

        public SuggestionQueryResult ExecuteSuggestionQuery(string indexName, SuggestionQuery suggestionQuery)
        {
            if (suggestionQuery == null) throw new ArgumentNullException("suggestionQuery");
            if (string.IsNullOrWhiteSpace(suggestionQuery.Term)) throw new ArgumentNullException("suggestionQuery.Term");
            if (string.IsNullOrWhiteSpace(indexName)) throw new ArgumentNullException("indexName");
            if (string.IsNullOrWhiteSpace(suggestionQuery.Field)) throw new ArgumentNullException("suggestionQuery.Field");

<<<<<<< HEAD
			suggestionQuery.MaxSuggestions = Math.Min(suggestionQuery.MaxSuggestions, database.Configuration.Core.MaxPageSize);
=======
            suggestionQuery.MaxSuggestions = Math.Min(suggestionQuery.MaxSuggestions, database.Configuration.MaxPageSize);
>>>>>>> 68f1ca50

            if (suggestionQuery.MaxSuggestions <= 0) suggestionQuery.MaxSuggestions = SuggestionQuery.DefaultMaxSuggestions;
            if (suggestionQuery.Accuracy.HasValue && (suggestionQuery.Accuracy.Value <= 0f || suggestionQuery.Accuracy.Value > 1f))
                suggestionQuery.Accuracy = SuggestionQuery.DefaultAccuracy;

            if (suggestionQuery.Accuracy.HasValue == false)
                suggestionQuery.Accuracy = SuggestionQuery.DefaultAccuracy;
            if (suggestionQuery.Distance.HasValue == false)
                suggestionQuery.Distance = StringDistanceTypes.Default;

            var definition = database.IndexDefinitionStorage.GetIndexDefinition(indexName);
            var indexExtensionKey = MonoHttpUtility.UrlEncode(suggestionQuery.Field);
            var indexExtension = database.IndexStorage.GetIndexExtensionByPrefix(indexName, indexExtensionKey) as SuggestionQueryIndexExtension;

            IndexSearcher currentSearcher;
            using (database.IndexStorage.GetCurrentIndexSearcher(definition.IndexId, out currentSearcher))
            {
                if (currentSearcher == null)
                {
                    throw new InvalidOperationException("Could not find current searcher");
                }
                var indexReader = currentSearcher.IndexReader;

                if (indexExtension != null)
                    return indexExtension.Query(suggestionQuery, indexReader);
                var indexInstance = database.IndexStorage.GetIndexInstance(indexName);
                if(indexInstance == null)
                    throw new IndexDoesNotExistsException("Could not find index " + indexName);

<<<<<<< HEAD
				var suggestionQueryIndexExtension = new SuggestionQueryIndexExtension(
					indexInstance,
					database.WorkContext,
					Path.Combine(database.Configuration.Core.IndexStoragePath, "Raven-Suggestions", indexName, indexExtensionKey),
					indexReader.Directory() is RAMDirectory,
					suggestionQuery.Field);
=======
                var suggestionQueryIndexExtension = new SuggestionQueryIndexExtension(
                    indexInstance,
                    database.WorkContext,
                    Path.Combine(database.Configuration.IndexStoragePath, "Raven-Suggestions", indexName, indexExtensionKey),
                    indexReader.Directory() is RAMDirectory,
                    suggestionQuery.Field);
>>>>>>> 68f1ca50

                database.IndexStorage.SetIndexExtension(indexName, indexExtensionKey, suggestionQueryIndexExtension);

                long _;
                var task = Task.Factory.StartNew(() => suggestionQueryIndexExtension.Init(indexReader));
                database.Tasks.AddTask(task, new TaskBasedOperationState(task), new TaskActions.PendingTaskDescription
                                                           {
                                                               Payload = indexName,
                                                               TaskType = TaskActions.PendingTaskType.SuggestionQuery,
                                                               StartTime = SystemTime.UtcNow
                                                           }, out _);

                // wait for a bit for the suggestions to complete, but not too much (avoid IIS resets)
                task.Wait(15000, database.WorkContext.CancellationToken);

                return suggestionQueryIndexExtension.Query(suggestionQuery, indexReader);
            }
        }

        [CLSCompliant(false)]
        public static StringDistance GetStringDistance(StringDistanceTypes distanceAlg)
        {
            switch (distanceAlg)
            {
                case StringDistanceTypes.NGram:
                    return new NGramDistance();
                case StringDistanceTypes.JaroWinkler:
                    return new JaroWinklerDistance();
                default:
                    return new LevenshteinDistance();
            }
        }
    }
}<|MERGE_RESOLUTION|>--- conflicted
+++ resolved
@@ -34,11 +34,7 @@
             if (string.IsNullOrWhiteSpace(indexName)) throw new ArgumentNullException("indexName");
             if (string.IsNullOrWhiteSpace(suggestionQuery.Field)) throw new ArgumentNullException("suggestionQuery.Field");
 
-<<<<<<< HEAD
-			suggestionQuery.MaxSuggestions = Math.Min(suggestionQuery.MaxSuggestions, database.Configuration.Core.MaxPageSize);
-=======
-            suggestionQuery.MaxSuggestions = Math.Min(suggestionQuery.MaxSuggestions, database.Configuration.MaxPageSize);
->>>>>>> 68f1ca50
+            suggestionQuery.MaxSuggestions = Math.Min(suggestionQuery.MaxSuggestions, database.Configuration.Core.MaxPageSize);
 
             if (suggestionQuery.MaxSuggestions <= 0) suggestionQuery.MaxSuggestions = SuggestionQuery.DefaultMaxSuggestions;
             if (suggestionQuery.Accuracy.HasValue && (suggestionQuery.Accuracy.Value <= 0f || suggestionQuery.Accuracy.Value > 1f))
@@ -68,21 +64,12 @@
                 if(indexInstance == null)
                     throw new IndexDoesNotExistsException("Could not find index " + indexName);
 
-<<<<<<< HEAD
-				var suggestionQueryIndexExtension = new SuggestionQueryIndexExtension(
-					indexInstance,
-					database.WorkContext,
-					Path.Combine(database.Configuration.Core.IndexStoragePath, "Raven-Suggestions", indexName, indexExtensionKey),
-					indexReader.Directory() is RAMDirectory,
-					suggestionQuery.Field);
-=======
                 var suggestionQueryIndexExtension = new SuggestionQueryIndexExtension(
                     indexInstance,
                     database.WorkContext,
-                    Path.Combine(database.Configuration.IndexStoragePath, "Raven-Suggestions", indexName, indexExtensionKey),
+                    Path.Combine(database.Configuration.Core.IndexStoragePath, "Raven-Suggestions", indexName, indexExtensionKey),
                     indexReader.Directory() is RAMDirectory,
                     suggestionQuery.Field);
->>>>>>> 68f1ca50
 
                 database.IndexStorage.SetIndexExtension(indexName, indexExtensionKey, suggestionQueryIndexExtension);
 
