--- conflicted
+++ resolved
@@ -23,999 +23,6 @@
 namespace Raven.Database.Queries
 {
 
-<<<<<<< HEAD
-	public class FacetedQueryRunner
-	{
-		private readonly DocumentDatabase database;
-
-		public FacetedQueryRunner(DocumentDatabase database)
-		{
-			this.database = database;
-		}
-
-		public FacetResults GetFacets(string index, IndexQuery indexQuery, List<Facet> facets, int start = 0, int? pageSize = null)
-		{
-			var sp = Stopwatch.StartNew();
-			var results = new FacetResults();
-			var defaultFacets = new Dictionary<string, Facet>();
-			var rangeFacets = new Dictionary<string, List<ParsedRange>>();
-
-			var viewGenerator = database.IndexDefinitionStorage.GetViewGenerator(index);
-			Index.AssertQueryDoesNotContainFieldsThatAreNotIndexed(indexQuery, viewGenerator);
-
-			foreach (var facet in facets)
-			{
-				var key = string.IsNullOrWhiteSpace(facet.DisplayName) ? facet.Name : facet.DisplayName;
-
-				defaultFacets[key] = facet;
-				if (facet.Aggregation != FacetAggregation.Count && facet.Aggregation != FacetAggregation.None)
-				{
-					if (string.IsNullOrEmpty(facet.AggregationField))
-						throw new InvalidOperationException("Facet " + facet.Name + " cannot have aggregation set to " +
-															facet.Aggregation + " without having a value in AggregationField");
-
-					if (facet.AggregationField.EndsWith("_Range") == false)
-					{
-						if (QueryForFacets.IsAggregationTypeNumerical(facet.AggregationType))
-							facet.AggregationField = facet.AggregationField + "_Range";
-					}
-
-				}
-
-
-				switch (facet.Mode)
-				{
-					case FacetMode.Default:
-						results.Results[key] = new FacetResult();
-						break;
-					case FacetMode.Ranges:
-						rangeFacets[key] = facet.Ranges.Select(range => ParseRange(facet.Name, range)).ToList();
-						results.Results[key] = new FacetResult
-						{
-							Values = facet.Ranges.Select(range => new FacetValue
-							{
-								Range = range,
-							}).ToList()
-						};
-
-						break;
-					default:
-						throw new ArgumentException(string.Format("Could not understand '{0}'", facet.Mode));
-				}
-			}
-
-			var queryForFacets = new QueryForFacets(database, index, defaultFacets, rangeFacets, indexQuery, results, start, pageSize);
-			queryForFacets.Execute();
-			results.Duration = sp.Elapsed;
-			return results;
-		}
-
-		private static ParsedRange ParseRange(string field, string range)
-		{
-			var parts = range.Split(new[] { " TO " }, 2, StringSplitOptions.RemoveEmptyEntries);
-
-			if (parts.Length != 2)
-				throw new ArgumentException("Could not understand range query: " + range);
-
-			var trimmedLow = parts[0].Trim();
-			var trimmedHigh = parts[1].Trim();
-			var parsedRange = new ParsedRange
-			{
-				Field = field,
-				RangeText = range,
-				LowInclusive = IsInclusive(trimmedLow.First()),
-				HighInclusive = IsInclusive(trimmedHigh.Last()),
-				LowValue = trimmedLow.Substring(1),
-				HighValue = trimmedHigh.Substring(0, trimmedHigh.Length - 1)
-			};
-
-			if (RangeQueryParser.NumericRangeValue.IsMatch(parsedRange.LowValue))
-			{
-				parsedRange.LowValue = NumericStringToSortableNumeric(parsedRange.LowValue);
-			}
-
-			if (RangeQueryParser.NumericRangeValue.IsMatch(parsedRange.HighValue))
-			{
-				parsedRange.HighValue = NumericStringToSortableNumeric(parsedRange.HighValue);
-			}
-
-
-			if (parsedRange.LowValue == "NULL" || parsedRange.LowValue == "*")
-				parsedRange.LowValue = null;
-			if (parsedRange.HighValue == "NULL" || parsedRange.HighValue == "*")
-				parsedRange.HighValue = null;
-
-			parsedRange.LowValue = UnescapeValueIfNecessary(parsedRange.LowValue);
-			parsedRange.HighValue = UnescapeValueIfNecessary(parsedRange.HighValue);
-
-			return parsedRange;
-		}
-
-		private static string UnescapeValueIfNecessary(string value)
-		{
-			if (string.IsNullOrEmpty(value))
-				return value;
-
-			var unescapedValue = QueryBuilder.Unescape(value);
-
-			DateTime _;
-			if (DateTime.TryParseExact(unescapedValue, Default.OnlyDateTimeFormat, CultureInfo.InvariantCulture, DateTimeStyles.RoundtripKind, out _))
-				return unescapedValue;
-
-			return value;
-		}
-
-		private static string NumericStringToSortableNumeric(string value)
-		{
-			var number = NumberUtil.StringToNumber(value);
-			if (number is int)
-			{
-				return NumericUtils.IntToPrefixCoded((int)number);
-			}
-			if (number is long)
-			{
-				return NumericUtils.LongToPrefixCoded((long)number);
-			}
-			if (number is float)
-			{
-				return NumericUtils.FloatToPrefixCoded((float)number);
-			}
-			if (number is double)
-			{
-				return NumericUtils.DoubleToPrefixCoded((double)number);
-			}
-
-			throw new ArgumentException("Unknown type for " + number.GetType() + " which started as " + value);
-		}
-
-		private static bool IsInclusive(char ch)
-		{
-			switch (ch)
-			{
-				case '[':
-				case ']':
-					return true;
-				case '{':
-				case '}':
-					return false;
-				default:
-					throw new ArgumentException("Could not understand range prefix: " + ch);
-			}
-		}
-
-		public class ParsedRange
-		{
-			public bool LowInclusive;
-			public bool HighInclusive;
-			public string LowValue;
-			public string HighValue;
-			public string RangeText;
-			public string Field;
-
-			public bool IsMatch(string value)
-			{
-				var compareLow =
-					LowValue == null
-						? -1
-						: string.CompareOrdinal(value, LowValue);
-				var compareHigh = HighValue == null ? 1 : string.CompareOrdinal(value, HighValue);
-				// if we are range exclusive on either end, check that we will skip the edge values
-				if (compareLow == 0 && LowInclusive == false ||
-					compareHigh == 0 && HighInclusive == false)
-					return false;
-
-				if (LowValue != null && compareLow < 0)
-					return false;
-
-				if (HighValue != null && compareHigh > 0)
-					return false;
-
-				return true;
-			}
-
-			public override string ToString()
-			{
-				return string.Format("{0}:{1}", Field, RangeText);
-			}
-		}
-
-		public class QueryForFacets
-		{
-			private readonly IndexDefinition indexDefinition;
-			DocumentDatabase Database { get; set; }
-			string Index { get; set; }
-			Dictionary<string, Facet> Facets { get; set; }
-			Dictionary<string, List<ParsedRange>> Ranges { get; set; }
-			IndexQuery IndexQuery { get; set; }
-			FacetResults Results { get; set; }
-			private int Start { get; set; }
-			private int? PageSize { get; set; }
-			private uint _fieldsCrc;
-			private IndexSearcherHolder.IndexSearcherHoldingState _currentState;
-
-			public QueryForFacets(
-				DocumentDatabase database,
-				string index,
-				 Dictionary<string, Facet> facets,
-				 Dictionary<string, List<ParsedRange>> ranges,
-				 IndexQuery indexQuery,
-				 FacetResults results,
-				 int start,
-				 int? pageSize)
-			{
-				Database = database;
-				Index = index;
-				Facets = facets;
-				Ranges = ranges;
-				IndexQuery = indexQuery;
-				Results = results;
-				Start = start;
-				PageSize = pageSize;
-				indexDefinition = Database.IndexDefinitionStorage.GetIndexDefinition(Index);
-			}
-
-
-			public void Execute()
-			{
-				ValidateFacets();
-
-
-				var facetsByName = new Dictionary<string, Dictionary<string, FacetValue>>();
-
-				bool isDistinct = IndexQuery.IsDistinct;
-				if (isDistinct)
-				{
-					_fieldsCrc = IndexQuery.FieldsToFetch.Aggregate<string, uint>(0, (current, field) => Crc.Value(field, current));
-				}
-
-				_currentState = Database.IndexStorage.GetCurrentStateHolder(Index);
-				using (_currentState)
-				{
-					var currentIndexSearcher = _currentState.IndexSearcher;
-
-					var baseQuery = Database.IndexStorage.GetDocumentQuery(Index, IndexQuery, Database.IndexQueryTriggers);
-					var returnedReaders = GetQueryMatchingDocuments(currentIndexSearcher, baseQuery);
-
-					foreach (var facet in Facets.Values)
-					{
-						if (facet.Mode != FacetMode.Default)
-							continue;
-
-						Dictionary<string, HashSet<IndexSearcherHolder.StringCollectionValue>> distinctItems = null;
-						HashSet<IndexSearcherHolder.StringCollectionValue> alreadySeen = null;
-						if (isDistinct)
-							distinctItems = new Dictionary<string, HashSet<IndexSearcherHolder.StringCollectionValue>>();
-
-						foreach (var readerFacetInfo in returnedReaders)
-						{
-							var termsForField = IndexedTerms.GetTermsAndDocumentsFor(readerFacetInfo.Reader, readerFacetInfo.DocBase, facet.Name, Database.Name, Index);
-
-							Dictionary<string, FacetValue> facetValues;
-
-							if (facetsByName.TryGetValue(facet.DisplayName, out facetValues) == false)
-							{
-								facetsByName[facet.DisplayName] = facetValues = new Dictionary<string, FacetValue>();
-							}
-
-							foreach (var kvp in termsForField)
-							{
-								if (isDistinct)
-								{
-									if (distinctItems.TryGetValue(kvp.Key, out alreadySeen) == false)
-									{
-										alreadySeen = new HashSet<IndexSearcherHolder.StringCollectionValue>();
-										distinctItems[kvp.Key] = alreadySeen;
-									}
-								}
-
-								var needToApplyAggregation = (facet.Aggregation == FacetAggregation.None || facet.Aggregation == FacetAggregation.Count) == false;
-								var intersectedDocuments = GetIntersectedDocuments(new ArraySegment<int>(kvp.Value), readerFacetInfo.Results, alreadySeen, needToApplyAggregation);
-								var intersectCount = intersectedDocuments.Count;
-								if (intersectCount == 0)
-									continue;
-
-								FacetValue facetValue;
-								if (facetValues.TryGetValue(kvp.Key, out facetValue) == false)
-								{
-									facetValue = new FacetValue
-									{
-										Range = GetRangeName(facet.Name, kvp.Key)
-									};
-									facetValues.Add(kvp.Key, facetValue);
-								}
-								facetValue.Hits += intersectCount;
-								facetValue.Count = facetValue.Hits;
-
-								if (needToApplyAggregation)
-								{
-									var docsInQuery = new ArraySegment<int>(intersectedDocuments.Documents, 0, intersectedDocuments.Count);
-									ApplyAggregation(facet, facetValue, docsInQuery, readerFacetInfo.Reader, readerFacetInfo.DocBase);
-								}
-							}
-						}
-					}
-
-					foreach (var range in Ranges)
-					{
-						var facet = Facets[range.Key];
-						var needToApplyAggregation = (facet.Aggregation == FacetAggregation.None || facet.Aggregation == FacetAggregation.Count) == false;
-
-						Dictionary<string, HashSet<IndexSearcherHolder.StringCollectionValue>> distinctItems = null;
-						HashSet<IndexSearcherHolder.StringCollectionValue> alreadySeen = null;
-						if (isDistinct)
-							distinctItems = new Dictionary<string, HashSet<IndexSearcherHolder.StringCollectionValue>>();
-
-						foreach (var readerFacetInfo in returnedReaders)
-						{
-							var termsForField = IndexedTerms.GetTermsAndDocumentsFor(readerFacetInfo.Reader, readerFacetInfo.DocBase, facet.Name, Database.Name, Index);
-							if (isDistinct)
-							{
-								if (distinctItems.TryGetValue(range.Key, out alreadySeen) == false)
-								{
-									alreadySeen = new HashSet<IndexSearcherHolder.StringCollectionValue>();
-									distinctItems[range.Key] = alreadySeen;
-								}
-							}
-
-							var facetResult = Results.Results[range.Key];
-							var ranges = range.Value;
-							foreach (var kvp in termsForField)
-							{
-								for (int i = 0; i < ranges.Count; i++)
-								{
-									var parsedRange = ranges[i];
-									if (parsedRange.IsMatch(kvp.Key))
-									{
-										var facetValue = facetResult.Values[i];
-
-										var intersectedDocuments = GetIntersectedDocuments(new ArraySegment<int>(kvp.Value), readerFacetInfo.Results, alreadySeen, needToApplyAggregation);
-										var intersectCount = intersectedDocuments.Count;
-										if (intersectCount == 0)
-											continue;
-
-										facetValue.Hits += intersectCount;
-										facetValue.Count = facetValue.Hits;
-
-										if (needToApplyAggregation)
-										{
-											var docsInQuery = new ArraySegment<int>(intersectedDocuments.Documents, 0, intersectedDocuments.Count);
-											ApplyAggregation(facet, facetValue, docsInQuery, readerFacetInfo.Reader, readerFacetInfo.DocBase);
-											IntArraysPool.Instance.FreeArray(intersectedDocuments.Documents);
-											intersectedDocuments.Documents = null;
-										}
-									}
-								}
-							}
-						}
-					}
-					UpdateFacetResults(facetsByName);
-
-					CompleteFacetCalculationsStage();
-
-					foreach (var readerFacetInfo in returnedReaders)
-					{
-						IntArraysPool.Instance.FreeArray(readerFacetInfo.Results.Array);
-					}
-				}
-			}
-
-			private List<ReaderFacetInfo> GetQueryMatchingDocuments(IndexSearcher currentIndexSearcher, Query baseQuery)
-			{
-				var gatherAllCollector = new GatherAllCollectorByReader();
-				currentIndexSearcher.Search(baseQuery, gatherAllCollector);
-
-				foreach (var readerFacetInfo in gatherAllCollector.Results)
-				{
-					readerFacetInfo.Complete();
-				}
-
-				return gatherAllCollector.Results;
-			}
-
-			private class IntersectDocs
-			{
-				public int Count;
-				public int[] Documents;
-
-				[MethodImpl(MethodImplOptions.AggressiveInlining)]
-				public void AddIntersection(int docId)
-				{
-					if (Documents != null)
-					{
-						if (Count >= Documents.Length)
-						{
-							IncreaseSize();
-						}
-						Documents[Count] = docId;
-					}
-					Count++;
-				}
-
-				private void IncreaseSize()
-				{
-					var newDocumentsArray = IntArraysPool.Instance.AllocateArray(Count*2);
-					Array.Copy(Documents, newDocumentsArray, Count);
-					IntArraysPool.Instance.FreeArray(Documents);
-					Documents = newDocumentsArray;
-				}
-			}
-
-			/// <summary>
-			/// This method expects both lists to be sorted
-			/// </summary>
-			private IntersectDocs GetIntersectedDocuments(ArraySegment<int> a, ArraySegment<int> b, HashSet<IndexSearcherHolder.StringCollectionValue> alreadySeen, bool needToApplyAggregation)
-			{
-				ArraySegment<int> n, m;
-				if (a.Count > b.Count)
-				{
-					n = a;
-					m = b;
-				}
-				else
-				{
-					n = b;
-					m = a;
-				}
-
-				int nSize = n.Count;
-				int mSize = m.Count;
-
-				double o1 = nSize + mSize;
-				double o2 = nSize * Math.Log(mSize, 2);
-
-				var isDistinct = IndexQuery.IsDistinct;
-				var result = new IntersectDocs();
-				if (needToApplyAggregation)
-				{
-					result.Documents = IntArraysPool.Instance.AllocateArray();
-				}
-
-				if (o1 < o2)
-				{
-					int mi = m.Offset, ni = n.Offset;
-					while (mi < mSize && ni < nSize)
-					{
-						var nVal = n.Array[ni];
-						var mVal = m.Array[mi];
-
-						if (nVal > mVal)
-						{
-							mi++;
-						}
-						else if (nVal < mVal)
-						{
-							ni++;
-						}
-						else
-						{
-							int docId = nVal;
-							if (isDistinct == false || IsDistinctValue(docId, alreadySeen))
-							{
-								result.AddIntersection(docId);
-							}
-
-							ni++;
-							mi++;
-						}
-					}
-				}
-				else
-				{
-					for (int i = m.Offset; i < mSize; i++)
-					{
-						int docId = m.Array[i];
-						if (Array.BinarySearch(n.Array,n.Offset, n.Count, docId) >= 0)
-						{
-
-							if (isDistinct == false || IsDistinctValue(docId, alreadySeen))
-							{
-								result.AddIntersection(docId);
-							}
-						}
-					}
-				}
-				return result;
-			}
-
-			[MethodImpl(MethodImplOptions.AggressiveInlining)]
-			private bool IsDistinctValue(int docId, HashSet<IndexSearcherHolder.StringCollectionValue> alreadySeen)
-			{
-				var fields = _currentState.GetFieldsValues(docId, _fieldsCrc, IndexQuery.FieldsToFetch);
-				return alreadySeen.Add(fields);
-			}
-
-			private void ValidateFacets()
-			{
-				foreach (var facet in Facets.Where(facet => IsAggregationNumerical(facet.Value.Aggregation) && IsAggregationTypeNumerical(facet.Value.AggregationType) && GetSortOptionsForFacet(facet.Value.AggregationField) == SortOptions.None))
-				{
-					throw new InvalidOperationException(string.Format("Index '{0}' does not have sorting enabled for a numerical field '{1}'.", Index, facet.Value.AggregationField));
-				}
-			}
-
-			private static bool IsAggregationNumerical(FacetAggregation aggregation)
-			{
-				switch (aggregation)
-				{
-					case FacetAggregation.Average:
-					case FacetAggregation.Count:
-					case FacetAggregation.Max:
-					case FacetAggregation.Min:
-					case FacetAggregation.Sum:
-						return true;
-					default:
-						return false;
-				}
-			}
-
-			public static bool IsAggregationTypeNumerical(string aggregationType)
-			{
-				if (aggregationType == null)
-					return false;
-				var type = Type.GetType(aggregationType, false, true);
-				if (type == null)
-					return false;
-
-				var numericalTypes = new List<Type>
-				                     {
-					                     typeof(decimal),
-					                     typeof(int),
-					                     typeof(long),
-					                     typeof(short),
-					                     typeof(float),
-					                     typeof(double)
-				                     };
-
-				return numericalTypes.Any(numericalType => numericalType == type);
-			}
-
-			private string GetRangeName(string field, string text)
-			{
-				var sortOptions = GetSortOptionsForFacet(field);
-				switch (sortOptions)
-				{
-					case SortOptions.None:
-					case SortOptions.String:
-					case SortOptions.StringVal:
-					case SortOptions.Custom:
-						return text;
-					case SortOptions.Int:
-						if (IsStringNumber(text))
-							return text;
-						return NumericUtils.PrefixCodedToInt(text).ToString(CultureInfo.InvariantCulture);
-					case SortOptions.Long:
-						if (IsStringNumber(text))
-							return text;
-						return NumericUtils.PrefixCodedToLong(text).ToString(CultureInfo.InvariantCulture);
-					case SortOptions.Double:
-						if (IsStringNumber(text))
-							return text;
-						return NumericUtils.PrefixCodedToDouble(text).ToString(CultureInfo.InvariantCulture);
-					case SortOptions.Float:
-						if (IsStringNumber(text))
-							return text;
-						return NumericUtils.PrefixCodedToFloat(text).ToString(CultureInfo.InvariantCulture);
-					case SortOptions.Byte:
-					case SortOptions.Short:
-					default:
-						throw new ArgumentException("Can't get range name from sort option" + sortOptions);
-				}
-			}
-
-			private bool IsStringNumber(string value)
-			{
-				if (value == null || string.IsNullOrEmpty(value))
-					return false;
-				return char.IsDigit(value[0]);
-			}
-
-			private void CompleteFacetCalculationsStage()
-			{
-				foreach (var facetResult in Results.Results)
-				{
-					var key = facetResult.Key;
-					foreach (var facet in Facets.Values.Where(f => f.DisplayName == key))
-					{
-						if (facet.Aggregation.HasFlag(FacetAggregation.Average))
-						{
-							foreach (var facetValue in facetResult.Value.Values)
-							{
-								if (facetValue.Hits == 0)
-									facetValue.Average = double.NaN;
-								else
-									facetValue.Average = facetValue.Average / facetValue.Hits;
-							}
-						}
-					}
-				}
-			}
-
-			private void ApplyAggregation(Facet facet, FacetValue value, ArraySegment<int> docsInQuery, IndexReader indexReader, int docBase)
-			{
-				var sortOptionsForFacet = GetSortOptionsForFacet(facet.AggregationField);
-				switch (sortOptionsForFacet)
-				{
-					case SortOptions.String:
-					case SortOptions.StringVal:
-					case SortOptions.Byte:
-					case SortOptions.Short:
-					case SortOptions.Custom:
-					case SortOptions.None:
-						throw new InvalidOperationException(string.Format("Cannot perform numeric aggregation on index field '{0}'. You must set the Sort mode of the field to Int, Float, Long or Double.", TryTrimRangeSuffix(facet.AggregationField)));
-					case SortOptions.Int:
-						int[] ints = FieldCache_Fields.DEFAULT.GetInts(indexReader, facet.AggregationField);
-						for (int index = 0; index < docsInQuery.Count; index++)
-						{
-							var doc = docsInQuery.Array[index];
-							var currentVal = ints[doc - docBase];
-							if (facet.Aggregation.HasFlag(FacetAggregation.Max))
-							{
-								value.Max = Math.Max(value.Max ?? Double.MinValue, currentVal);
-							}
-
-							if (facet.Aggregation.HasFlag(FacetAggregation.Min))
-							{
-								value.Min = Math.Min(value.Min ?? Double.MaxValue, currentVal);
-							}
-
-							if (facet.Aggregation.HasFlag(FacetAggregation.Sum))
-							{
-								value.Sum = currentVal + (value.Sum ?? 0d);
-							}
-
-							if (facet.Aggregation.HasFlag(FacetAggregation.Average))
-							{
-								value.Average = currentVal + (value.Average ?? 0d);
-							}
-						}
-						break;
-					case SortOptions.Float:
-						var floats = FieldCache_Fields.DEFAULT.GetFloats(indexReader, facet.AggregationField);
-						for (int index = 0; index < docsInQuery.Count; index++)
-						{
-							var doc = docsInQuery.Array[index];
-							var currentVal = floats[doc - docBase];
-							if (facet.Aggregation.HasFlag(FacetAggregation.Max))
-							{
-								value.Max = Math.Max(value.Max ?? Double.MinValue, currentVal);
-							}
-
-							if (facet.Aggregation.HasFlag(FacetAggregation.Min))
-							{
-								value.Min = Math.Min(value.Min ?? Double.MaxValue, currentVal);
-							}
-
-							if (facet.Aggregation.HasFlag(FacetAggregation.Sum))
-							{
-								value.Sum = currentVal + (value.Sum ?? 0d);
-							}
-
-							if (facet.Aggregation.HasFlag(FacetAggregation.Average))
-							{
-								value.Average = currentVal + (value.Average ?? 0d);
-							}
-						}
-						break;
-					case SortOptions.Long:
-						var longs = FieldCache_Fields.DEFAULT.GetLongs(indexReader, facet.AggregationField);
-						for (int index = 0; index < docsInQuery.Count; index++)
-						{
-							var doc = docsInQuery.Array[index];
-						
-							var currentVal = longs[doc - docBase];
-							if (facet.Aggregation.HasFlag(FacetAggregation.Max))
-							{
-								value.Max = Math.Max(value.Max ?? Double.MinValue, currentVal);
-							}
-
-							if (facet.Aggregation.HasFlag(FacetAggregation.Min))
-							{
-								value.Min = Math.Min(value.Min ?? Double.MaxValue, currentVal);
-							}
-
-							if (facet.Aggregation.HasFlag(FacetAggregation.Sum))
-							{
-								value.Sum = currentVal + (value.Sum ?? 0d);
-							}
-
-							if (facet.Aggregation.HasFlag(FacetAggregation.Average))
-							{
-								value.Average = currentVal + (value.Average ?? 0d);
-							}
-						}
-						break;
-					case SortOptions.Double:
-						var doubles = FieldCache_Fields.DEFAULT.GetDoubles(indexReader, facet.AggregationField);
-						for (int index = 0; index < docsInQuery.Count; index++)
-						{
-							var doc = docsInQuery.Array[index];
-						
-							var currentVal = doubles[doc - docBase];
-							if (facet.Aggregation.HasFlag(FacetAggregation.Max))
-							{
-								value.Max = Math.Max(value.Max ?? Double.MinValue, currentVal);
-							}
-
-							if (facet.Aggregation.HasFlag(FacetAggregation.Min))
-							{
-								value.Min = Math.Min(value.Min ?? Double.MaxValue, currentVal);
-							}
-
-							if (facet.Aggregation.HasFlag(FacetAggregation.Sum))
-							{
-								value.Sum = currentVal + (value.Sum ?? 0d);
-							}
-
-							if (facet.Aggregation.HasFlag(FacetAggregation.Average))
-							{
-								value.Average = currentVal + (value.Average ?? 0d);
-							}
-						}
-						break;
-					default:
-						throw new ArgumentOutOfRangeException("Cannot understand " + sortOptionsForFacet);
-				}
-			}
-
-			private SortOptions GetSortOptionsForFacet(string field)
-			{
-				SortOptions value;
-				if (indexDefinition.SortOptions.TryGetValue(field, out value) == false)
-				{
-					if (field.EndsWith("_Range"))
-					{
-						var fieldWithNoRange = field.Substring(0, field.Length - "_Range".Length);
-						if (indexDefinition.SortOptions.TryGetValue(fieldWithNoRange, out value) == false)
-							value = SortOptions.None;
-					}
-					else
-					{
-						value = SortOptions.None;
-					}
-				}
-				return value;
-			}
-
-			private string TryTrimRangeSuffix(string fieldName)
-			{
-				return fieldName.EndsWith("_Range") ? fieldName.Substring(0, fieldName.Length - "_Range".Length) : fieldName;
-			}
-
-			public class FacetValueState
-			{
-				public HashSet<IndexSearcherHolder.StringCollectionValue> AlreadySeen;
-				public HashSet<int> Docs;
-				public Facet Facet;
-				public ParsedRange Range;
-			}
-
-			private void UpdateFacetResults(Dictionary<string, Dictionary<string, FacetValue>> facetsByName)
-			{
-				foreach (var facet in Facets.Values)
-				{
-					if (facet.Mode == FacetMode.Ranges)
-						continue;
-
-					var values = new List<FacetValue>();
-					List<string> allTerms;
-
-					int maxResults = Math.Min(PageSize ?? facet.MaxResults ?? Database.Configuration.Core.MaxPageSize, Database.Configuration.Core.MaxPageSize);
-					var groups = facetsByName.GetOrDefault(facet.DisplayName);
-
-					if (groups == null)
-						continue;
-
-					switch (facet.TermSortMode)
-					{
-						case FacetTermSortMode.ValueAsc:
-							allTerms = new List<string>(groups.OrderBy(x => x.Key).ThenBy(x => x.Value.Hits).Select(x => x.Key));
-							break;
-						case FacetTermSortMode.ValueDesc:
-							allTerms = new List<string>(groups.OrderByDescending(x => x.Key).ThenBy(x => x.Value.Hits).Select(x => x.Key));
-							break;
-						case FacetTermSortMode.HitsAsc:
-							allTerms = new List<string>(groups.OrderBy(x => x.Value.Hits).ThenBy(x => x.Key).Select(x => x.Key));
-							break;
-						case FacetTermSortMode.HitsDesc:
-							allTerms = new List<string>(groups.OrderByDescending(x => x.Value.Hits).ThenBy(x => x.Key).Select(x => x.Key));
-							break;
-						default:
-							throw new ArgumentException(string.Format("Could not understand '{0}'", facet.TermSortMode));
-					}
-
-					foreach (var term in allTerms.Skip(Start).TakeWhile(term => values.Count < maxResults))
-					{
-						var facetValue = groups.GetOrDefault(term);
-						values.Add(facetValue ?? new FacetValue { Range = term });
-					}
-
-					var previousHits = allTerms.Take(Start).Sum(allTerm =>
-					{
-						var facetValue = groups.GetOrDefault(allTerm);
-						return facetValue == null ? 0 : facetValue.Hits;
-					});
-
-					var key = string.IsNullOrWhiteSpace(facet.DisplayName) ? facet.Name : facet.DisplayName;
-
-					Results.Results[key] = new FacetResult
-					{
-						Values = values,
-						RemainingTermsCount = allTerms.Count - (Start + values.Count),
-						RemainingHits = groups.Values.Sum(x => x.Hits) - (previousHits + values.Sum(x => x.Hits)),
-					};
-
-					if (facet.IncludeRemainingTerms)
-						Results.Results[key].RemainingTerms = allTerms.Skip(Start + values.Count).ToList();
-				}
-			}
-		}
-
-		public class IntArraysPool : ILowMemoryHandler
-		{
-			public static IntArraysPool Instance = new IntArraysPool();
-
-			private readonly ConcurrentDictionary<int, ObjectPool<int[]>> arraysPoolBySize = new ConcurrentDictionary<int, ObjectPool<int[]>>();
-			private readonly TimeSensitiveStore<ObjectPool<int[]>> timeSensitiveStore = new TimeSensitiveStore<ObjectPool<int[]>>(TimeSpan.FromDays(1));
-
-			private IntArraysPool()
-			{
-
-			}
-
-			public int[] AllocateArray(int arraySize = 1024)
-			{
-				var roundedSize = GetRoundedSize(arraySize);
-				var matchingQueue = arraysPoolBySize.GetOrAdd(roundedSize, x => new ObjectPool<int[]>(() => new int[roundedSize]));
-
-				var allocatedArray = matchingQueue.Allocate();
-
-				timeSensitiveStore.Seen(matchingQueue);
-
-				return allocatedArray;
-			}
-
-			public void FreeArray(int[] returnedArray)
-			{
-				if (returnedArray.Length != GetRoundedSize(returnedArray.Length))
-				{
-					throw new ArgumentException("Array size does not match current array size constraints");
-				}
-
-
-				var matchingQueue = arraysPoolBySize.GetOrAdd(returnedArray.Length, x => new ObjectPool<int[]>(() => new int[returnedArray.Length]));
-				matchingQueue.Free(returnedArray);
-			}
-
-			private int GetRoundedSize(int size)
-			{
-				const int roundSize = 1024;
-				if (size % roundSize == 0)
-				{
-					return size;
-				}
-
-				return (size / roundSize + 1) * roundSize;
-			}
-
-			public void RunIdleOperations()
-			{
-				timeSensitiveStore.ForAllExpired(x =>
-				{
-					var matchingQueue = arraysPoolBySize.FirstOrDefault(y => y.Value == x).Key;
-					if (matchingQueue != 0)
-					{
-						ObjectPool<int[]> removedQueue;
-						arraysPoolBySize.TryRemove(matchingQueue, out removedQueue);
-					}
-				});
-			}
-
-			public void HandleLowMemory()
-			{
-				RunIdleOperations();
-			}
-
-			public void SoftMemoryRelease()
-			{
-			}
-
-			public LowMemoryHandlerStatistics GetStats()
-			{
-				return new LowMemoryHandlerStatistics
-				{
-					Name = "IntArraysPool",
-					//EstimatedUsedMemory = arraysPoolBySize.Select(x=>x.Value.)
-				};
-			}
-		}
-
-		public class ReaderFacetInfo
-		{
-			public IndexReader Reader;
-			public int DocBase;
-			// Here we store the _global document id_, if you need the 
-			// reader document id, you must decrement with the DocBase
-			public LinkedList<int[]> Matches;
-			private int[] _current;
-			private int _pos;
-			public ArraySegment<int> Results;
-
-			public ReaderFacetInfo()
-			{
-				_current = IntArraysPool.Instance.AllocateArray();
-				Matches = new LinkedList<int[]>();
-			}
-
-			public void AddMatch(int doc)
-			{
-				if (_pos >= _current.Length)
-				{
-					Matches.AddLast(_current);
-					_current = IntArraysPool.Instance.AllocateArray();
-					_pos = 0;
-				}
-				_current[_pos++] = doc +DocBase;
-			}
-
-			public void Complete()
-			{
-				var size = _pos;
-				foreach (var match in Matches)
-				{
-					size += match.Length;
-				}
-
-				var mergedAndSortedArray = IntArraysPool.Instance.AllocateArray(size);
-				var curMergedArrayIndex = 0;
-				foreach (var match in Matches)
-				{
-					Array.Copy(match, 0, mergedAndSortedArray, curMergedArrayIndex, match.Length);
-					curMergedArrayIndex += match.Length;
-					IntArraysPool.Instance.FreeArray(match);
-				}
-
-				Array.Copy(_current, 0, mergedAndSortedArray, curMergedArrayIndex, _pos);
-				IntArraysPool.Instance.FreeArray(_current);
-				curMergedArrayIndex += _pos;
-				_current = null;
-				_pos = 0;
-					
-				Array.Sort(mergedAndSortedArray,0, curMergedArrayIndex);
-				Results = new ArraySegment<int>(mergedAndSortedArray,0, curMergedArrayIndex);
-			}
-		}
-
-		public class GatherAllCollectorByReader : Collector
-		{
-			private ReaderFacetInfo _current;
-			public List<ReaderFacetInfo> Results = new List<ReaderFacetInfo>();
-
-
-			public override void SetScorer(Scorer scorer)
-			{
-			}
-
-			public override void Collect(int doc)
-			{
-				_current.AddMatch(doc);
-			}
-
-			public override void SetNextReader(IndexReader reader, int docBase)
-			{
-				_current = new ReaderFacetInfo
-				{
-					DocBase = docBase,
-					Reader = reader,
-				};
-				Results.Add(_current);
-			}
-
-			public override bool AcceptsDocsOutOfOrder
-			{
-				get { return true; }
-			}
-		}
-	}
-=======
     public class FacetedQueryRunner
     {
         private readonly DocumentDatabase database;
@@ -1790,7 +797,7 @@
                     var values = new List<FacetValue>();
                     List<string> allTerms;
 
-                    int maxResults = Math.Min(PageSize ?? facet.MaxResults ?? Database.Configuration.MaxPageSize, Database.Configuration.MaxPageSize);
+                    int maxResults = Math.Min(PageSize ?? facet.MaxResults ?? Database.Configuration.Core.MaxPageSize, Database.Configuration.Core.MaxPageSize);
                     var groups = facetsByName.GetOrDefault(facet.DisplayName);
 
                     if (groups == null)
@@ -2007,5 +1014,4 @@
             }
         }
     }
->>>>>>> 68f1ca50
 }