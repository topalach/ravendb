--- conflicted
+++ resolved
@@ -27,237 +27,6 @@
 
 namespace Raven.Database.Queries
 {
-<<<<<<< HEAD
-	public class MoreLikeThisQueryRunner
-	{
-		private readonly DocumentDatabase database;
-
-		private HashSet<string> idsToLoad;
-
-		private DocumentRetriever documentRetriever;
-
-		public MoreLikeThisQueryRunner(DocumentDatabase database)
-		{
-			this.database = database;
-		}
-
-		public MoreLikeThisQueryResult ExecuteMoreLikeThisQuery(MoreLikeThisQuery query, int pageSize = 25)
-		{
-			if (query == null) throw new ArgumentNullException("query");
-
-			var index = database.IndexStorage.GetIndexInstance(query.IndexName);
-			if (index == null)
-				throw new InvalidOperationException("The index " + query.IndexName + " cannot be found");
-
-			if (string.IsNullOrEmpty(query.DocumentId) && query.MapGroupFields.Count == 0)
-				throw new InvalidOperationException("The document id or map group fields are mandatory");
-
-			IndexSearcher searcher;
-			using (database.IndexStorage.GetCurrentIndexSearcher(index.indexId, out searcher))
-			{
-				var documentQuery = new BooleanQuery();
-
-				if (string.IsNullOrEmpty(query.DocumentId) == false)
-				{
-					documentQuery.Add(new TermQuery(new Term(Constants.DocumentIdFieldName, query.DocumentId.ToLowerInvariant())), Occur.MUST);
-				}
-
-				foreach (string key in query.MapGroupFields.Keys)
-				{
-					documentQuery.Add(new TermQuery(new Term(key, query.MapGroupFields[key])), Occur.MUST);
-				}
-
-				var td = searcher.Search(documentQuery, 1);
-
-				// get the current Lucene docid for the given RavenDB doc ID
-				if (td.ScoreDocs.Length == 0)
-					throw new InvalidOperationException("Document " + query.DocumentId + " could not be found");
-
-				var ir = searcher.IndexReader;
-				var mlt = new RavenMoreLikeThis(ir);
-
-				AssignParameters(mlt, query);
-
-				if (string.IsNullOrWhiteSpace(query.StopWordsDocumentId) == false)
-				{
-					var stopWordsDoc = database.Documents.Get(query.StopWordsDocumentId);
-					if (stopWordsDoc == null)
-						throw new InvalidOperationException("Stop words document " + query.StopWordsDocumentId + " could not be found");
-
-					var stopWordsSetup = stopWordsDoc.DataAsJson.JsonDeserialization<StopWordsSetup>();
-					if (stopWordsSetup.StopWords != null)
-					{
-						var stopWords = stopWordsSetup.StopWords;
-						var ht = new HashSet<string>(StringComparer.InvariantCultureIgnoreCase);
-						foreach (var stopWord in stopWords)
-						{
-							ht.Add(stopWord);
-						}
-						mlt.SetStopWords(ht);
-					}
-				}
-
-				var fieldNames = query.Fields ?? GetFieldNames(ir);
-				mlt.SetFieldNames(fieldNames);
-
-				var toDispose = new List<Action>();
-				RavenPerFieldAnalyzerWrapper perFieldAnalyzerWrapper = null;
-				try
-				{
-					perFieldAnalyzerWrapper = index.CreateAnalyzer(new LowerCaseKeywordAnalyzer(), toDispose, true);
-					mlt.Analyzer = perFieldAnalyzerWrapper;
-
-					var mltQuery = mlt.Like(td.ScoreDocs[0].Doc);
-					var tsdc = TopScoreDocCollector.Create(pageSize, true);
-
-
-				    if (string.IsNullOrWhiteSpace(query.AdditionalQuery) == false)
-				    {
-				        var additionalQuery = QueryBuilder.BuildQuery(query.AdditionalQuery, perFieldAnalyzerWrapper);
-				        mltQuery = new BooleanQuery
-				        {
-                            {mltQuery, Occur.MUST},
-				            {additionalQuery, Occur.MUST}, 
-				        };
-				    }
-
-				    searcher.Search(mltQuery, tsdc);
-					var hits = tsdc.TopDocs().ScoreDocs;
-					var jsonDocuments = GetJsonDocuments(query, searcher, index, query.IndexName, hits, td.ScoreDocs[0].Doc);
-
-					var result = new MultiLoadResult();
-
-					var includedEtags = new List<byte>(jsonDocuments.SelectMany(x => x.Etag.ToByteArray()));
-					includedEtags.AddRange(database.Indexes.GetIndexEtag(query.IndexName, null).ToByteArray());
-					var loadedIds = new HashSet<string>(jsonDocuments.Select(x => x.Key));
-					var addIncludesCommand = new AddIncludesCommand(database, (etag, includedDoc) =>
-					{
-						includedEtags.AddRange(etag.ToByteArray());
-						result.Includes.Add(includedDoc);
-					}, query.Includes ?? new string[0], loadedIds);
-
-					idsToLoad = new HashSet<string>();
-
-					database.TransactionalStorage.Batch(actions =>
-					{
-						documentRetriever = new DocumentRetriever(database.Configuration, actions, database.ReadTriggers, query.TransformerParameters, idsToLoad);
-
-						using (new CurrentTransformationScope(database, documentRetriever))
-						{
-							foreach (var document in ProcessResults(query, jsonDocuments, database.WorkContext.CancellationToken))
-							{
-								result.Results.Add(document);
-								addIncludesCommand.Execute(document);
-							}
-						}
-					});
-
-					addIncludesCommand.AlsoInclude(idsToLoad);
-
-                    Etag computedEtag = Etag.FromHash(Hashing.Metro128.Calculate(includedEtags.ToArray()));
-
-					return new MoreLikeThisQueryResult
-					{
-						Etag = computedEtag,
-						Result = result,
-					};
-				}
-				finally
-				{
-					if (perFieldAnalyzerWrapper != null)
-						perFieldAnalyzerWrapper.Close();
-					foreach (var action in toDispose)
-					{
-						action();
-					}
-				}
-			}
-		}
-
-		private IEnumerable<RavenJObject> ProcessResults(MoreLikeThisQuery query, IEnumerable<JsonDocument> documents, CancellationToken token)
-		{
-			IndexingFunc transformFunc = null;
-
-			if (string.IsNullOrEmpty(query.ResultsTransformer) == false)
-			{
-				var transformGenerator = database.IndexDefinitionStorage.GetTransformer(query.ResultsTransformer);
-
-				if (transformGenerator != null && transformGenerator.TransformResultsDefinition != null)
-					transformFunc = transformGenerator.TransformResultsDefinition;
-				else
-					throw new InvalidOperationException("The transformer " + query.ResultsTransformer + " was not found");
-			}
-
-			IEnumerable<RavenJObject> results;
-			var transformerErrors = new List<string>();
-
-			if (transformFunc == null)
-				results = documents.Select(x => x.ToJson());
-			else
-			{
-				var robustEnumerator = new RobustEnumerator(token, 100,
-					onError: (exception, o) => transformerErrors.Add(string.Format("Doc '{0}', Error: {1}", Index.TryGetDocKey(o), exception.Message)));
-
-				results = robustEnumerator
-					.RobustEnumeration(documents.Select(x => new DynamicJsonObject(x.ToJson())).GetEnumerator(), transformFunc)
-					.Select(JsonExtensions.ToJObject);
-			}
-
-			return results;
-		}
-
-		private JsonDocument[] GetJsonDocuments(MoreLikeThisQuery parameters, IndexSearcher searcher, Index index, string indexName, IEnumerable<ScoreDoc> hits, int baseDocId)
-		{
-			if (string.IsNullOrEmpty(parameters.DocumentId) == false)
-			{
-				var documentIds = hits
-					.Where(hit => hit.Doc != baseDocId)
-					.Select(hit => searcher.Doc(hit.Doc).Get(Constants.DocumentIdFieldName))
-					.Where(x => x != null)
-					.Distinct();
-
-				return documentIds
-					.Select(docId => database.Documents.Get(docId))
-					.Where(it => it != null)
-					.ToArray();
-			}
-
-			var fields = searcher.Doc(baseDocId).GetFields().Cast<AbstractField>().Select(x => x.Name).Distinct().ToArray();
-			var etag = database.Indexes.GetIndexEtag(indexName, null);
-			return hits
-				.Where(hit => hit.Doc != baseDocId)
-				.Select(hit => new JsonDocument
-				{
-					DataAsJson = Index.CreateDocumentFromFields(searcher.Doc(hit.Doc),
-					                                            new FieldsToFetch(fields, false, index.IsMapReduce ? Constants.ReduceKeyFieldName : Constants.DocumentIdFieldName)),
-					Etag = etag
-				})
-				.ToArray();
-		}
-
-		private static void AssignParameters(Lucene.Net.Search.Similar.MoreLikeThis mlt, MoreLikeThisQuery parameters)
-		{
-			if (parameters.Boost != null) mlt.Boost = parameters.Boost.Value;
-			if (parameters.BoostFactor != null) mlt.BoostFactor = parameters.BoostFactor.Value;
-			if (parameters.MaximumNumberOfTokensParsed != null) mlt.MaxNumTokensParsed = parameters.MaximumNumberOfTokensParsed.Value;
-			if (parameters.MaximumQueryTerms != null) mlt.MaxQueryTerms = parameters.MaximumQueryTerms.Value;
-			if (parameters.MinimumWordLength != null) mlt.MinWordLen = parameters.MinimumWordLength.Value;
-			if (parameters.MaximumWordLength != null) mlt.MaxWordLen = parameters.MaximumWordLength.Value;
-			if (parameters.MinimumTermFrequency != null) mlt.MinTermFreq = parameters.MinimumTermFrequency.Value;
-			if (parameters.MinimumDocumentFrequency != null) mlt.MinDocFreq = parameters.MinimumDocumentFrequency.Value;
-			if (parameters.MaximumDocumentFrequency != null) mlt.MaxDocFreq = parameters.MaximumDocumentFrequency.Value;
-			if (parameters.MaximumDocumentFrequencyPercentage != null) mlt.SetMaxDocFreqPct(parameters.MaximumDocumentFrequencyPercentage.Value);
-		}
-
-		private static string[] GetFieldNames(IndexReader indexReader)
-		{
-			var fields = indexReader.GetFieldNames(IndexReader.FieldOption.INDEXED);
-			return fields
-				.Where(x => x != Constants.DocumentIdFieldName && x != Constants.ReduceKeyFieldName)
-				.ToArray();
-		}
-	}
-=======
     public class MoreLikeThisQueryRunner
     {
         private readonly DocumentDatabase database;
@@ -271,7 +40,7 @@
             this.database = database;
         }
 
-        public MoreLikeThisQueryResult ExecuteMoreLikeThisQuery(MoreLikeThisQuery query, TransactionInformation transactionInformation, int pageSize = 25)
+        public MoreLikeThisQueryResult ExecuteMoreLikeThisQuery(MoreLikeThisQuery query, int pageSize = 25)
         {
             if (query == null) throw new ArgumentNullException("query");
 
@@ -310,7 +79,7 @@
 
                 if (string.IsNullOrWhiteSpace(query.StopWordsDocumentId) == false)
                 {
-                    var stopWordsDoc = database.Documents.Get(query.StopWordsDocumentId, null);
+                    var stopWordsDoc = database.Documents.Get(query.StopWordsDocumentId);
                     if (stopWordsDoc == null)
                         throw new InvalidOperationException("Stop words document " + query.StopWordsDocumentId + " could not be found");
 
@@ -360,7 +129,7 @@
                     var includedEtags = new List<byte>(jsonDocuments.SelectMany(x => x.Etag.ToByteArray()));
                     includedEtags.AddRange(database.Indexes.GetIndexEtag(query.IndexName, null).ToByteArray());
                     var loadedIds = new HashSet<string>(jsonDocuments.Select(x => x.Key));
-                    var addIncludesCommand = new AddIncludesCommand(database, transactionInformation, (etag, includedDoc) =>
+                    var addIncludesCommand = new AddIncludesCommand(database, (etag, includedDoc) =>
                     {
                         includedEtags.AddRange(etag.ToByteArray());
                         result.Includes.Add(includedDoc);
@@ -370,7 +139,7 @@
 
                     database.TransactionalStorage.Batch(actions =>
                     {
-                        documentRetriever = new DocumentRetriever(database.Configuration, actions, database.ReadTriggers, database.InFlightTransactionalState, query.TransformerParameters, idsToLoad);
+                        documentRetriever = new DocumentRetriever(database.Configuration, actions, database.ReadTriggers, query.TransformerParameters, idsToLoad);
 
                         using (new CurrentTransformationScope(database, documentRetriever))
                         {
@@ -384,8 +153,7 @@
 
                     addIncludesCommand.AlsoInclude(idsToLoad);
 
-                    var computeHash = Encryptor.Current.Hash.Compute16(includedEtags.ToArray());
-                    Etag computedEtag = Etag.Parse(computeHash);
+                    Etag computedEtag = Etag.FromHash(Hashing.Metro128.Calculate(includedEtags.ToArray()));
 
                     return new MoreLikeThisQueryResult
                     {
@@ -448,7 +216,7 @@
                     .Distinct();
 
                 return documentIds
-                    .Select(docId => database.Documents.Get(docId, null))
+                    .Select(docId => database.Documents.Get(docId))
                     .Where(it => it != null)
                     .ToArray();
             }
@@ -488,5 +256,4 @@
                 .ToArray();
         }
     }
->>>>>>> 68f1ca50
 }