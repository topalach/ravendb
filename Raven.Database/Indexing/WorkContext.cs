//-----------------------------------------------------------------------
// <copyright file="WorkContext.cs" company="Hibernating Rhinos LTD">
//     Copyright (c) Hibernating Rhinos LTD. All rights reserved.
// </copyright>
//-----------------------------------------------------------------------
using System;
using System.Collections.Concurrent;
using System.Collections.Generic;
using System.Globalization;
using System.IO;
using System.Threading;
using System.Threading.Tasks;
using Raven.Abstractions;
using Raven.Abstractions.Data;
using Raven.Abstractions.Extensions;
using Raven.Abstractions.Logging;
using Raven.Abstractions.MEF;
using Raven.Database.Config;
using Raven.Database.Data;
using Raven.Database.Plugins;
using Raven.Database.Storage;
using System.Linq;
using System.Runtime.InteropServices;
using Raven.Database.Util;
using Raven.Json.Linq;
using Raven.Abstractions.Threading;

namespace Raven.Database.Indexing
{
	public class WorkContext : IDisposable
	{
		private readonly ConcurrentSet<FutureBatchStats> futureBatchStats = new ConcurrentSet<FutureBatchStats>();

		private readonly SizeLimitedConcurrentSet<string> recentlyDeleted = new SizeLimitedConcurrentSet<string>(100, StringComparer.OrdinalIgnoreCase);

		private SizeLimitedConcurrentSet<IndexingBatchInfo> lastActualIndexingBatchInfo;
		private SizeLimitedConcurrentSet<ReducingBatchInfo> lastActualReducingBatchInfo;
		private readonly ConcurrentQueue<IndexingError> indexingErrors = new ConcurrentQueue<IndexingError>();
		private readonly object waitForWork = new object();
		private volatile bool doWork = true;
		private volatile bool doIndexing = true;
		private int workCounter;
		private readonly CancellationTokenSource cancellationTokenSource = new CancellationTokenSource();
		private static readonly ILog log = LogManager.GetCurrentClassLogger();
<<<<<<< HEAD
		private readonly Raven.Abstractions.Threading.ThreadLocal<List<Func<string>>> shouldNotifyOnWork = new Raven.Abstractions.Threading.ThreadLocal<List<Func<string>>>(() => new List<Func<string>>());
=======
		private readonly ThreadLocal<Stack<List<Func<string>>>> shouldNotifyOnWork = new ThreadLocal<Stack<List<Func<string>>>>(() =>
		{
			var stack = new Stack<List<Func<string>>>();
			stack.Push(new List<Func<string>>());
			return stack;
		});
>>>>>>> 7b05be79
		private long errorsCounter = 0;
		
	    public WorkContext()
	    {
            CurrentlyRunningQueries = new ConcurrentDictionary<string, ConcurrentSet<ExecutingQueryInfo>>(StringComparer.OrdinalIgnoreCase);
            MetricsCounters = new MetricsCountersManager();
	        InstallGauges();
		    LastIdleTime = SystemTime.UtcNow;
		}

		public OrderedPartCollection<AbstractIndexUpdateTrigger> IndexUpdateTriggers { get; set; }
		public OrderedPartCollection<AbstractReadTrigger> ReadTriggers { get; set; }
        public OrderedPartCollection<AbstractIndexReaderWarmer> IndexReaderWarmers { get; set; }
		public string DatabaseName { get; set; }

	    public DateTime LastWorkTime
	    {
            get { return new DateTime(lastWorkTimeTicks); }
	    }
	    public DateTime LastIdleTime { get; set; }
		public bool DoWork
		{
			get { return doWork; }
		}

		public bool RunIndexing
		{
			get { return doWork && doIndexing; }
		}

		public void UpdateFoundWork()
		{
		    var now = SystemTime.UtcNow;
		    var lastWorkTime = LastWorkTime;
		    if ((now - lastWorkTime).TotalSeconds < 2)
		    {
                // to avoid too much pressure on this, we only update this every 2 seconds
		        return;
		    }
            // set the value atomically
		    Interlocked.Exchange(ref lastWorkTimeTicks, now.Ticks);
		}

	    //collection that holds information about currently running queries, in the form of [Index name -> (When query started,IndexQuery data)]
        public ConcurrentDictionary<string,ConcurrentSet<ExecutingQueryInfo>> CurrentlyRunningQueries { get; private set; }

	    private int nextQueryId = 0;

		public InMemoryRavenConfiguration Configuration { get; set; }
		public IndexStorage IndexStorage { get; set; }

		public TaskScheduler TaskScheduler { get; set; }
		public IndexDefinitionStorage IndexDefinitionStorage { get; set; }

		[CLSCompliant(false)]
		public ITransactionalStorage TransactionalStorage { get; set; }

		public IndexingError[] Errors
		{
			get { return indexingErrors.ToArray(); }
		}

		public int CurrentNumberOfParallelTasks
		{
			get
			{
				var currentNumberOfParallelTasks = Configuration.MaxNumberOfParallelProcessingTasks*BackgroundTaskExecuter.Instance.MaxNumberOfParallelProcessingTasksRatio;
				var numberOfParallelTasks = Math.Min((int)currentNumberOfParallelTasks, Configuration.MaxNumberOfParallelProcessingTasks);
				return Math.Max(numberOfParallelTasks, 1);
			}
		}

		public int CurrentNumberOfItemsToIndexInSingleBatch { get; set; }

		public int CurrentNumberOfItemsToReduceInSingleBatch { get; set; }

		public int NumberOfItemsToExecuteReduceInSingleStep
		{
			get { return Configuration.NumberOfItemsToExecuteReduceInSingleStep; }
		}

		public bool WaitForWork(TimeSpan timeout, ref int workerWorkCounter, string name)
		{
			return WaitForWork(timeout, ref workerWorkCounter, null, name);
		}

        private void InstallGauges()
        {
            MetricsCounters.AddGauge(GetType(), "RunningQueriesCount", () => CurrentlyRunningQueries.Count);
        }

		public void RecoverIndexingErrors()
		{
			var storedIndexingErrors = new List<ListItem>();
			TransactionalStorage.Batch(accessor =>
			{
				foreach (var indexName in IndexDefinitionStorage.IndexNames)
				{
					storedIndexingErrors.AddRange(accessor.Lists.Read("Raven/Indexing/Errors/" + indexName, Etag.Empty, null, 5000));
				}
			});

			if(storedIndexingErrors.Count == 0)
				return;

			var errors = storedIndexingErrors.Select(x => x.Data.JsonDeserialization<IndexingError>()).OrderBy(x => x.Timestamp);

			foreach (var error in errors)
			{
				indexingErrors.Enqueue(error);
			}

			TransactionalStorage.Batch(accessor =>
			{
				while (indexingErrors.Count > 50)
				{
					IndexingError error;
					if (indexingErrors.TryDequeue(out error) == false)
						continue;

					accessor.Lists.Remove("Raven/Indexing/Errors/" + error.IndexName, error.Id.ToString(CultureInfo.InvariantCulture));
				}
			});

			errorsCounter = errors.Max(x => x.Id);
		}

		public bool WaitForWork(TimeSpan timeout, ref int workerWorkCounter, Action beforeWait, string name)
		{
			if (!doWork)
				return false;
			var currentWorkCounter = Thread.VolatileRead(ref workCounter);
			if (currentWorkCounter != workerWorkCounter)
			{
				workerWorkCounter = currentWorkCounter;
				return true;
			}
			if (beforeWait != null)
				beforeWait();
			lock (waitForWork)
			{
				if (!doWork)
					return false;
				currentWorkCounter = Thread.VolatileRead(ref workCounter);
				if (currentWorkCounter != workerWorkCounter)
				{
					workerWorkCounter = currentWorkCounter;
					return true;
				}
                CancellationToken.ThrowIfCancellationRequested();
				log.Debug("No work was found, workerWorkCounter: {0}, for: {1}, will wait for additional work", workerWorkCounter, name);
				var forWork = Monitor.Wait(waitForWork, timeout);
				if (forWork)
					UpdateFoundWork();
				return forWork;
			}
		}

		public void ShouldNotifyAboutWork(Func<string> why)
		{
			shouldNotifyOnWork.Value.Peek().Add(why);
			UpdateFoundWork();
		}

		public void HandleWorkNotifications()
		{
			if (disposed)
				return;
			if (shouldNotifyOnWork.Value.Peek().Count == 0)
				return;
			NotifyAboutWork();
		}

		public void NestedTransactionEnter()
		{
			shouldNotifyOnWork.Value.Push(new List<Func<string>>());
		}

		public void NestedTransactionExit()
		{
			if (shouldNotifyOnWork.Value.Count == 1)
				throw new InvalidOperationException("BUG: Cannot empty the should notify work stack");
			shouldNotifyOnWork.Value.Pop();
		}

		public int GetWorkCount()
		{
			return workCounter;
		}

		public void NotifyAboutWork()
		{
			lock (waitForWork)
			{
				var notifications = shouldNotifyOnWork.Value.Peek();
				if (doWork == false)
				{
					// need to clear this anyway
					if(disposed == false)
						notifications.Clear();
					return;
				}
				var increment = Interlocked.Increment(ref workCounter);
				if (log.IsDebugEnabled)
				{
					var reason = string.Join(", ", notifications.Select(action => action()).Where(x => x != null));
					log.Debug("Incremented work counter to {0} because: {1}", increment, reason);
				}
				notifications.Clear();
				Monitor.PulseAll(waitForWork);
			}
		}

		public void StartWork()
		{
			doWork = true;
			doIndexing = true;
		}

		public void StopWork()
		{
			log.Debug("Stopping background workers");
			doWork = false;
			doIndexing = false;
			lock (waitForWork)
			{
				Monitor.PulseAll(waitForWork);
			}
		}

		public void AddError(int index, string indexName, string key, Exception exception)
		{
			AddError(index, indexName, key, exception, "Unknown");
		}

		public void AddError(int index, string indexName, string key, Exception exception, string component)
		{
			var aggregateException = exception as AggregateException;
			if (aggregateException != null)
				exception = aggregateException.ExtractSingleInnerException();

			AddError(index, indexName, key, exception != null ? exception.Message : "Unknown message", component);
		}

		public void AddError(int index, string indexName, string key, string error)
		{
			AddError(index, indexName, key, error, "Unknown");
		}

		public void AddError(int index, string indexName, string key, string error, string component)
		{
			errorsCounter = Interlocked.Increment(ref errorsCounter);

			var indexingError = new IndexingError
			{
				Id = errorsCounter,
				Document = key,
				Error = error,
				Index = index,
				IndexName = indexName,
				Action = component,
				Timestamp = SystemTime.UtcNow
			};

			indexingErrors.Enqueue(indexingError);

			if (indexingErrors.Count <= 50)
			{
				TransactionalStorage.Batch(accessor => accessor.Lists.Set("Raven/Indexing/Errors/" + indexName, indexingError.Id.ToString(CultureInfo.InvariantCulture), RavenJObject.FromObject(indexingError), UuidType.Indexing));
				return;
			}

			IndexingError ignored;
			indexingErrors.TryDequeue(out ignored);

			if ((SystemTime.UtcNow - ignored.Timestamp).TotalSeconds > 10)
			{
				TransactionalStorage.Batch(accessor =>
				{
					accessor.Lists.Set("Raven/Indexing/Errors/" + indexName, indexingError.Id.ToString(CultureInfo.InvariantCulture), RavenJObject.FromObject(indexingError), UuidType.Indexing);
					accessor.Lists.RemoveAllOlderThan("Raven/Indexing/Errors/" + ignored.IndexName, ignored.Timestamp);
				});
				
			}
		}

		public void StopWorkRude()
		{
			StopWork();
			cancellationTokenSource.Cancel();
		}

		public CancellationToken CancellationToken
		{
			get { return cancellationTokenSource.Token; }
		}

		public void Dispose()
		{
			disposed = true;

			shouldNotifyOnWork.Dispose();

            MetricsCounters.Dispose();
			cancellationTokenSource.Dispose();
		}

		public void ClearErrorsFor(string indexName)
		{
			var list = new List<IndexingError>();
			var removed = new List<IndexingError>();

			IndexingError error;
			while (indexingErrors.TryDequeue(out error))
			{
				if (StringComparer.OrdinalIgnoreCase.Equals(error.IndexName, indexName) == false)
					list.Add(error);
				else
					removed.Add(error);
			}

			foreach (var indexingError in list)
			{
				indexingErrors.Enqueue(indexingError);
			}

			TransactionalStorage.Batch(accessor =>
			{
				foreach (var removedError in removed)
				{
					accessor.Lists.Remove("Raven/Indexing/Errors/" + indexName, removedError.Id.ToString(CultureInfo.InvariantCulture));
				}
			});
		}

		public Action<IndexChangeNotification> RaiseIndexChangeNotification { get; set; }

		private bool disposed;
	    private long lastWorkTimeTicks;

	    [CLSCompliant(false)]
        public MetricsCountersManager MetricsCounters { get; private set; }

		public IndexingBatchInfo ReportIndexingBatchStarted(int documentsCount, long documentsSize, List<string> indexesToWorkOn)
		{
			return new IndexingBatchInfo
			{
				IndexesToWorkOn = indexesToWorkOn,
				TotalDocumentCount = documentsCount,
				TotalDocumentSize = documentsSize,
				StartedAt = SystemTime.UtcNow,
				PerformanceStats = new ConcurrentDictionary<string, IndexingPerformanceStats>(),
			};
		}

		public void ReportIndexingBatchCompleted(IndexingBatchInfo batchInfo)
		{
			batchInfo.BatchCompleted();
			LastActualIndexingBatchInfo.Add(batchInfo);
		}

		public ReducingBatchInfo ReportReducingBatchStarted(List<string> indexesToWorkOn)
		{
			return new ReducingBatchInfo
			{
				IndexesToWorkOn = indexesToWorkOn,
				StartedAt = SystemTime.UtcNow,
				PerformanceStats = new ConcurrentDictionary<string, ReducingPerformanceStats[]>()
			};
		}

		public void ReportReducingBatchCompleted(ReducingBatchInfo batchInfo)
		{
			batchInfo.BatchCompleted();
			LastActualReducingBatchInfo.Add(batchInfo);
		}

		public ConcurrentSet<FutureBatchStats> FutureBatchStats
		{
			get { return futureBatchStats; }
		}

		public SizeLimitedConcurrentSet<IndexingBatchInfo> LastActualIndexingBatchInfo
		{
			get
			{
				if (lastActualIndexingBatchInfo == null)
				{
					lastActualIndexingBatchInfo = new SizeLimitedConcurrentSet<IndexingBatchInfo>(Configuration.Indexing.MaxNumberOfStoredIndexingBatchInfoElements);
				}
				return lastActualIndexingBatchInfo;
			}
		}

		public SizeLimitedConcurrentSet<ReducingBatchInfo> LastActualReducingBatchInfo
		{
			get
			{
				if (lastActualReducingBatchInfo == null)
				{
					lastActualReducingBatchInfo = new SizeLimitedConcurrentSet<ReducingBatchInfo>(Configuration.Indexing.MaxNumberOfStoredIndexingBatchInfoElements);
				}
				return lastActualReducingBatchInfo;
			}
		}

		public DocumentDatabase Database { get; set; }
		public DateTime? ShowTimingByDefaultUntil { get; set; }

		public void AddFutureBatch(FutureBatchStats futureBatchStat)
		{
			futureBatchStats.Add(futureBatchStat);
			if (futureBatchStats.Count <= 30)
				return;

			foreach (var source in futureBatchStats.OrderBy(x => x.Timestamp).Take(5))
			{
				futureBatchStats.TryRemove(source);
			}
		}

		public void StopIndexing()
		{
			log.Debug("Stopping indexing workers");
			doIndexing = false;
			lock (waitForWork)
			{
				Monitor.PulseAll(waitForWork);
			}
		}

		public void StartIndexing()
		{
			doIndexing = true;
		}

		public void MarkAsRemovedFromIndex(HashSet<string> keys)
		{
			foreach (var key in keys)
			{
				recentlyDeleted.TryRemove(key);
			}
		}

		public bool ShouldRemoveFromIndex(string key)
		{
			var shouldRemoveFromIndex = recentlyDeleted.Contains(key);
			return shouldRemoveFromIndex;
		}

		public void MarkDeleted(string key)
		{
			recentlyDeleted.Add(key);
		}

        public int GetNextQueryId()
        {
            return Interlocked.Increment(ref nextQueryId);
        }
	}
}<|MERGE_RESOLUTION|>--- conflicted
+++ resolved
@@ -42,25 +42,21 @@
 		private int workCounter;
 		private readonly CancellationTokenSource cancellationTokenSource = new CancellationTokenSource();
 		private static readonly ILog log = LogManager.GetCurrentClassLogger();
-<<<<<<< HEAD
-		private readonly Raven.Abstractions.Threading.ThreadLocal<List<Func<string>>> shouldNotifyOnWork = new Raven.Abstractions.Threading.ThreadLocal<List<Func<string>>>(() => new List<Func<string>>());
-=======
 		private readonly ThreadLocal<Stack<List<Func<string>>>> shouldNotifyOnWork = new ThreadLocal<Stack<List<Func<string>>>>(() =>
 		{
 			var stack = new Stack<List<Func<string>>>();
 			stack.Push(new List<Func<string>>());
 			return stack;
 		});
->>>>>>> 7b05be79
 		private long errorsCounter = 0;
-		
+
 	    public WorkContext()
 	    {
             CurrentlyRunningQueries = new ConcurrentDictionary<string, ConcurrentSet<ExecutingQueryInfo>>(StringComparer.OrdinalIgnoreCase);
             MetricsCounters = new MetricsCountersManager();
 	        InstallGauges();
 		    LastIdleTime = SystemTime.UtcNow;
-		}
+	    }
 
 		public OrderedPartCollection<AbstractIndexUpdateTrigger> IndexUpdateTriggers { get; set; }
 		public OrderedPartCollection<AbstractReadTrigger> ReadTriggers { get; set; }
@@ -441,7 +437,7 @@
 				if (lastActualIndexingBatchInfo == null)
 				{
 					lastActualIndexingBatchInfo = new SizeLimitedConcurrentSet<IndexingBatchInfo>(Configuration.Indexing.MaxNumberOfStoredIndexingBatchInfoElements);
-				}
+		}
 				return lastActualIndexingBatchInfo;
 			}
 		}
@@ -453,7 +449,7 @@
 				if (lastActualReducingBatchInfo == null)
 				{
 					lastActualReducingBatchInfo = new SizeLimitedConcurrentSet<ReducingBatchInfo>(Configuration.Indexing.MaxNumberOfStoredIndexingBatchInfoElements);
-				}
+		}
 				return lastActualReducingBatchInfo;
 			}
 		}
