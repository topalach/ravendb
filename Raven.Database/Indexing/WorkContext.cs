//-----------------------------------------------------------------------
// <copyright file="WorkContext.cs" company="Hibernating Rhinos LTD">
//     Copyright (c) Hibernating Rhinos LTD. All rights reserved.
// </copyright>
//-----------------------------------------------------------------------
using System;
using System.Collections.Concurrent;
using System.Collections.Generic;
using System.Diagnostics;
using System.Security;
using System.Threading;
using System.Threading.Tasks;
using Raven.Abstractions;
using Raven.Abstractions.Data;
using Raven.Abstractions.Logging;
using Raven.Abstractions.MEF;
using Raven.Database.Config;
using Raven.Database.Data;
using Raven.Database.Plugins;
using Raven.Database.Storage;
using System.Linq;
using Raven.Database.Util;

namespace Raven.Database.Indexing
{
	public class WorkContext : IDisposable
	{
		private readonly ConcurrentSet<FutureBatchStats> futureBatchStats = new ConcurrentSet<FutureBatchStats>();

		private readonly SizeLimitedConcurrentSet<string> recentlyDeleted = new SizeLimitedConcurrentSet<string>(100, StringComparer.OrdinalIgnoreCase);

		private readonly SizeLimitedConcurrentSet<IndexingBatchInfo> lastActualIndexingBatchInfo = new SizeLimitedConcurrentSet<IndexingBatchInfo>(25);
		private readonly ConcurrentQueue<ServerError> serverErrors = new ConcurrentQueue<ServerError>();
		private readonly object waitForWork = new object();
		private volatile bool doWork = true;
		private volatile bool doIndexing = true;
		private int workCounter;
		private readonly CancellationTokenSource cancellationTokenSource = new CancellationTokenSource();
		private static readonly ILog log = LogManager.GetCurrentClassLogger();
		private readonly ThreadLocal<List<Func<string>>> shouldNotifyOnWork = new ThreadLocal<List<Func<string>>>(() => new List<Func<string>>());

	    public WorkContext()
	    {
            CurrentlyRunningQueries = new ConcurrentDictionary<string, ConcurrentSet<ExecutingQueryInfo>>(StringComparer.OrdinalIgnoreCase);
            MetricsCounters = new MetricsCountersManager();
	        InstallGauges();
	    }

	    public OrderedPartCollection<AbstractIndexUpdateTrigger> IndexUpdateTriggers { get; set; }
		public OrderedPartCollection<AbstractReadTrigger> ReadTriggers { get; set; }
        public OrderedPartCollection<AbstractIndexReaderWarmer> IndexReaderWarmers { get; set; }
		public string DatabaseName { get; set; }

		public DateTime LastWorkTime { get; private set; }

		public bool DoWork
		{
			get { return doWork; }
		}

		public bool RunIndexing
		{
			get { return doWork && doIndexing; }
		}

		public void UpdateFoundWork()
		{
			LastWorkTime = SystemTime.UtcNow;
		}

        //collection that holds information about currently running queries, in the form of [Index name -> (When query started,IndexQuery data)]
        public ConcurrentDictionary<string,ConcurrentSet<ExecutingQueryInfo>> CurrentlyRunningQueries { get; private set; }

		public InMemoryRavenConfiguration Configuration { get; set; }
		public IndexStorage IndexStorage { get; set; }

		public TaskScheduler TaskScheduler { get; set; }
		public IndexDefinitionStorage IndexDefinitionStorage { get; set; }

		public ITransactionalStorage TransactionalStorage { get; set; }

		public ServerError[] Errors
		{
			get { return serverErrors.ToArray(); }
		}

		public int CurrentNumberOfItemsToIndexInSingleBatch { get; set; }

		public int CurrentNumberOfItemsToReduceInSingleBatch { get; set; }

		public int NumberOfItemsToExecuteReduceInSingleStep
		{
			get { return Configuration.NumberOfItemsToExecuteReduceInSingleStep; }
		}

		public bool WaitForWork(TimeSpan timeout, ref int workerWorkCounter, string name)
		{
			return WaitForWork(timeout, ref workerWorkCounter, null, name);
		}

        private void InstallGauges()
        {
            this.MetricsCounters.AddGauge(this.GetType(), "RunningQueriesCount", () => this.CurrentlyRunningQueries.Count);
        }

		public bool WaitForWork(TimeSpan timeout, ref int workerWorkCounter, Action beforeWait, string name)
		{
			if (!doWork)
				return false;
			var currentWorkCounter = Thread.VolatileRead(ref workCounter);
			if (currentWorkCounter != workerWorkCounter)
			{
				workerWorkCounter = currentWorkCounter;
				return true;
			}
			if (beforeWait != null)
				beforeWait();
			lock (waitForWork)
			{
				if (!doWork)
					return false;
				currentWorkCounter = Thread.VolatileRead(ref workCounter);
				if (currentWorkCounter != workerWorkCounter)
				{
					workerWorkCounter = currentWorkCounter;
					return true;
				}
                CancellationToken.ThrowIfCancellationRequested();
				log.Debug("No work was found, workerWorkCounter: {0}, for: {1}, will wait for additional work", workerWorkCounter, name);
				var forWork = Monitor.Wait(waitForWork, timeout);
				if (forWork)
					LastWorkTime = SystemTime.UtcNow;
				return forWork;
			}
		}

		public void ShouldNotifyAboutWork(Func<string> why)
		{
			shouldNotifyOnWork.Value.Add(why);
			UpdateFoundWork();
		}

		public void HandleWorkNotifications()
		{
			if (disposed)
				return;
			if (shouldNotifyOnWork.Value.Count == 0)
				return;
			NotifyAboutWork();
		}

		public void NotifyAboutWork()
		{
			lock (waitForWork)
			{
				if (doWork == false)
				{
					// need to clear this anyway
					if(disposed == false)
						shouldNotifyOnWork.Value.Clear();
					return;
				}
				var increment = Interlocked.Increment(ref workCounter);
				if (log.IsDebugEnabled)
				{
					var reason = string.Join(", ", shouldNotifyOnWork.Value.Select(action => action()).Where(x => x != null));
					log.Debug("Incremented work counter to {0} because: {1}", increment, reason);
				}
				shouldNotifyOnWork.Value.Clear();
				Monitor.PulseAll(waitForWork);
			}
		}

		public void StartWork()
		{
			doWork = true;
			doIndexing = true;
		}

		public void StopWork()
		{
			log.Debug("Stopping background workers");
			doWork = false;
			doIndexing = false;
			lock (waitForWork)
			{
				Monitor.PulseAll(waitForWork);
			}
		}

		public void AddError(int index, string indexName, string key, string error )
		{
            AddError(index, indexName, key, error, "Unknown");
		}

		public void AddError(int index, string indexName, string key, string error, string component)
		{
			serverErrors.Enqueue(new ServerError
			{
				Document = key,
				Error = error,
				Index = index,
                IndexName = indexName,
                Action = component,
				Timestamp = SystemTime.UtcNow
			});
			if (serverErrors.Count <= 50)
				return;
			ServerError ignored;
			serverErrors.TryDequeue(out ignored);
		}

		public void StopWorkRude()
		{
			StopWork();
			cancellationTokenSource.Cancel();
		}

		public CancellationToken CancellationToken
		{
			get { return cancellationTokenSource.Token; }
		}

		public void Dispose()
		{
			disposed = true;

			shouldNotifyOnWork.Dispose();

            MetricsCounters.Dispose();
			cancellationTokenSource.Dispose();
		}

		public void ClearErrorsFor(string name)
		{
			var list = new List<ServerError>();

			ServerError error;
			while (serverErrors.TryDequeue(out error))
			{
				if (StringComparer.OrdinalIgnoreCase.Equals(error.Index, name) == false)
					list.Add(error);
			}

			foreach (var serverError in list)
			{
				serverErrors.Enqueue(serverError);
			}
		}

		public Action<IndexChangeNotification> RaiseIndexChangeNotification { get; set; }

		private bool disposed;

<<<<<<< HEAD
        public MetricsCountersManager MetricsCounters { get; private set; }
        
		public void ReportIndexingActualBatchSize(int size)
=======
        public PerformanceCountersManager PerformanceCounters { get; private set; }

		public void Init(string name)
		{
			if (Configuration.DisablePerformanceCounters == false && Configuration.RunInMemory == false)
			{
                PerformanceCounters.Setup(name ?? Constants.SystemDatabase);
			}
		}

		public void ReportIndexingBatchStarted(int documentsCount, long documentsSize)
>>>>>>> 2dd178ad
		{
			var indexingBatchInfo = new IndexingBatchInfo
			{
				TotalDocumentCount = documentsCount,
				TotalDocumentSize = documentsSize,
				Timestamp = SystemTime.UtcNow
			};

			lastActualIndexingBatchInfo.Add(indexingBatchInfo);
		}

		public ConcurrentSet<FutureBatchStats> FutureBatchStats
		{
			get { return futureBatchStats; }
		}

		public SizeLimitedConcurrentSet<IndexingBatchInfo> LastActualIndexingBatchInfo
		{
			get { return lastActualIndexingBatchInfo; }
		}

		public DocumentDatabase Database { get; set; }

	    public void AddFutureBatch(FutureBatchStats futureBatchStat)
		{
			futureBatchStats.Add(futureBatchStat);
			if (futureBatchStats.Count <= 30)
				return;

			foreach (var source in futureBatchStats.OrderBy(x => x.Timestamp).Take(5))
			{
				futureBatchStats.TryRemove(source);
			}
		}

		public void StopIndexing()
		{
			log.Debug("Stopping indexing workers");
			doIndexing = false;
			lock (waitForWork)
			{
				Monitor.PulseAll(waitForWork);
			}
		}

		public void StartIndexing()
		{
			doIndexing = true;
		}

		public void MarkAsRemovedFromIndex(HashSet<string> keys)
		{
			foreach (var key in keys)
			{
				recentlyDeleted.TryRemove(key);
			}
		}

		public bool ShouldRemoveFromIndex(string key)
		{
			var shouldRemoveFromIndex = recentlyDeleted.Contains(key);
			return shouldRemoveFromIndex;
		}

		public void MarkDeleted(string key)
		{
			recentlyDeleted.Add(key);
		}
	}
}<|MERGE_RESOLUTION|>--- conflicted
+++ resolved
@@ -44,9 +44,9 @@
             CurrentlyRunningQueries = new ConcurrentDictionary<string, ConcurrentSet<ExecutingQueryInfo>>(StringComparer.OrdinalIgnoreCase);
             MetricsCounters = new MetricsCountersManager();
 	        InstallGauges();
-	    }
-
-	    public OrderedPartCollection<AbstractIndexUpdateTrigger> IndexUpdateTriggers { get; set; }
+        }
+
+		public OrderedPartCollection<AbstractIndexUpdateTrigger> IndexUpdateTriggers { get; set; }
 		public OrderedPartCollection<AbstractReadTrigger> ReadTriggers { get; set; }
         public OrderedPartCollection<AbstractIndexReaderWarmer> IndexReaderWarmers { get; set; }
 		public string DatabaseName { get; set; }
@@ -252,23 +252,9 @@
 
 		private bool disposed;
 
-<<<<<<< HEAD
         public MetricsCountersManager MetricsCounters { get; private set; }
-        
-		public void ReportIndexingActualBatchSize(int size)
-=======
-        public PerformanceCountersManager PerformanceCounters { get; private set; }
-
-		public void Init(string name)
-		{
-			if (Configuration.DisablePerformanceCounters == false && Configuration.RunInMemory == false)
-			{
-                PerformanceCounters.Setup(name ?? Constants.SystemDatabase);
-			}
-		}
 
 		public void ReportIndexingBatchStarted(int documentsCount, long documentsSize)
->>>>>>> 2dd178ad
 		{
 			var indexingBatchInfo = new IndexingBatchInfo
 			{
