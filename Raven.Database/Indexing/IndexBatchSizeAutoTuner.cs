--- conflicted
+++ resolved
@@ -22,79 +22,14 @@
             metricCounters.AddGauge(typeof(IndexBatchSizeAutoTuner), "CurrentNumberOfItems", () => CurrentNumberOfItems);
         }
 
-<<<<<<< HEAD
-		protected override int InitialNumberOfItems
-		{
-			get { return context.Configuration.Core.InitialNumberOfItemsToProcessInSingleBatch; }
-		}
-
-		protected override int MaxNumberOfItems
-		{
-			get { return context.Configuration.Core.MaxNumberOfItemsToProcessInSingleBatch; }
-		}
-
-		protected override int CurrentNumberOfItems
-		{
-			get { return context.CurrentNumberOfItemsToIndexInSingleBatch; }
-			set { context.CurrentNumberOfItemsToIndexInSingleBatch = value; }
-		}
-		
-		protected override sealed int LastAmountOfItemsToRemember { get; set; }
-
-		private List<int> lastAmountOfItemsToIndex = new List<int>();
-
-		protected override void RecordAmountOfItems(int numberOfItems)
-		{
-			var currentLastAmountOfItemsToIndex = lastAmountOfItemsToIndex;
-
-			var amountToTake = currentLastAmountOfItemsToIndex.Count;
-			
-			if (amountToTake + 1 >= LastAmountOfItemsToRemember)
-				amountToTake = currentLastAmountOfItemsToIndex.Count - 1;
-
-			lastAmountOfItemsToIndex = new List<int>(currentLastAmountOfItemsToIndex.Take(amountToTake))
-										{
-											numberOfItems
-										};
-		}
-
-		protected override IEnumerable<int> GetLastAmountOfItems()
-		{
-			return lastAmountOfItemsToIndex;
-		}
-
-		protected override string GetName
-		{
-			get { return "IndexBatchSizeAutoTuner"; }
-		}
-
-		public IDisposable ConsiderLimitingNumberOfItemsToProcessForThisBatch(int? maxIndexOutputsPerDoc, bool containsMapReduceIndexes)
-		{
-			if (maxIndexOutputsPerDoc == null || maxIndexOutputsPerDoc <= (containsMapReduceIndexes ? context.Configuration.Indexing.MaxMapReduceIndexOutputsPerDocument : context.Configuration.Indexing.MaxSimpleIndexOutputsPerDocument))
-				return null;
-
-			var oldValue = NumberOfItemsToProcessInSingleBatch;
-
-			int indexOutputsPerDocLog = (int) Math.Log(maxIndexOutputsPerDoc.Value);
-			indexOutputsPerDocLog = indexOutputsPerDocLog < 1 ? 1 : indexOutputsPerDocLog;
-			var newValue = Math.Max(NumberOfItemsToProcessInSingleBatch / indexOutputsPerDocLog, InitialNumberOfItems);
-
-			if (oldValue == newValue)
-				return null;
-
-			NumberOfItemsToProcessInSingleBatch = newValue;
-			return Disposable.Create(() => NumberOfItemsToProcessInSingleBatch = oldValue);
-		}
-	}
-=======
         protected override int InitialNumberOfItems
         {
-            get { return context.Configuration.InitialNumberOfItemsToProcessInSingleBatch; }
+            get { return context.Configuration.Core.InitialNumberOfItemsToProcessInSingleBatch; }
         }
 
         protected override int MaxNumberOfItems
         {
-            get { return context.Configuration.MaxNumberOfItemsToProcessInSingleBatch; }
+            get { return context.Configuration.Core.MaxNumberOfItemsToProcessInSingleBatch; }
         }
 
         protected override int CurrentNumberOfItems
@@ -134,7 +69,7 @@
 
         public IDisposable ConsiderLimitingNumberOfItemsToProcessForThisBatch(int? maxIndexOutputsPerDoc, bool containsMapReduceIndexes)
         {
-            if (maxIndexOutputsPerDoc == null || maxIndexOutputsPerDoc <= (containsMapReduceIndexes ? context.Configuration.MaxMapReduceIndexOutputsPerDocument : context.Configuration.MaxSimpleIndexOutputsPerDocument))
+            if (maxIndexOutputsPerDoc == null || maxIndexOutputsPerDoc <= (containsMapReduceIndexes ? context.Configuration.Indexing.MaxMapReduceIndexOutputsPerDocument : context.Configuration.Indexing.MaxSimpleIndexOutputsPerDocument))
                 return null;
 
             var oldValue = NumberOfItemsToProcessInSingleBatch;
@@ -150,5 +85,4 @@
             return Disposable.Create(() => NumberOfItemsToProcessInSingleBatch = oldValue);
         }
     }
->>>>>>> 68f1ca50
 }