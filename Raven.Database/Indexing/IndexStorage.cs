--- conflicted
+++ resolved
@@ -123,11 +123,7 @@
 				try
 				{
 					luceneDirectory = OpenOrCreateLuceneDirectory(indexDefinition, createIfMissing: resetTried);
-<<<<<<< HEAD
 					indexImplementation = CreateIndexImplementation(indexDefinition, luceneDirectory);
-=======
-					indexImplementation = CreateIndexImplementation(fixedName, indexDefinition, luceneDirectory);
->>>>>>> 04121733
 
 					var simpleIndex = indexImplementation as SimpleIndex; // no need to do this on m/r indexes, since we rebuild them from saved data anyway
 					if (simpleIndex != null && keysToDeleteAfterRecovery != null)
@@ -139,11 +135,7 @@
 					LoadExistingSuggestionsExtentions(fixedName, indexImplementation);
 					documentDatabase.TransactionalStorage.Batch(accessor =>
 					{
-<<<<<<< HEAD
 						IndexStats indexStats = accessor.Indexing.GetIndexStats(indexDefinition.IndexId);
-=======
-						IndexStats indexStats = accessor.Indexing.GetIndexStats(fixedName);
->>>>>>> 04121733
 						if (indexStats != null)
 						{
 							indexImplementation.Priority = indexStats.Priority;
@@ -181,11 +173,7 @@
 					}
 				}
 			}
-<<<<<<< HEAD
 			indexes.TryAdd(indexDefinition.IndexId, indexImplementation);
-=======
-			indexes.TryAdd(fixedName, indexImplementation);
->>>>>>> 04121733
 		}
 
 		private void TryResettingIndex(string indexName, IndexDefinition indexDefinition)
@@ -690,27 +678,15 @@
 
 		public void CreateIndexImplementation(IndexDefinition indexDefinition)
 		{
-<<<<<<< HEAD
 			log.Debug("Creating index {0} with id {1}", indexDefinition.IndexId, indexDefinition.Name);
-=======
-			var fixedName = indexDefinitionStorage.FixupIndexName(indexDefinition.Name);
-			log.Debug("Creating index {0} with encoded name {1}", indexDefinition.Name, fixedName);
->>>>>>> 04121733
 
 			IndexDefinitionStorage.ResolveAnalyzers(indexDefinition);
 			AssertAnalyzersValid(indexDefinition);
 
-<<<<<<< HEAD
 			indexes.AddOrUpdate(indexDefinition.IndexId, n =>
 			{
 			    var directory = OpenOrCreateLuceneDirectory(indexDefinition);
 				return CreateIndexImplementation(indexDefinition, directory);
-=======
-			indexes.AddOrUpdate(fixedName, n =>
-			{
-				var directory = OpenOrCreateLuceneDirectory(indexDefinition, fixedName);
-				return CreateIndexImplementation(fixedName, indexDefinition, directory);
->>>>>>> 04121733
 			}, (s, index) => index);
 
 			UpdateIndexMappingFile();
