--- conflicted
+++ resolved
@@ -36,56 +36,6 @@
         }
 
         public IDictionary<string, HashSet<string>> ReferencedDocuments
-<<<<<<< HEAD
-		{
-			get { return referencedDocuments; }
-		}
-		public IDictionary<string, Etag> ReferencesEtags
-		{
-			get { return referencesEtags; }
-		}
-
-		public dynamic Source { get; set; }
-
-		private readonly IDictionary<string, HashSet<string>> referencedDocuments = new Dictionary<string, HashSet<string>>(StringComparer.OrdinalIgnoreCase);
-		private readonly IDictionary<string, Etag> referencesEtags = new Dictionary<string, Etag>();
-		private readonly IDictionary<string,dynamic> docsCache = new Dictionary<string, dynamic>(StringComparer.OrdinalIgnoreCase);
-
-		public dynamic LoadDocument(string key)
-		{
-			if (key == null)
-				return new DynamicNullObject();
-
-			var source = Source;
-			if (source == null)
-				throw new ArgumentException(
-					"LoadDocument can only be called as part of the Map stage of the index, but was called with " + key +
-					" without a source.");
-			var id = source.__document_id as string;
-			if (string.IsNullOrEmpty(id))
-				throw new ArgumentException(
-					"LoadDocument can only be called as part of the Map stage of the index, but was called with " + key +
-					" without a document. Current source: " + source);
-
-			if (string.Equals(key, id))
-				return source;
-
-			HashSet<string> set;
-			if(ReferencedDocuments.TryGetValue(id, out set) == false)
-				ReferencedDocuments.Add(id, set = new HashSet<string>(StringComparer.OrdinalIgnoreCase));
-			set.Add(key);
-
-			dynamic value;
-			if (docsCache.TryGetValue(key, out value))
-				return value;
-
-			LoadDocumentDuration.Start();
-			var doc = database.Documents.Get(key);
-			LoadDocumentDuration.Stop();
-			LoadDocumentCount++;
-
-			if (doc == null)
-=======
         {
             get { return referencedDocuments; }
         }
@@ -129,12 +79,11 @@
                 return value;
 
             LoadDocumentDuration.Start();
-            var doc = database.Documents.Get(key, null);
+            var doc = database.Documents.Get(key);
             LoadDocumentDuration.Stop();
             LoadDocumentCount++;
 
             if (doc == null)
->>>>>>> 68f1ca50
             {
                 if (log.IsDebugEnabled)
                     log.Debug("Loaded document {0} by document {1} for index {2} could not be found", key, id, index);
