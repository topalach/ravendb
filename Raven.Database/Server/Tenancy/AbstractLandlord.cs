--- conflicted
+++ resolved
@@ -52,23 +52,13 @@
             this.systemDatabase = systemDatabase;
         }
 
-<<<<<<< HEAD
-		public TimeSpan MaxTimeForTaskToWaitForDatabaseToLoad
-		{
-			get
-			{
-				return systemConfiguration.Server.MaxTimeForTaskToWaitForDatabaseToLoad.AsTimeSpan;
-			}
-		}
-=======
-        public int MaxSecondsForTaskToWaitForDatabaseToLoad
+        public TimeSpan MaxTimeForTaskToWaitForDatabaseToLoad
         {
             get
             {
-                return systemConfiguration.MaxSecondsForTaskToWaitForDatabaseToLoad;
-            }
-        }
->>>>>>> 68f1ca50
+                return systemConfiguration.Server.MaxTimeForTaskToWaitForDatabaseToLoad.AsTimeSpan;
+            }
+        }
 
         public IEnumerable<TransportState> GetUserAllowedTransportStates(IPrincipal user, DocumentDatabase systemDatabase, AnonymousUserAccessMode annonymouseUserAccessMode, MixedModeRequestAuthorizer mixedModeRequestAuthorizer, string authHeader)
         {
