﻿using System;
using System.Collections.Concurrent;
using System.Collections.Generic;
using System.Collections.Specialized;
using System.IO;
using System.Linq;
using System.Security.Cryptography;
using System.Security.Principal;
using System.Text;
using System.Threading;
using System.Threading.Tasks;
using Raven.Abstractions;
using Raven.Abstractions.Data;
using Raven.Abstractions.Logging;
using Raven.Abstractions.Util;
using Raven.Database.Config;
using Raven.Database.Extensions;
using Raven.Database.Impl;
using Raven.Database.Server.Connections;
using Raven.Database.Server.Security;
using Raven.Database.Util;
using Raven.Json.Linq;

namespace Raven.Database.Server.Tenancy
{
    public abstract class AbstractLandlord<TResource> : IDisposable
        where TResource : IDisposable
    {
	    protected static string DisposingLock = Guid.NewGuid().ToString();

        protected static readonly ILog Logger = LogManager.GetCurrentClassLogger();
        
        protected readonly ConcurrentSet<string> Locks = new ConcurrentSet<string>(StringComparer.OrdinalIgnoreCase);
        public readonly AtomicDictionary<Task<TResource>> ResourcesStoresCache =
                new AtomicDictionary<Task<TResource>>(StringComparer.OrdinalIgnoreCase);

        public readonly ConcurrentDictionary<string, DateTime> LastRecentlyUsed = new ConcurrentDictionary<string, DateTime>(StringComparer.OrdinalIgnoreCase);
        public event Action<string> CleanupOccured;

	    protected readonly ConcurrentDictionary<string, TransportState> ResourseTransportStates = new ConcurrentDictionary<string, TransportState>(StringComparer.OrdinalIgnoreCase);

	    public abstract string ResourcePrefix { get; }

        public IEnumerable<TransportState> GetUserAllowedTransportStates(IPrincipal user, DocumentDatabase systemDatabase, AnonymousUserAccessMode annonymouseUserAccessMode, MixedModeRequestAuthorizer mixedModeRequestAuthorizer, string authHeader)
        {
            foreach (var resourceName in GetUserAllowedResourcesByPrefix(user, systemDatabase, annonymouseUserAccessMode, mixedModeRequestAuthorizer, authHeader))
            {
                TransportState curTransportState;
                if (ResourseTransportStates.TryGetValue(resourceName, out curTransportState))
                    yield return curTransportState;
            }
        }

        public string[] GetUserAllowedResourcesByPrefix( IPrincipal user, DocumentDatabase systemDatabase, AnonymousUserAccessMode annonymouseUserAccessMode, MixedModeRequestAuthorizer mixedModeRequestAuthorizer, string authHeader)
        {
	        List<string> approvedResources = null;
	        var nextPageStart = 0;
            var resources = systemDatabase.Documents
                .GetDocumentsWithIdStartingWith(ResourcePrefix, null, null, 0,
                systemDatabase.Configuration.MaxPageSize, CancellationToken.None, ref nextPageStart);

            var reourcesNames = resources
                .Select(database =>
                    database.Value<RavenJObject>("@metadata").Value<string>("@id").Replace(ResourcePrefix, string.Empty)).ToArray();

            if (annonymouseUserAccessMode == AnonymousUserAccessMode.None)
            {
                if (user == null)
                    return null;

	            var oneTimePrincipal = user as MixedModeRequestAuthorizer.OneTimetokenPrincipal;
				bool isAdministrator = oneTimePrincipal != null ?
					oneTimePrincipal.IsAdministratorInAnonymouseMode :
					user.IsAdministrator(annonymouseUserAccessMode);

                if (isAdministrator == false)
                {
                    var authorizer = mixedModeRequestAuthorizer;
                    approvedResources = authorizer.GetApprovedResources(user, authHeader, reourcesNames);
                }
            }

            if (approvedResources != null)
            {
                reourcesNames = reourcesNames.Where(resourceName => approvedResources.Contains(resourceName)).ToArray();
            }

            return reourcesNames;
        }

<<<<<<< HEAD
        public void Cleanup(string resource, bool skipIfActive, Func<TResource,bool> shouldSkip = null, DocumentChangeTypes notificationType = DocumentChangeTypes.None)
=======
        public void Unprotect(DatabaseDocument databaseDocument)
        {
            if (databaseDocument.SecuredSettings == null)
            {
                databaseDocument.SecuredSettings = new Dictionary<string, string>(StringComparer.OrdinalIgnoreCase);
                return;
            }

            foreach (var prop in databaseDocument.SecuredSettings.ToList())
            {
                if (prop.Value == null)
                    continue;
                var bytes = Convert.FromBase64String(prop.Value);
                var entrophy = Encoding.UTF8.GetBytes(prop.Key);
                try
                {
                    var unprotectedValue = ProtectedData.Unprotect(bytes, entrophy, DataProtectionScope.CurrentUser);
                    databaseDocument.SecuredSettings[prop.Key] = Encoding.UTF8.GetString(unprotectedValue);
                }
                catch (Exception e)
                {
                    Logger.WarnException("Could not unprotect secured db data " + prop.Key + " setting the value to '<data could not be decrypted>'", e);
	                databaseDocument.SecuredSettings[prop.Key] = Constants.DataCouldNotBeDecrypted;
                }
            }
        }

        public void Cleanup(string resource, 
			TimeSpan? skipIfActiveInDuration, 
			Func<TResource,bool> shouldSkip = null,
			DocumentChangeTypes notificationType = DocumentChangeTypes.None)
>>>>>>> e835853c
        {
            using (ResourcesStoresCache.WithAllLocks())
            {
                DateTime time;
                Task<TResource> resourceTask;
				if (ResourcesStoresCache.TryGetValue(resource, out resourceTask) == false)
                {
					LastRecentlyUsed.TryRemove(resource, out time);
                    return;	
                }
				if (resourceTask.Status == TaskStatus.Faulted || resourceTask.Status == TaskStatus.Canceled)
                {
					LastRecentlyUsed.TryRemove(resource, out time);
					ResourcesStoresCache.TryRemove(resource, out resourceTask);
                    return;
                }
				if (resourceTask.Status != TaskStatus.RanToCompletion)
                {
                    return; // still starting up
                }

				var database = resourceTask.Result;
                if (
					(skipIfActiveInDuration != null && (SystemTime.UtcNow - LastWork(database)) < skipIfActiveInDuration) || 

					(shouldSkip != null && shouldSkip(database))
									
					)
                {
                    // this document might not be actively working with user, but it is actively doing indexes, we will 
                    // wait with unloading this database until it hasn't done indexing for a while.
                    // This prevent us from shutting down big databases that have been left alone to do indexing work.
                    return;
                }
                try
                {
                    database.Dispose();
                }
                catch (Exception e)
                {
					Logger.ErrorException("Could not cleanup tenant database: " + resource, e);
                    return;
                }

				LastRecentlyUsed.TryRemove(resource, out time);
				ResourcesStoresCache.TryRemove(resource, out resourceTask);

	            if (notificationType == DocumentChangeTypes.Delete)
	            {
		            TransportState transportState;
		            ResourseTransportStates.TryRemove(resource, out transportState);
		            if (transportState != null)
		            {
			            transportState.Dispose();
		            }
	            }

	            var onResourceCleanupOccured = CleanupOccured;
				if (onResourceCleanupOccured != null)
					onResourceCleanupOccured(resource);
            }
        }

        protected abstract DateTime LastWork(TResource resource);

        public void Lock(string tenantId, Action actionToTake)
        {
            if (Locks.TryAdd(tenantId) == false)
                throw new InvalidOperationException(tenantId + "' is currently locked and cannot be accessed");
            try
            {
				Cleanup(tenantId, skipIfActiveInDuration: null);
                actionToTake();
            }
            finally
            {
                Locks.TryRemove(tenantId);
            }
        }

        public void Dispose()
        {
	        Locks.TryAdd(DisposingLock);

            var exceptionAggregator = new ExceptionAggregator(Logger, "Failure to dispose landlord");
			exceptionAggregator.Execute(() =>
			{
				foreach (var databaseTransportState in ResourseTransportStates)
				{
					databaseTransportState.Value.Dispose();
				}
			});

            // shut down all databases in parallel, avoid having to wait for each one
            Parallel.ForEach(ResourcesStoresCache.Values, dbTask =>
            {
                if (dbTask.IsCompleted == false)
                {
                    dbTask.ContinueWith(task =>
                    {
                        if (task.Status != TaskStatus.RanToCompletion)
                            return;

                        try
                        {
                            task.Result.Dispose();
                        }
                        catch (Exception e)
                        {
                            Logger.WarnException("Failure in deferred disposal of a database", e);
                        }
                    });
                }
                else if (dbTask.Status == TaskStatus.RanToCompletion)
                {
                    exceptionAggregator.Execute(dbTask.Result.Dispose);
                }
                // there is no else, the db is probably faulted
            });
            ResourcesStoresCache.Clear();
        }
    }
}<|MERGE_RESOLUTION|>--- conflicted
+++ resolved
@@ -88,9 +88,6 @@
             return reourcesNames;
         }
 
-<<<<<<< HEAD
-        public void Cleanup(string resource, bool skipIfActive, Func<TResource,bool> shouldSkip = null, DocumentChangeTypes notificationType = DocumentChangeTypes.None)
-=======
         public void Unprotect(DatabaseDocument databaseDocument)
         {
             if (databaseDocument.SecuredSettings == null)
@@ -122,7 +119,6 @@
 			TimeSpan? skipIfActiveInDuration, 
 			Func<TResource,bool> shouldSkip = null,
 			DocumentChangeTypes notificationType = DocumentChangeTypes.None)
->>>>>>> e835853c
         {
             using (ResourcesStoresCache.WithAllLocks())
             {
@@ -145,12 +141,8 @@
                 }
 
 				var database = resourceTask.Result;
-                if (
-					(skipIfActiveInDuration != null && (SystemTime.UtcNow - LastWork(database)) < skipIfActiveInDuration) || 
-
-					(shouldSkip != null && shouldSkip(database))
-									
-					)
+                if ((skipIfActiveInDuration != null && (SystemTime.UtcNow - LastWork(database)) < skipIfActiveInDuration) || 
+					(shouldSkip != null && shouldSkip(database)))
                 {
                     // this document might not be actively working with user, but it is actively doing indexes, we will 
                     // wait with unloading this database until it hasn't done indexing for a while.
