<<<<<<< HEAD
﻿using Raven.Abstractions;
=======
﻿using System;
using System.Collections.Generic;
using System.IO;
using System.Linq;
using System.Media;
using System.Threading;
using System.Threading.Tasks;
using Raven.Abstractions;
>>>>>>> e835853c
using Raven.Abstractions.Data;
using Raven.Abstractions.Extensions;
using Raven.Abstractions.Logging;
using Raven.Abstractions.Util;
using Raven.Client.Connection;
using Raven.Database.Commercial;
using Raven.Database.Config;
using Raven.Database.Extensions;
using Raven.Database.Server.Connections;
<<<<<<< HEAD
using System;
using System.Collections.Generic;
using System.Collections.Specialized;
using System.IO;
using System.Linq;
using System.Security.Cryptography;
using System.Text;
using System.Threading;
using System.Threading.Tasks;
=======
using Raven.Json.Linq;
>>>>>>> e835853c

namespace Raven.Database.Server.Tenancy
{
    public class DatabasesLandlord : AbstractLandlord<DocumentDatabase>
    {
        private readonly InMemoryRavenConfiguration systemConfiguration;
        private readonly DocumentDatabase systemDatabase;

        public event Action<InMemoryRavenConfiguration> SetupTenantConfiguration = delegate { };

	    private bool initialized;
        private const string DATABASES_PREFIX = "Raven/Databases/";
        public override string ResourcePrefix { get { return DATABASES_PREFIX; } }

        public DatabasesLandlord(DocumentDatabase systemDatabase)
        {
            systemConfiguration = systemDatabase.Configuration;
            this.systemDatabase = systemDatabase;

			string tempPath = Path.GetTempPath();
			var fullTempPath = tempPath + Constants.TempUploadsDirectoryName;
			if (File.Exists(fullTempPath))
				File.Delete(fullTempPath);
			if (Directory.Exists(fullTempPath))
				Directory.Delete(fullTempPath, true);

            Init();
        }

        public DocumentDatabase SystemDatabase
        {
            get { return systemDatabase; }
        }

        public InMemoryRavenConfiguration SystemConfiguration
        {
            get { return systemConfiguration; }
        }

        public InMemoryRavenConfiguration CreateTenantConfiguration(string tenantId, bool ignoreDisabledDatabase = false)
        {
            if (string.IsNullOrWhiteSpace(tenantId) || tenantId.Equals("<system>", StringComparison.OrdinalIgnoreCase))
                return systemConfiguration;
			var document = GetTenantDatabaseDocument(tenantId, ignoreDisabledDatabase);
            if (document == null)
                return null;

            return CreateConfiguration(tenantId, document, "Raven/DataDir", systemConfiguration);
        }

		private DatabaseDocument GetTenantDatabaseDocument(string tenantId, bool ignoreDisabledDatabase = false)
        {
            JsonDocument jsonDocument;
            using (systemDatabase.DisableAllTriggersForCurrentThread())
                jsonDocument = systemDatabase.Documents.Get("Raven/Databases/" + tenantId, null);
            if (jsonDocument == null ||
                jsonDocument.Metadata == null ||
                jsonDocument.Metadata.Value<bool>(Constants.RavenDocumentDoesNotExists) ||
                jsonDocument.Metadata.Value<bool>(Constants.RavenDeleteMarker))
                return null;

            var document = jsonDocument.DataAsJson.JsonDeserialization<DatabaseDocument>();
            if (document.Settings["Raven/DataDir"] == null)
                throw new InvalidOperationException("Could not find Raven/DataDir");

			if (document.Disabled && !ignoreDisabledDatabase)
                throw new InvalidOperationException("The database has been disabled.");

            return document;
        }

        public async Task<DocumentDatabase> GetDatabaseInternal(string name)
        {
            if (string.Equals("<system>", name, StringComparison.OrdinalIgnoreCase) || string.IsNullOrWhiteSpace(name))
                return systemDatabase;

            Task<DocumentDatabase> db;
            if (TryGetOrCreateResourceStore(name, out db))
                return await db;
            return null;
        }

        public bool TryGetDatabase(string tenantId, out Task<DocumentDatabase> database)
        {
            if (Locks.Contains(DisposingLock))
                throw new ObjectDisposedException("DatabaseLandlord", "Server is shutting down, can't access any databases");

            if (!ResourcesStoresCache.TryGetValue(tenantId, out database)) 
                return false;

            if (!database.IsFaulted && !database.IsCanceled) 
                return true;

            ResourcesStoresCache.TryRemove(tenantId, out database);
            DateTime time;
            LastRecentlyUsed.TryRemove(tenantId, out time);
            return false;
        }

        public bool TryGetOrCreateResourceStore(string tenantId, out Task<DocumentDatabase> database)
        {
			if (Locks.Contains(DisposingLock))
				throw new ObjectDisposedException("DatabaseLandlord","Server is shutting down, can't access any databases");

            if (ResourcesStoresCache.TryGetValue(tenantId, out database))
            {
                if (database.IsFaulted || database.IsCanceled)
                {
                    ResourcesStoresCache.TryRemove(tenantId, out database);
                    DateTime time;
                    LastRecentlyUsed.TryRemove(tenantId, out time);
                    // and now we will try creating it again
                }
                else
                {
                    return true;
                }
            }

            if (Locks.Contains(tenantId))
                throw new InvalidOperationException("Database '" + tenantId + "' is currently locked and cannot be accessed.");

            var config = CreateTenantConfiguration(tenantId);
            if (config == null)
                return false;

            database = ResourcesStoresCache.GetOrAdd(tenantId, __ => Task.Factory.StartNew(() =>
            {
				var transportState = ResourseTransportStates.GetOrAdd(tenantId, s => new TransportState());

                AssertLicenseParameters(config);
                var documentDatabase = new DocumentDatabase(config, transportState);

				documentDatabase.SpinBackgroundWorkers();
				documentDatabase.Disposing += DocumentDatabaseDisposingStarted;
				documentDatabase.DisposingEnded += DocumentDatabaseDisposingEnded;
	            documentDatabase.StorageInaccessible += UnloadDatabaseOnStorageInaccessible;
                // register only DB that has incremental backup set.
                documentDatabase.OnBackupComplete += OnDatabaseBackupCompleted;

                // if we have a very long init process, make sure that we reset the last idle time for this db.
                LastRecentlyUsed.AddOrUpdate(tenantId, SystemTime.UtcNow, (_, time) => SystemTime.UtcNow);
                return documentDatabase;
            }).ContinueWith(task =>
            {
                if (task.Status == TaskStatus.Faulted) // this observes the task exception
                {
                    Logger.WarnException("Failed to create database " + tenantId, task.Exception);
                }
                return task;
            }).Unwrap());
            return true;
        }

<<<<<<< HEAD
        protected InMemoryRavenConfiguration CreateConfiguration(
                        string tenantId,
                        DatabaseDocument document,
                        string folderPropName,
                        InMemoryRavenConfiguration parentConfiguration)
        {
            var config = new InMemoryRavenConfiguration
            {
                Settings = new NameValueCollection(parentConfiguration.Settings),
            };

            SetupTenantConfiguration(config);

            config.CustomizeValuesForDatabaseTenant(tenantId);

            config.Settings["Raven/StorageEngine"] = parentConfiguration.DefaultStorageTypeName;           

            foreach (var setting in document.Settings)
            {
                config.Settings[setting.Key] = setting.Value;
            }
            Unprotect(document);

            foreach (var securedSetting in document.SecuredSettings)
            {
                config.Settings[securedSetting.Key] = securedSetting.Value;
            }

            config.Settings[folderPropName] = config.Settings[folderPropName].ToFullPath(parentConfiguration.DataDirectory);
            config.Settings["Raven/Esent/LogsPath"] = config.Settings["Raven/Esent/LogsPath"].ToFullPath(parentConfiguration.DataDirectory);
            config.Settings[Constants.RavenTxJournalPath] = config.Settings[Constants.RavenTxJournalPath].ToFullPath(parentConfiguration.DataDirectory);

            config.Settings["Raven/VirtualDir"] = config.Settings["Raven/VirtualDir"] + "/" + tenantId;

            config.DatabaseName = tenantId;
            config.IsTenantDatabase = true;

            config.Initialize();
            config.CopyParentSettings(parentConfiguration);
            return config;
        }

        public void Unprotect(DatabaseDocument databaseDocument)
        {
            if (databaseDocument.SecuredSettings == null)
            {
                databaseDocument.SecuredSettings = new Dictionary<string, string>(StringComparer.OrdinalIgnoreCase);
                return;
            }

            foreach (var prop in databaseDocument.SecuredSettings.ToList())
            {
                if (prop.Value == null)
                    continue;
                var bytes = Convert.FromBase64String(prop.Value);
                var entrophy = Encoding.UTF8.GetBytes(prop.Key);
                try
                {
                    var unprotectedValue = ProtectedData.Unprotect(bytes, entrophy, DataProtectionScope.CurrentUser);
                    databaseDocument.SecuredSettings[prop.Key] = Encoding.UTF8.GetString(unprotectedValue);
                }
                catch (Exception e)
                {
                    Logger.WarnException("Could not unprotect secured db data " + prop.Key + " setting the value to '<data could not be decrypted>'", e);
                    databaseDocument.SecuredSettings[prop.Key] = Constants.DataCouldNotBeDecrypted;
                }
            }
        }

        public void Protect(DatabaseDocument databaseDocument)
        {
            if (databaseDocument.SecuredSettings == null)
            {
                databaseDocument.SecuredSettings = new Dictionary<string, string>(StringComparer.OrdinalIgnoreCase);
                return;
            }

            foreach (var prop in databaseDocument.SecuredSettings.ToList())
            {
                if (prop.Value == null)
                    continue;
                var bytes = Encoding.UTF8.GetBytes(prop.Value);
                var entrophy = Encoding.UTF8.GetBytes(prop.Key);
                var protectedValue = ProtectedData.Protect(bytes, entrophy, DataProtectionScope.CurrentUser);
                databaseDocument.SecuredSettings[prop.Key] = Convert.ToBase64String(protectedValue);
            }
=======
        private void OnDatabaseBackupCompleted(DocumentDatabase db)
        {
            var dbStatusKey = "Raven/BackupStatus/" + db.Name;
            var statusDocument = db.Documents.Get(dbStatusKey, null);
            DatabaseOperationsStatus status;
            if (statusDocument == null)
            {
                status = new DatabaseOperationsStatus();
            }
            else
            {
                status = statusDocument.DataAsJson.JsonDeserialization<DatabaseOperationsStatus>();
            }
            status.LastBackup = SystemTime.UtcNow;
            var json = RavenJObject.FromObject(status);
            json.Remove("Id");
            systemDatabase.Documents.Put(dbStatusKey, null, json, new RavenJObject(), null);
>>>>>>> e835853c
        }

        private void AssertLicenseParameters(InMemoryRavenConfiguration config)
        {
            string maxDatabases;
            if (ValidateLicense.CurrentLicense.Attributes.TryGetValue("numberOfDatabases", out maxDatabases))
            {
                if (string.Equals(maxDatabases, "unlimited", StringComparison.OrdinalIgnoreCase) == false)
                {
                    var numberOfAllowedDbs = int.Parse(maxDatabases);

                    int nextPageStart = 0;
                    var databases = systemDatabase.Documents.GetDocumentsWithIdStartingWith("Raven/Databases/", null, null, 0, numberOfAllowedDbs, CancellationToken.None, ref nextPageStart).ToList();
                    if (databases.Count >= numberOfAllowedDbs)
                        throw new InvalidOperationException(
                            "You have reached the maximum number of databases that you can have according to your license: " + numberOfAllowedDbs + Environment.NewLine +
                            "You can either upgrade your RavenDB license or delete a database from the server");
                }
            }

            foreach (var bundle in config.ActiveBundles.Where(bundle => bundle != "PeriodicExport"))
            {
                string value;
                if (ValidateLicense.CurrentLicense.Attributes.TryGetValue(bundle, out value))
                {
                    bool active;
                    if (bool.TryParse(value, out active) && active == false)
                        throw new InvalidOperationException("Your license does not allow the use of the " + bundle + " bundle.");
                }
            }
        }

        public void ForAllDatabases(Action<DocumentDatabase> action, bool excludeSystemDatabase = false)
        {
            if (!excludeSystemDatabase) action(systemDatabase);
            foreach (var value in ResourcesStoresCache
                .Select(db => db.Value)
                .Where(value => value.Status == TaskStatus.RanToCompletion))
            {
                action(value.Result);
            }
        }

        protected override DateTime LastWork(DocumentDatabase resource)
        {
            return resource.WorkContext.LastWorkTime;
        }

        public void Init()
        {
            if (initialized)
                return;
            initialized = true;
            SystemDatabase.Notifications.OnDocumentChange += (database, notification, doc) =>
            {
                if (notification.Id == null)
                    return;
                const string ravenDbPrefix = "Raven/Databases/";
                if (notification.Id.StartsWith(ravenDbPrefix, StringComparison.InvariantCultureIgnoreCase) == false)
                    return;
                var dbName = notification.Id.Substring(ravenDbPrefix.Length);
                Logger.Info("Shutting down database {0} because the tenant database has been updated or removed", dbName);
				Cleanup(dbName, skipIfActiveInDuration: null, notificationType: notification.Type);
            };
        }

        public bool IsDatabaseLoaded(string tenantName)
        {
            if (tenantName == Constants.SystemDatabase)
                return true;

            Task<DocumentDatabase> dbTask;
            if (ResourcesStoresCache.TryGetValue(tenantName, out dbTask) == false)
                return false;

            return dbTask != null && dbTask.Status == TaskStatus.RanToCompletion;
        }

		private void DocumentDatabaseDisposingStarted(object documentDatabase, EventArgs args)
		{
			try
			{
				var database = documentDatabase as DocumentDatabase;
				if (database == null)
				{
					return;
				}

				ResourcesStoresCache.Set(database.Name, (dbName) =>
				{
					var tcs = new TaskCompletionSource<DocumentDatabase>();
					tcs.SetException(new ObjectDisposedException(dbName, "Database named " + dbName + " is being disposed right now and cannot be accessed.\r\n" +
																 "Access will be available when the dispose process will end"));
					return tcs.Task;
				});
			}
			catch (Exception ex)
			{
				Logger.WarnException("Failed to substitute database task with temporary place holder. This should not happen", ex);
			}
		}

		private void DocumentDatabaseDisposingEnded(object documentDatabase, EventArgs args)
		{
			try
			{
				var database = documentDatabase as DocumentDatabase;
				if (database == null)
				{
					return;
				}

				ResourcesStoresCache.Remove(database.Name);
			}
			catch (Exception ex)
			{
				Logger.ErrorException("Failed to remove database at the end of the disposal. This should not happen", ex);
			}
		}

		private void UnloadDatabaseOnStorageInaccessible(object documentDatabase, EventArgs eventArgs)
		{
			try
			{
				var database = documentDatabase as DocumentDatabase;
				if (database == null)
				{
					return;
				}

				Task.Run(() =>
				{
					Thread.Sleep(2000); // let the exception thrown by the storage to be propagated into the client

					Logger.Warn("Shutting down database {0} because its storage has become inaccessible", database.Name);

					Cleanup(database.Name, skipIfActiveInDuration: null, shouldSkip: x => false);
				});

			}
			catch (Exception ex)
			{
				Logger.ErrorException("Failed to cleanup database that storage is inaccessible. This should not happen", ex);
			}

		}
    }
}<|MERGE_RESOLUTION|>--- conflicted
+++ resolved
@@ -1,25 +1,12 @@
-<<<<<<< HEAD
-﻿using Raven.Abstractions;
-=======
-﻿using System;
-using System.Collections.Generic;
-using System.IO;
-using System.Linq;
-using System.Media;
-using System.Threading;
-using System.Threading.Tasks;
 using Raven.Abstractions;
->>>>>>> e835853c
 using Raven.Abstractions.Data;
 using Raven.Abstractions.Extensions;
 using Raven.Abstractions.Logging;
-using Raven.Abstractions.Util;
-using Raven.Client.Connection;
 using Raven.Database.Commercial;
 using Raven.Database.Config;
 using Raven.Database.Extensions;
 using Raven.Database.Server.Connections;
-<<<<<<< HEAD
+using Raven.Json.Linq;
 using System;
 using System.Collections.Generic;
 using System.Collections.Specialized;
@@ -29,9 +16,6 @@
 using System.Text;
 using System.Threading;
 using System.Threading.Tasks;
-=======
-using Raven.Json.Linq;
->>>>>>> e835853c
 
 namespace Raven.Database.Server.Tenancy
 {
@@ -186,7 +170,6 @@
             return true;
         }
 
-<<<<<<< HEAD
         protected InMemoryRavenConfiguration CreateConfiguration(
                         string tenantId,
                         DatabaseDocument document,
@@ -273,7 +256,8 @@
                 var protectedValue = ProtectedData.Protect(bytes, entrophy, DataProtectionScope.CurrentUser);
                 databaseDocument.SecuredSettings[prop.Key] = Convert.ToBase64String(protectedValue);
             }
-=======
+        }
+
         private void OnDatabaseBackupCompleted(DocumentDatabase db)
         {
             var dbStatusKey = "Raven/BackupStatus/" + db.Name;
@@ -291,7 +275,6 @@
             var json = RavenJObject.FromObject(status);
             json.Remove("Id");
             systemDatabase.Documents.Put(dbStatusKey, null, json, new RavenJObject(), null);
->>>>>>> e835853c
         }
 
         private void AssertLicenseParameters(InMemoryRavenConfiguration config)
