--- conflicted
+++ resolved
@@ -24,7 +24,6 @@
 
 namespace Raven.Database.Server.Controllers
 {
-<<<<<<< HEAD
 	
 	public class MultiGetController : ClusterAwareRavenDbApiController
 	{
@@ -72,51 +71,6 @@
 			    }
 			    finally
 			    {
-=======
-    public class MultiGetController : RavenDbApiController
-    {
-        private static ThreadLocal<bool> recursive = new ThreadLocal<bool>(() => false);
-
-        [HttpPost]
-        [RavenRoute("multi_get")]
-        [RavenRoute("databases/{databaseName}/multi_get")]
-        public async Task<HttpResponseMessage> MultiGet()
-        {
-            if (recursive.Value)
-                throw new InvalidOperationException("Nested requests to multi_get are not supported");
-
-            recursive.Value = true;
-            try
-            {
-                var requests = await ReadJsonObjectAsync<GetRequest[]>();
-                var results = new Tuple<HttpResponseMessage, List<Action<StringBuilder>>>[requests.Length];
-
-                string clientVersion = null;
-                IEnumerable<string> values;
-                if (Request.Headers.TryGetValues("Raven-Client-Version", out values))
-                {
-                    clientVersion = values.FirstOrDefault(x => string.IsNullOrEmpty(x) == false);
-                }
-
-                foreach (var getRequest in requests.Where(getRequest => getRequest != null))
-                {
-                    getRequest.Headers["Raven-Internal-Request"] = "true";
-                    if (string.IsNullOrEmpty(clientVersion) == false)
-                        getRequest.Headers["Raven-Client-Version"] = clientVersion;
-                    if (DatabaseName != null)
-                    {
-                        getRequest.Url = "databases/" + DatabaseName + getRequest.Url;
-                    }
-                }
-
-                DatabasesLandlord.SystemConfiguration.ConcurrentMultiGetRequests.Wait();
-                try
-                {
-                    await ExecuteRequests(results, requests);
-                }
-                finally
-                {
->>>>>>> b19bf61a
                     DatabasesLandlord.SystemConfiguration.ConcurrentMultiGetRequests.Release();
                 }
 
@@ -209,7 +163,6 @@
                             writer.WritePropertyName("Error");
                             writer.WriteValue(stringContent.Content);
                             writer.WriteEndObject();
-<<<<<<< HEAD
 					    }
 					}
 				    writer.WriteEndObject();
@@ -359,162 +312,4 @@
 			return false;
 		}
 	}
-=======
-                        }
-                        else
-                        {
-                            writer.WriteStartObject();
-                            writer.WritePropertyName("Error");
-                            writer.WriteValue("Content not valid for multi_get " + result.Content);
-                            writer.WriteEndObject();
-                        }
-                    }
-                    writer.WriteEndObject();
-                }
-
-                writer.WriteEndArray();
-                writer.Flush();
-
-                return new CompletedTask();
-            }
-
-
-            protected override bool TryComputeLength(out long length)
-            {
-                length = 0;
-                return false;
-            }
-        }
-
-        private async Task ExecuteRequests(Tuple<HttpResponseMessage, List<Action<StringBuilder>>>[] results, GetRequest[] requests)
-        {
-            // Need to create this here to preserve any current TLS data that we have to copy
-            if ("yes".Equals(GetQueryStringValue("parallel"), StringComparison.OrdinalIgnoreCase))
-            {
-                var tasks = new Task[requests.Length];
-                Parallel.For(0, requests.Length, position =>
-                    tasks[position] = HandleRequestAsync(requests, results, position)
-                    );
-                await Task.WhenAll(tasks);
-            }
-            else
-            {
-                for (var i = 0; i < requests.Length; i++)
-                {
-                    // as we perform requests sequentially we can pass parent trace info
-                    await HandleRequestAsync(requests, results, i);
-                }
-            }
-        }
-
-        private async Task HandleRequestAsync(GetRequest[] requests, Tuple<HttpResponseMessage, List<Action<StringBuilder>>>[] results, int i)
-        {
-            var request = requests[i];
-            if (request == null)
-                return;
-
-            results[i] = await HandleActualRequestAsync(request);
-
-        }
-
-        private async Task<Tuple<HttpResponseMessage, List<Action<StringBuilder>>>> HandleActualRequestAsync(GetRequest request)
-        {
-            var query = "";
-            if (request.Query != null)
-                query = request.Query.TrimStart('?').Replace("+", "%2B");
-
-            string indexQuery = null;
-            string modifiedQuery;
-
-            // to avoid UriFormatException: Invalid URI: The Uri string is too long. [see RavenDB-1517]
-            if (query.Length > 32760 && TryExtractIndexQuery(query, out modifiedQuery, out indexQuery))
-            {
-                query = modifiedQuery;
-            }
-            HttpRequestMessage msg;
-            if (request.Method == "POST")
-            {
-                msg = new HttpRequestMessage(HttpMethod.Post, new UriBuilder
-                {
-                    Host = "multi.get",
-                    Query = query,
-                    Path = request.Url
-                }.Uri);
-                msg.Content = new StringContent(request.Content);
-                msg.Content.Headers.ContentType = new MediaTypeHeaderValue("application/json") { CharSet = "utf-8" };
-                
-            }
-            else
-            {
-                msg = new HttpRequestMessage(HttpMethod.Get, new UriBuilder
-                {
-                    Host = "multi.get",
-                    Query = query,
-                    Path = request.Url
-                }.Uri);
-            }
-
-            IncrementInnerRequestsCount();
-
-            msg.SetConfiguration(Configuration);
-            var route = Configuration.Routes.GetRouteData(msg);
-            msg.SetRouteData(route);
-            var controllerSelector = new DefaultHttpControllerSelector(Configuration);
-            var descriptor = controllerSelector.SelectController(msg);
-
-            foreach (var header in request.Headers)
-            {
-                msg.Headers.TryAddWithoutValidation(header.Key, header.Value);
-            }
-
-            msg.Headers.TryAddWithoutValidation("Raven-internal-request", "true");
-
-            var controller = (RavenBaseApiController)descriptor.CreateController(msg);
-            controller.Configuration = Configuration;
-            var controllerContext = new HttpControllerContext(Configuration, route, msg)
-            {
-                ControllerDescriptor = descriptor,
-                Controller = controller,
-                RequestContext = new HttpRequestContext(),
-                RouteData = route
-            };
-            controller.SkipAuthorizationSinceThisIsMultiGetRequestAlreadyAuthorized = true;
-            controller.ControllerContext = controllerContext;
-            controllerContext.Request = msg;
-            controller.RequestContext = controllerContext.RequestContext;
-            controller.Configuration = Configuration;
-
-            if (string.IsNullOrEmpty(indexQuery) == false && (controller as RavenDbApiController) != null)
-            {
-                ((RavenDbApiController)controller).SetPostRequestQuery(indexQuery);
-            }
-
-            var httpResponseMessage = await controller.ExecuteAsync(controllerContext, CancellationToken.None);
-            return Tuple.Create(httpResponseMessage, controller.CustomRequestTraceInfo);
-        }
-
-        private static bool TryExtractIndexQuery(string query, out string withoutIndexQuery, out string indexQuery)
-        {
-            var parameters = HttpUtility.ParseQueryString(query);
-            if (parameters["query"] != null)
-            {
-                indexQuery = parameters["query"];
-
-                var array = (from key in parameters.AllKeys
-                             where key != null && key != "query"
-                             from value in parameters.GetValues(key)
-                             select string.Format("{0}={1}", key, value))
-                    .ToArray();
-
-                withoutIndexQuery = string.Join("&", array);
-                return true;
-            }
-
-            withoutIndexQuery = null;
-            indexQuery = null;
-
-            return false;
-        }
-    }
->>>>>>> b19bf61a
 }