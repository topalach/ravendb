﻿using System;
using System.Collections.Generic;
using System.Collections.Specialized;
using System.Diagnostics;
using System.Globalization;
using System.IO;
using System.Linq;
using System.Net;
using System.Net.Http;
using System.Net.Http.Headers;
using System.Security.Cryptography;
using System.Text;
using System.Threading;
using System.Threading.Tasks;
using System.Web;
using System.Web.Http;
using Microsoft.VisualBasic.FileIO;
using Raven.Abstractions.Commands;
using Raven.Abstractions.Data;
using Raven.Abstractions.Extensions;
using Raven.Abstractions.Json;
using Raven.Abstractions.Smuggler;
using Raven.Client.Util;
using Raven.Database.Bundles.SqlReplication;
using Raven.Database.Smuggler;
using Raven.Json.Linq;

namespace Raven.Database.Server.Controllers
{
    public class StudioTasksController : RavenDbApiController
    {
        const int csvImportBatchSize = 512;

        [HttpPost]
        [Route("studio-tasks/import")]
        [Route("databases/{databaseName}/studio-tasks/import")]
        public async Task<HttpResponseMessage> ImportDatabase(int batchSize, bool includeExpiredDocuments, ItemType operateOnTypes, string filtersPipeDelimited, string transformScript)
        {
            if (!Request.Content.IsMimeMultipartContent())
            {
                throw new HttpResponseException(HttpStatusCode.UnsupportedMediaType);
            }

            var streamProvider = new MultipartMemoryStreamProvider();
            await Request.Content.ReadAsMultipartAsync(streamProvider);
            var fileStream = await streamProvider.Contents
                .First(c => c.Headers.ContentDisposition.Name == "\"file\"")
                .ReadAsStreamAsync();

            var dataDumper = new DataDumper(Database);
            var importOptions = new SmugglerImportOptions
            {
                FromStream = fileStream
            };
            var options = new SmugglerOptions
            {
                BatchSize = batchSize,
                ShouldExcludeExpired = !includeExpiredDocuments,
                OperateOnTypes = operateOnTypes,
                TransformScript = transformScript
            };

            // Filters are passed in without the aid of the model binder. Instead, we pass in a list of FilterSettings using a string like this: pathHere;;;valueHere;;;true|||againPathHere;;;anotherValue;;;false
            // Why? Because I don't see a way to pass a list of a values to a WebAPI method that accepts a file upload, outside of passing in a simple string value and parsing it ourselves.
            if (filtersPipeDelimited != null)
            {
                options.Filters.AddRange(filtersPipeDelimited
                    .Split(new string[] { "|||" }, StringSplitOptions.RemoveEmptyEntries)
                    .Select(f => f.Split(new string[] { ";;;" }, StringSplitOptions.RemoveEmptyEntries))
                    .Select(o => new FilterSetting
                    {
                        Path = o[0],
                        Values = new List<string> { o[1] },
                        ShouldMatch = bool.Parse(o[2])
                    }));
            }

            await dataDumper.ImportData(importOptions, options);
            return GetEmptyMessage();
        }

        public class ExportData
        {
            public string SmugglerOptions { get; set; }
        }

        [HttpPost]
        [Route("studio-tasks/exportDatabase")]
        [Route("databases/{databaseName}/studio-tasks/exportDatabase")]
        public async Task<HttpResponseMessage> ExportDatabase(ExportData smugglerOptionsJson)
        {
            var requestString = smugglerOptionsJson.SmugglerOptions;
            SmugglerOptions smugglerOptions;

            using (var jsonReader = new RavenJsonTextReader(new StringReader(requestString)))
            {
                var serializer = JsonExtensions.CreateDefaultJsonSerializer();
                smugglerOptions = (SmugglerOptions)serializer.Deserialize(jsonReader, typeof(SmugglerOptions));
            }


            var result = GetEmptyMessage();

            // create PushStreamContent object that will be called when the output stream will be ready.
            result.Content = new PushStreamContent(async (outputStream, content, arg3) =>
            {
                try
                {
                    await new DataDumper(Database).ExportData(new SmugglerExportOptions
                    {
                        ToStream = outputStream
                    }, smugglerOptions).ConfigureAwait(false);
                }
                // close the output stream, so the PushStremContent mechanism will know that the process is finished
                finally
                {
                    outputStream.Close();
                }


            });

            result.Content.Headers.ContentDisposition = new ContentDispositionHeaderValue("attachment")
            {
                FileName = string.Format("Dump of {0}, {1}.ravendump", this.DatabaseName, DateTime.Now.ToString("dd MM yyyy HH-mm", CultureInfo.InvariantCulture))
            };

            return result;
        }

        [HttpPost]
        [Route("studio-tasks/createSampleData")]
        [Route("databases/{databaseName}/studio-tasks/createSampleData")]
        public async Task<HttpResponseMessage> CreateSampleData()
        {
            var results = Database.Queries.Query(Constants.DocumentsByEntityNameIndex, new IndexQuery(), CancellationToken.None);
            if (results.Results.Count > 0)
            {
                return GetMessageWithString("You cannot create sample data in a database that already contains documents", HttpStatusCode.BadRequest);
            }

            using (var sampleData = typeof(StudioTasksController).Assembly.GetManifestResourceStream("Raven.Database.Server.Assets.EmbeddedData.Northwind.dump"))
            {
                var smugglerOptions = new SmugglerOptions
                {
                    OperateOnTypes = ItemType.Documents | ItemType.Indexes | ItemType.Transformers,
                    ShouldExcludeExpired = false,
                };
                var dataDumper = new DataDumper(Database);
                await dataDumper.ImportData(new SmugglerImportOptions { FromStream = sampleData }, smugglerOptions);
            }

            return GetEmptyMessage();
        }

        [HttpGet]
        [Route("studio-tasks/createSampleDataClass")]
        [Route("databases/{databaseName}/studio-tasks/simulate-sql-replication")]
        public async Task<HttpResponseMessage> SimulateSqlReplication(string documentId, string sqlReplicationName)
        {
            var task = Database.StartupTasks.OfType<SqlReplicationTask>().FirstOrDefault();
            if (task == null)
				return GetMessageWithObject(new
				{
					Error = "SQL Replication bundle is not installed"
				}, HttpStatusCode.NotFound);
            try
            {
                var results = task.SimulateSqlReplicationSQLQueries(documentId, sqlReplicationName);

                return GetMessageWithObject(results.ToList());
            }
            catch (Exception ex)
            {
                    return GetMessageWithObject(new
                    {
                        Error = "Executeion failed",
                        Exception = ex
                    }, HttpStatusCode.BadRequest);
            }
        }

        [HttpGet]
        [Route("studio-tasks/createSampleDataClass")]
        [Route("databases/{databaseName}/studio-tasks/createSampleDataClass")]
        public async Task<HttpResponseMessage> CreateSampleDataClass()
        {
            using (var sampleData = typeof(StudioTasksController).Assembly.GetManifestResourceStream("Raven.Database.Server.Assets.EmbeddedData.NorthwindHelpData.cs"))
            {
                if (sampleData == null)
                    return GetEmptyMessage();

                sampleData.Position = 0;
                using (var reader = new StreamReader(sampleData, Encoding.UTF8))
                {
                    var data = reader.ReadToEnd();
                    return GetMessageWithObject(data);
                }
            }
        }

        [HttpGet]
        [Route("studio-tasks/new-encryption-key")]
        public HttpResponseMessage GetNewEncryption(string path = null)
        {
            RandomNumberGenerator randomNumberGenerator = new RNGCryptoServiceProvider();
            var byteStruct = new byte[Constants.DefaultGeneratedEncryptionKeyLength];
            randomNumberGenerator.GetBytes(byteStruct);
            var result = Convert.ToBase64String(byteStruct);

            HttpResponseMessage response = Request.CreateResponse(HttpStatusCode.OK, result);
            return response;
        }

        [HttpGet]
        [Route("studio-tasks/get-sql-replication-stats")]
        [Route("databases/{databaseName}/studio-tasks/get-sql-replication-stats")]
        public HttpResponseMessage GetSQLReplicationStats(string sqlReplicationName)
        {
            var task = Database.StartupTasks.OfType<SqlReplicationTask>().FirstOrDefault();
            if (task == null)
                return GetMessageWithObject(new
                {
                    Error = "SQL Replication bundle is not installed"
                }, HttpStatusCode.NotFound);

            var matchingStats = task.Statistics.FirstOrDefault(x => x.Key == sqlReplicationName);

            if (matchingStats.Key != null)
            {
                return GetMessageWithObject(task.Statistics.FirstOrDefault(x => x.Key == sqlReplicationName));
            }
            return GetEmptyMessage(HttpStatusCode.NotFound);
        }

        [HttpPost]
        [Route("studio-tasks/reset-sql-replication")]
        [Route("databases/{databaseName}/studio-tasks/reset-sql-replication")]
        public async Task<HttpResponseMessage> ResetSqlReplication(string sqlReplicationName)
        {
            var task = Database.StartupTasks.OfType<SqlReplicationTask>().FirstOrDefault();
            if (task == null)
                return GetMessageWithObject(new
                {
                    Error = "SQL Replication bundle is not installed"
                }, HttpStatusCode.NotFound);
            SqlReplicationStatistics stats;
            task.Statistics.TryRemove(sqlReplicationName, out stats);
<<<<<<< HEAD
            var jsonDocument = Database.Documents.Get(SqlReplicationTask.RavenSqlreplicationStatus, null);
            if (jsonDocument != null)
            {
                var replicationStatus = jsonDocument.DataAsJson.JsonDeserialization<SqlReplicationStatus>();
                replicationStatus.LastReplicatedEtags.RemoveAll(x => x.Name == sqlReplicationName);
                
                Database.Documents.Put(SqlReplicationTask.RavenSqlreplicationStatus, null, RavenJObject.FromObject(replicationStatus), new RavenJObject(), null);
            }
=======
            Database.Documents.Put(SqlReplicationTask.RavenSqlreplicationStatus, null, RavenJObject.FromObject(replicationStatus), new RavenJObject(), null);
>>>>>>> 60c098bd


            return GetEmptyMessage(HttpStatusCode.NoContent);
        }

        [HttpPost]
        [Route("studio-tasks/is-base-64-key")]
        public async Task<HttpResponseMessage> IsBase64Key(string path = null)
        {
            string message = null;
            try
            {
                //Request is of type HttpRequestMessage
                string keyObjectString = await Request.Content.ReadAsStringAsync();
                NameValueCollection nvc = HttpUtility.ParseQueryString(keyObjectString);
                var key = nvc["key"];

                //Convert base64-encoded hash value into a byte array.
                //ReSharper disable once ReturnValueOfPureMethodIsNotUsed
                Convert.FromBase64String(key);
            }
            catch (Exception e)
            {
                message = "The key must be in Base64 encoding format!";
            }

            HttpResponseMessage response = Request.CreateResponse((message == null) ? HttpStatusCode.OK : HttpStatusCode.BadRequest, message);
            return response;
        }

        async Task FlushBatch(IEnumerable<RavenJObject> batch)
        {
            var sw = Stopwatch.StartNew();

            var commands = (from doc in batch
                            let metadata = doc.Value<RavenJObject>("@metadata")
                            let removal = doc.Remove("@metadata")
                            select new PutCommandData
                            {
                                Metadata = metadata,
                                Document = doc,
                                Key = metadata.Value<string>("@id"),
                            }).ToArray();

            Database.Batch(commands, CancellationToken.None);
        }

        [HttpGet]
        [Route("studio-tasks/resolveMerge")]
        [Route("databases/{databaseName}/studio-tasks/resolveMerge")]
        public async Task<HttpResponseMessage> ResolveMerge(string documentId)
        {
            int nextPage = 0;
            var docs = Database.Documents.GetDocumentsWithIdStartingWith(documentId + "/conflicts", null, null, 0, 1024, CancellationToken.None, ref nextPage);
            var conflictsResolver = new ConflictsResolver(docs.Values<RavenJObject>());
            return GetMessageWithObject(conflictsResolver.Resolve());
            //return GetMessageWithObject(conflictsResolver.Resolve());
        }

        [HttpPost]
        [Route("studio-tasks/loadCsvFile")]
        [Route("databases/{databaseName}/studio-tasks/loadCsvFile")]
        public async Task<HttpResponseMessage> LoadCsvFile()
        {

            if (!Request.Content.IsMimeMultipartContent())
                throw new Exception(); // divided by zero

            var provider = new MultipartMemoryStreamProvider();
            await Request.Content.ReadAsMultipartAsync(provider);

            foreach (var file in provider.Contents)
            {
                var filename = file.Headers.ContentDisposition.FileName.Trim('\"');

                var stream = await file.ReadAsStreamAsync();

                using (var csvReader = new TextFieldParser(stream))
                {
                    csvReader.SetDelimiters(",");
                    var headers = csvReader.ReadFields();
                    var entity =
                        Inflector.Pluralize(CSharpClassName.ConvertToValidClassName(Path.GetFileNameWithoutExtension(filename)));
                    if (entity.Length > 0 && char.IsLower(entity[0]))
                        entity = char.ToUpper(entity[0]) + entity.Substring(1);

                    var totalCount = 0;
                    var batch = new List<RavenJObject>();
                    var columns = headers.Where(x => x.StartsWith("@") == false).ToArray();

                    batch.Clear();
                    while (csvReader.EndOfData == false)
                    {
                        var record = csvReader.ReadFields();
                        var document = new RavenJObject();
                        string id = null;
                        RavenJObject metadata = null;
                        for (int index = 0; index < columns.Length; index++)
                        {
                            var column = columns[index];
                            if (string.IsNullOrEmpty(column))
                                continue;

                            if (string.Equals("id", column, StringComparison.OrdinalIgnoreCase))
                            {
                                id = record[index];
                            }
                            else if (string.Equals(Constants.RavenEntityName, column, StringComparison.OrdinalIgnoreCase))
                            {
                                metadata = metadata ?? new RavenJObject();
                                metadata[Constants.RavenEntityName] = record[index];
                                id = id ?? record[index] + "/";
                            }
                            else if (string.Equals(Constants.RavenClrType, column, StringComparison.OrdinalIgnoreCase))
                            {
                                metadata = metadata ?? new RavenJObject();
                                metadata[Constants.RavenClrType] = record[index];
                                id = id ?? record[index] + "/";
                            }
                            else
                            {
                                document[column] = SetValueInDocument(record[index]);
                            }
                        }

                        metadata = metadata ?? new RavenJObject { { "Raven-Entity-Name", entity } };
                        document.Add("@metadata", metadata);
                        metadata.Add("@id", id ?? Guid.NewGuid().ToString());

                        batch.Add(document);
                        totalCount++;

                        if (batch.Count >= csvImportBatchSize)
                        {
                            await FlushBatch(batch);
                            batch.Clear();
                        }
                    }

                    if (batch.Count > 0)
                    {
                        await FlushBatch(batch);
                    }
                }

            }

            return GetEmptyMessage();
        }


        private static RavenJToken SetValueInDocument(string value)
        {
            if (string.IsNullOrEmpty(value))
                return value;

            var ch = value[0];
            if (ch == '[' || ch == '{')
            {
                try
                {
                    return RavenJToken.Parse(value);
                }
                catch (Exception)
                {
                    // ignoring failure to parse, will proceed to insert as a string value
                }
            }
            else if (char.IsDigit(ch) || ch == '-' || ch == '.')
            {
                // maybe it is a number?
                long longResult;
                if (long.TryParse(value, out longResult))
                {
                    return longResult;
                }

                decimal decimalResult;
                if (decimal.TryParse(value, out decimalResult))
                {
                    return decimalResult;
                }
            }
            else if (ch == '"' && value.Length > 1 && value[value.Length - 1] == '"')
            {
                return value.Substring(1, value.Length - 2);
            }

            return value;
        }
    }
}
<|MERGE_RESOLUTION|>--- conflicted
+++ resolved
@@ -246,7 +246,6 @@
                 }, HttpStatusCode.NotFound);
             SqlReplicationStatistics stats;
             task.Statistics.TryRemove(sqlReplicationName, out stats);
-<<<<<<< HEAD
             var jsonDocument = Database.Documents.Get(SqlReplicationTask.RavenSqlreplicationStatus, null);
             if (jsonDocument != null)
             {
@@ -255,9 +254,6 @@
                 
                 Database.Documents.Put(SqlReplicationTask.RavenSqlreplicationStatus, null, RavenJObject.FromObject(replicationStatus), new RavenJObject(), null);
             }
-=======
-            Database.Documents.Put(SqlReplicationTask.RavenSqlreplicationStatus, null, RavenJObject.FromObject(replicationStatus), new RavenJObject(), null);
->>>>>>> 60c098bd
 
 
             return GetEmptyMessage(HttpStatusCode.NoContent);
