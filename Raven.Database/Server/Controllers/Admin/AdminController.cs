using System;
using System.Collections.Generic;
using System.Diagnostics;
using System.IO;
using System.IO.Compression;
using System.Linq;
using System.Net;
using System.Net.Http.Headers;
using System.Security.Principal;
using System.Threading;
using System.Threading.Tasks;
using System.Web.Http;

using Raven.Abstractions;
using Raven.Abstractions.Data;
using Raven.Abstractions.Extensions;
using Raven.Abstractions.Logging;
using Raven.Abstractions.MEF;
using Raven.Abstractions.Replication;
using Raven.Abstractions.Util;
using Raven.Database.Actions;
using Raven.Database.Backup;
using Raven.Database.Config;
using System.Net.Http;
using Raven.Abstractions.Smuggler;
using Raven.Client.Document;
using Raven.Database.DiskIO;
using Raven.Database.Extensions;
using Raven.Database.Plugins;
using Raven.Database.Plugins.Builtins;
using Raven.Database.Server.Connections;
using Raven.Database.FileSystem;
using Raven.Database.Server.Security;
using Raven.Database.Server.WebApi.Attributes;
using Raven.Database.Tasks;
using Raven.Database.Util;
using Raven.Imports.Newtonsoft.Json;
using Raven.Json.Linq;

using Voron.Impl.Backup;

using Raven.Client.Extensions;
using Raven.Database.Bundles.Replication.Data;
using Raven.Database.Bundles.Replication.Impl;
using Raven.Database.Commercial;
using Raven.Database.Counters.Replication;
using Raven.Database.FileSystem.Synchronization;
using Raven.Database.Smuggler;
using MaintenanceActions = Raven.Database.Actions.MaintenanceActions;

namespace Raven.Database.Server.Controllers.Admin
{
<<<<<<< HEAD
	[RoutePrefix("")]
	public class AdminController : BaseAdminDatabaseApiController
	{
		private static readonly HashSet<string> TasksToFilterOut = new HashSet<string>(StringComparer.OrdinalIgnoreCase)
		                                                           {
			                                                          typeof(AuthenticationForCommercialUseOnly).FullName,
																	  typeof(RemoveBackupDocumentStartupTask).FullName,
																	  typeof(CreateFolderIcon).FullName,
		                                                           };

		[HttpPost]
		[RavenRoute("admin/serverSmuggling")]
		public async Task<HttpResponseMessage> ServerSmuggling()
		{
			var request = await ReadJsonObjectAsync<ServerSmugglerRequest>().ConfigureAwait(false);
			var targetStore = CreateStore(request.TargetServer);

			var status = new ServerSmugglingOperationState();
			var cts = new CancellationTokenSource();
			var task = Task.Run(async () =>
			{
				try
				{
					foreach (var serverSmugglingItem in request.Config)
					{
						status.Messages.Add("Smuggling database " + serverSmugglingItem.Name);
						var documentKey = Constants.Database.Prefix + serverSmugglingItem.Name;
						if (targetStore.DatabaseCommands.Head(documentKey) == null)
						{
							var databaseJson = Database.Documents.Get(documentKey, null);
							var databaseDocument = databaseJson.ToJson().JsonDeserialization<DatabaseDocument>();
							databaseDocument.Id = documentKey;
							DatabasesLandlord.Unprotect(databaseDocument);
							targetStore.DatabaseCommands.GlobalAdmin.CreateDatabase(databaseDocument);
						}

						var source = await DatabasesLandlord.GetResourceInternal(serverSmugglingItem.Name).ConfigureAwait(false);

						var dataDumper = new DatabaseDataDumper(source, new SmugglerDatabaseOptions
						{
							Incremental = serverSmugglingItem.Incremental,
							StripReplicationInformation = serverSmugglingItem.StripReplicationInformation,
							ShouldDisableVersioningBundle = serverSmugglingItem.ShouldDisableVersioningBundle,
						});

						await dataDumper.Between(new SmugglerBetweenOptions<RavenConnectionStringOptions>
						{
							To = new RavenConnectionStringOptions
							{
								Url = request.TargetServer.Url,
								DefaultDatabase = serverSmugglingItem.Name
							},
							ReportProgress = message => status.Messages.Add(message)
						}).ConfigureAwait(false);
					}

					status.Messages.Add("Server smuggling completed successfully. Selected databases have been smuggled.");
				}
				catch (Exception e)
				{
					status.Messages.Add("Error: " + e.Message);
					status.State = RavenJObject.FromObject(new {Error = e.Message});
					status.Faulted = true;
					throw;
				}
				finally
				{
					status.Completed = true;
				}
			}, cts.Token);

			long id;
			Database.Tasks.AddTask(task, status, new TaskActions.PendingTaskDescription
			{
				StartTime = SystemTime.UtcNow,
				TaskType = TaskActions.PendingTaskType.ServerSmuggling,
				Payload = "Server smuggling"

			}, out id, cts);

			return GetMessageWithObject(new
			{
				OperationId = id
			}, HttpStatusCode.Accepted);
		}

		private class ServerSmugglingOperationState : IOperationState
		{
			public ServerSmugglingOperationState()
			{
				Messages = new List<string>();
			}

			public bool Completed { get; set; }
			public bool Faulted { get; set; }
			public List<string> Messages { get; private set; }
			public RavenJToken State { get; set; }
		}

		private static DocumentStore CreateStore(ServerConnectionInfo connection)
		{
			var store = new DocumentStore
			{
				Url = connection.Url,
				ApiKey = connection.ApiKey,
				Credentials = connection.Credentials,
				Conventions =
				{
					FailoverBehavior = FailoverBehavior.FailImmediately,
					ShouldCacheRequest = s => false,
					ShouldAggressiveCacheTrackChanges = false,
					ShouldSaveChangesForceAggressiveCacheCheck = false,
				}
			};
			store.Initialize(ensureDatabaseExists: false);
			store.JsonRequestFactory.DisableAllCaching();
			return store;
		}

		[HttpPost]
		[RavenRoute("admin/backup")]
		[RavenRoute("databases/{databaseName}/admin/backup")]
		public async Task<HttpResponseMessage> Backup()
		{
			var backupRequest = await ReadJsonObjectAsync<DatabaseBackupRequest>().ConfigureAwait(false);
			var incrementalString = InnerRequest.RequestUri.ParseQueryString()["incremental"];
			bool incrementalBackup;
			if (bool.TryParse(incrementalString, out incrementalBackup) == false)
				incrementalBackup = false;

			if (backupRequest.DatabaseDocument == null)
			{
				if (Database.Name == null || Database.Name.Equals(Constants.SystemDatabase, StringComparison.OrdinalIgnoreCase))
				{
					backupRequest.DatabaseDocument = new DatabaseDocument { Id = Constants.SystemDatabase };
				}
				else
				{
					var jsonDocument = DatabasesLandlord.SystemDatabase.Documents.Get("Raven/Databases/" + Database.Name, null);
					if (jsonDocument != null)
					{
						backupRequest.DatabaseDocument = jsonDocument.DataAsJson.JsonDeserialization<DatabaseDocument>();
						DatabasesLandlord.Unprotect(backupRequest.DatabaseDocument);
						backupRequest.DatabaseDocument.Id = Database.Name;
					}
				}
			}

			Database.Maintenance.StartBackup(backupRequest.BackupLocation, incrementalBackup, backupRequest.DatabaseDocument);

			return GetEmptyMessage(HttpStatusCode.Created);
		}

		protected override WindowsBuiltInRole[] AdditionalSupportedRoles
		{
			get
			{
				return new[] { WindowsBuiltInRole.BackupOperator };
			}
		}

		[HttpPost]
		[RavenRoute("admin/restore")]
		[RavenRoute("databases/{databaseName}/admin/restore")]
		public async Task<HttpResponseMessage> Restore()
		{
			if (EnsureSystemDatabase() == false)
				return GetMessageWithString("Restore is only possible from the system database", HttpStatusCode.BadRequest);

			var restoreStatus = new RestoreStatus { State = RestoreStatusState.Running, Messages = new List<string>() };

			var restoreRequest = await ReadJsonObjectAsync<DatabaseRestoreRequest>().ConfigureAwait(false);

			DatabaseDocument databaseDocument = null;

			var databaseDocumentPath = MaintenanceActions.FindDatabaseDocument(restoreRequest.BackupLocation);
			if (File.Exists(databaseDocumentPath))
			{
				var databaseDocumentText = File.ReadAllText(databaseDocumentPath);
				databaseDocument = RavenJObject.Parse(databaseDocumentText).JsonDeserialization<DatabaseDocument>();
			}

			var databaseName = !string.IsNullOrWhiteSpace(restoreRequest.DatabaseName) ? restoreRequest.DatabaseName
								   : databaseDocument == null ? null : databaseDocument.Id;

			if (string.IsNullOrWhiteSpace(databaseName))
			{
				var errorMessage = (databaseDocument == null || String.IsNullOrWhiteSpace(databaseDocument.Id))
								? "Database.Document file is invalid - database name was not found and not supplied in the request (Id property is missing or null). This is probably a bug - should never happen."
								: "A database name must be supplied if the restore location does not contain a valid Database.Document file";

				restoreStatus.Messages.Add(errorMessage);
				DatabasesLandlord.SystemDatabase.Documents.Put(RestoreStatus.RavenRestoreStatusDocumentKey, null, RavenJObject.FromObject(new { restoreStatus }), new RavenJObject(), null);

				return GetMessageWithString(errorMessage, HttpStatusCode.BadRequest);
			}

			if (databaseName == Constants.SystemDatabase)
				return GetMessageWithString("Cannot do an online restore for the <system> database", HttpStatusCode.BadRequest);

			var existingDatabase = Database.Documents.GetDocumentMetadata("Raven/Databases/" + databaseName, null);
			if (existingDatabase != null)
				return GetMessageWithString("Cannot do an online restore for an existing database, delete the database " + databaseName + " and restore again.", HttpStatusCode.BadRequest);

			var ravenConfiguration = new RavenConfiguration
			{
				DatabaseName = databaseName,
				IsTenantDatabase = true
			};

			if (databaseDocument != null)
			{
				foreach (var setting in databaseDocument.Settings)
				{
					ravenConfiguration.Settings[setting.Key] = setting.Value;
				}
			}

			if (File.Exists(Path.Combine(restoreRequest.BackupLocation, BackupMethods.Filename)))
				ravenConfiguration.DefaultStorageTypeName = typeof(Raven.Storage.Voron.TransactionalStorage).AssemblyQualifiedName;
			else if (Directory.Exists(Path.Combine(restoreRequest.BackupLocation, "new")))
				ravenConfiguration.DefaultStorageTypeName = typeof(Raven.Storage.Esent.TransactionalStorage).AssemblyQualifiedName;

			ravenConfiguration.CustomizeValuesForDatabaseTenant(databaseName);
			ravenConfiguration.Initialize();

			string documentDataDir;
			ravenConfiguration.DataDirectory = ResolveTenantDataDirectory(restoreRequest.DatabaseLocation, databaseName, out documentDataDir);
			restoreRequest.DatabaseLocation = ravenConfiguration.DataDirectory;

			string anotherRestoreResourceName;
			if (IsAnotherRestoreInProgress(out anotherRestoreResourceName))
			{
				if (restoreRequest.RestoreStartTimeout.HasValue)
				{
					try
					{
						using (var cts = new CancellationTokenSource())
						{
							cts.CancelAfter(TimeSpan.FromSeconds(restoreRequest.RestoreStartTimeout.Value));
							var token = cts.Token;
							do
							{
								await Task.Delay(500, token).ConfigureAwait(false);
							}
							while (IsAnotherRestoreInProgress(out anotherRestoreResourceName));
						}
					}
					catch (OperationCanceledException)
					{
						return GetMessageWithString(string.Format("Another restore is still in progress (resource name = {0}). Waited {1} seconds for other restore to complete.", anotherRestoreResourceName, restoreRequest.RestoreStartTimeout.Value), HttpStatusCode.ServiceUnavailable);
					}
				}
				else
				{
					return GetMessageWithString(string.Format("Another restore is in progress (resource name = {0})", anotherRestoreResourceName), HttpStatusCode.ServiceUnavailable);
				}
			}
			Database.Documents.Put(RestoreInProgress.RavenRestoreInProgressDocumentKey, null, RavenJObject.FromObject(new RestoreInProgress
																												{
																													Resource = databaseName
																												}), new RavenJObject(), null);

			DatabasesLandlord.SystemDatabase.Documents.Delete(RestoreStatus.RavenRestoreStatusDocumentKey, null, null);

			bool defrag;
			if (bool.TryParse(GetQueryStringValue("defrag"), out defrag))
				restoreRequest.Defrag = defrag;

			var task = Task.Factory.StartNew(() =>
			{
=======
    [RoutePrefix("")]
    public class AdminController : BaseAdminController
    {
        private static readonly HashSet<string> TasksToFilterOut = new HashSet<string>(StringComparer.OrdinalIgnoreCase)
                                                                   {
                                                                      typeof(AuthenticationForCommercialUseOnly).FullName,
                                                                      typeof(RemoveBackupDocumentStartupTask).FullName,
                                                                      typeof(CreateFolderIcon).FullName,
                                                                      typeof(DeleteRemovedIndexes).FullName
                                                                   };

        [HttpPost]
        [RavenRoute("admin/backup")]
        [RavenRoute("databases/{databaseName}/admin/backup")]
        public async Task<HttpResponseMessage> Backup()
        {
            var backupRequest = await ReadJsonObjectAsync<DatabaseBackupRequest>();
            var incrementalString = InnerRequest.RequestUri.ParseQueryString()["incremental"];
            bool incrementalBackup;
            if (bool.TryParse(incrementalString, out incrementalBackup) == false)
                incrementalBackup = false;

            if (backupRequest.DatabaseDocument == null)
            {
                if (Database.Name == null || Database.Name.Equals(Constants.SystemDatabase, StringComparison.OrdinalIgnoreCase))
                {
                    backupRequest.DatabaseDocument = new DatabaseDocument { Id = Constants.SystemDatabase };
                }
                else
                {
                    var jsonDocument = DatabasesLandlord.SystemDatabase.Documents.Get("Raven/Databases/" + Database.Name, null);
                    if (jsonDocument != null)
                    {
                        backupRequest.DatabaseDocument = jsonDocument.DataAsJson.JsonDeserialization<DatabaseDocument>();
                        DatabasesLandlord.Unprotect(backupRequest.DatabaseDocument);
                        backupRequest.DatabaseDocument.Id = Database.Name;
                    }
                }
            }

            Database.Maintenance.StartBackup(backupRequest.BackupLocation, incrementalBackup, backupRequest.DatabaseDocument);

            return GetEmptyMessage(HttpStatusCode.Created);
        }

        protected override WindowsBuiltInRole[] AdditionalSupportedRoles
        {
            get
            {
                return new[] { WindowsBuiltInRole.BackupOperator };
            }
        }

        [HttpPost]
        [RavenRoute("admin/restore")]
        [RavenRoute("databases/{databaseName}/admin/restore")]
        public async Task<HttpResponseMessage> Restore()
        {
            if (EnsureSystemDatabase() == false)
                return GetMessageWithString("Restore is only possible from the system database", HttpStatusCode.BadRequest);

            var restoreStatus = new RestoreStatus { State = RestoreStatusState.Running, Messages = new List<string>() };

            var restoreRequest = await ReadJsonObjectAsync<DatabaseRestoreRequest>();

            DatabaseDocument databaseDocument = null;

            var databaseDocumentPath = MaintenanceActions.FindDatabaseDocument(restoreRequest.BackupLocation);
            if (File.Exists(databaseDocumentPath))
            {
                var databaseDocumentText = File.ReadAllText(databaseDocumentPath);
                databaseDocument = RavenJObject.Parse(databaseDocumentText).JsonDeserialization<DatabaseDocument>();
            }

            var databaseName = !string.IsNullOrWhiteSpace(restoreRequest.DatabaseName) ? restoreRequest.DatabaseName
                                   : databaseDocument == null ? null : databaseDocument.Id;

            if (string.IsNullOrWhiteSpace(databaseName))
            {
                var errorMessage = (databaseDocument == null || String.IsNullOrWhiteSpace(databaseDocument.Id))
                                ? "Database.Document file is invalid - database name was not found and not supplied in the request (Id property is missing or null). This is probably a bug - should never happen."
                                : "A database name must be supplied if the restore location does not contain a valid Database.Document file";

                restoreStatus.Messages.Add(errorMessage);
                DatabasesLandlord.SystemDatabase.Documents.Put(RestoreStatus.RavenRestoreStatusDocumentKey, null, RavenJObject.FromObject(new { restoreStatus }), new RavenJObject(), null);

                return GetMessageWithString(errorMessage, HttpStatusCode.BadRequest);
            }

            if (databaseName == Constants.SystemDatabase)
                return GetMessageWithString("Cannot do an online restore for the <system> database", HttpStatusCode.BadRequest);

            var existingDatabase = Database.Documents.GetDocumentMetadata("Raven/Databases/" + databaseName, null);
            if (existingDatabase != null)
                return GetMessageWithString("Cannot do an online restore for an existing database, delete the database " + databaseName + " and restore again.", HttpStatusCode.BadRequest);

            var ravenConfiguration = new RavenConfiguration
            {
                DatabaseName = databaseName,
                IsTenantDatabase = true
            };

            if (databaseDocument != null)
            {
                foreach (var setting in databaseDocument.Settings)
                {
                    ravenConfiguration.Settings[setting.Key] = setting.Value;
                }
            }

            if (File.Exists(Path.Combine(restoreRequest.BackupLocation, BackupMethods.Filename)))
                ravenConfiguration.DefaultStorageTypeName = typeof(Raven.Storage.Voron.TransactionalStorage).AssemblyQualifiedName;
            else if (Directory.Exists(Path.Combine(restoreRequest.BackupLocation, "new")))
                ravenConfiguration.DefaultStorageTypeName = typeof(Raven.Storage.Esent.TransactionalStorage).AssemblyQualifiedName;

            ravenConfiguration.CustomizeValuesForDatabaseTenant(databaseName);
            ravenConfiguration.Initialize();

            string documentDataDir;
            ravenConfiguration.DataDirectory = ResolveTenantDataDirectory(restoreRequest.DatabaseLocation, databaseName, out documentDataDir);
            restoreRequest.DatabaseLocation = ravenConfiguration.DataDirectory;

            string anotherRestoreResourceName;
            if (IsAnotherRestoreInProgress(out anotherRestoreResourceName))
            {
                if (restoreRequest.RestoreStartTimeout.HasValue)
                {
                    try
                    {
                        using (var cts = new CancellationTokenSource())
                        {
                            cts.CancelAfter(TimeSpan.FromSeconds(restoreRequest.RestoreStartTimeout.Value));
                            var token = cts.Token;
                            do
                            {
                                await Task.Delay(500, token);
                            }
                            while (IsAnotherRestoreInProgress(out anotherRestoreResourceName));
                        }
                    }
                    catch (OperationCanceledException)
                    {
                        return GetMessageWithString(string.Format("Another restore is still in progress (resource name = {0}). Waited {1} seconds for other restore to complete.", anotherRestoreResourceName, restoreRequest.RestoreStartTimeout.Value), HttpStatusCode.ServiceUnavailable);
                    }
                }
                else
                {
                    return GetMessageWithString(string.Format("Another restore is in progress (resource name = {0})", anotherRestoreResourceName), HttpStatusCode.ServiceUnavailable);
                }
            }
            Database.Documents.Put(RestoreInProgress.RavenRestoreInProgressDocumentKey, null, RavenJObject.FromObject(new RestoreInProgress
                                                                                                                {
                                                                                                                    Resource = databaseName
                                                                                                                }), new RavenJObject(), null);

            DatabasesLandlord.SystemDatabase.Documents.Delete(RestoreStatus.RavenRestoreStatusDocumentKey, null, null);

            bool defrag;
            if (bool.TryParse(GetQueryStringValue("defrag"), out defrag))
                restoreRequest.Defrag = defrag;

            var task = Task.Factory.StartNew(() =>
            {
>>>>>>> b19bf61a
                try
                {
                    MaintenanceActions.Restore(ravenConfiguration, restoreRequest,
                        msg =>
                        {
                            restoreStatus.Messages.Add(msg);
                            DatabasesLandlord.SystemDatabase.Documents.Put(RestoreStatus.RavenRestoreStatusDocumentKey, null,
                                RavenJObject.FromObject(restoreStatus), new RavenJObject(), null);
                        });

                    if (databaseDocument == null)
                        return;

                    databaseDocument.Settings[Constants.RavenDataDir] = documentDataDir;
                    databaseDocument.Settings.Remove(Constants.RavenIndexPath);
                    databaseDocument.Settings.Remove(Constants.RavenEsentLogsPath);
                    databaseDocument.Settings.Remove(Constants.RavenTxJournalPath);

                    if (restoreRequest.IndexesLocation != null)
                        databaseDocument.Settings[Constants.RavenIndexPath] = restoreRequest.IndexesLocation;

                    if (restoreRequest.JournalsLocation != null)
                        databaseDocument.Settings[Constants.RavenTxJournalPath] = restoreRequest.JournalsLocation;

                    bool replicationBundleRemoved = false;
                    if (restoreRequest.DisableReplicationDestinations)
                        replicationBundleRemoved = TryRemoveReplicationBundle(databaseDocument);

                    databaseDocument.Id = databaseName;
                    DatabasesLandlord.Protect(databaseDocument);
                    DatabasesLandlord
                        .SystemDatabase
                        .Documents
                        .Put("Raven/Databases/" + databaseName, null, RavenJObject.FromObject(databaseDocument), new RavenJObject(), null);

                    restoreStatus.Messages.Add("The new database was created");
                    restoreStatus.State = RestoreStatusState.Completed;
                    DatabasesLandlord.SystemDatabase.Documents.Put(RestoreStatus.RavenRestoreStatusDocumentKey, null,
                        RavenJObject.FromObject(restoreStatus), new RavenJObject(), null);

                    if (restoreRequest.GenerateNewDatabaseId) 
                        GenerateNewDatabaseId(databaseName);

                    if (replicationBundleRemoved)
                        AddReplicationBundleAndDisableReplicationDestinations(databaseName);

                }
                catch (Exception e)
                {
                    var aggregateException = e as AggregateException;
                    var exception = aggregateException != null ? aggregateException.ExtractSingleInnerException() : e;

                    restoreStatus.State = RestoreStatusState.Faulted;
                    restoreStatus.Messages.Add("Unable to restore database " + exception.Message);
                    DatabasesLandlord.SystemDatabase.Documents.Put(RestoreStatus.RavenRestoreStatusDocumentKey, null,
                               RavenJObject.FromObject(restoreStatus), new RavenJObject(), null);
                    throw;
                }
                finally
                {
                    Database.Documents.Delete(RestoreInProgress.RavenRestoreInProgressDocumentKey, null, null);
                }
<<<<<<< HEAD
			}, TaskCreationOptions.LongRunning);

			long id;
			Database.Tasks.AddTask(task, new TaskBasedOperationState(task), new TaskActions.PendingTaskDescription
			{
				StartTime = SystemTime.UtcNow,
				TaskType = TaskActions.PendingTaskType.RestoreDatabase,
				Payload = "Restoring database " + databaseName + " from " + restoreRequest.BackupLocation
			}, out id);


			return GetMessageWithObject(new
			{
				OperationId = id
			}, HttpStatusCode.Accepted);
		}

		private void GenerateNewDatabaseId(string databaseName)
		{
			Task<DocumentDatabase> databaseTask;
			if (DatabasesLandlord.TryGetOrCreateResourceStore(databaseName, out databaseTask) == false)
				return;

			var database = databaseTask.Result;
			database.TransactionalStorage.ChangeId();
		}

		private static bool TryRemoveReplicationBundle(DatabaseDocument databaseDocument)
		{
			string value;
			if (databaseDocument.Settings.TryGetValue(Constants.ActiveBundles, out value) == false)
				return false;

			var bundles = value.GetSemicolonSeparatedValues();
			var removed = bundles.RemoveAll(n => n.Equals("Replication", StringComparison.OrdinalIgnoreCase)) > 0;

			databaseDocument.Settings[Constants.ActiveBundles] = string.Join(";", bundles);
			return removed;
		}

		private void AddReplicationBundleAndDisableReplicationDestinations(string databaseName)
		{
			Task<DocumentDatabase> databaseTask;
			if (DatabasesLandlord.TryGetOrCreateResourceStore(databaseName, out databaseTask) == false)
				return;

			var database = databaseTask.Result;
			var configurationDocument = database.ConfigurationRetriever.GetConfigurationDocument<ReplicationDocument<ReplicationDestination.ReplicationDestinationWithConfigurationOrigin>>(Constants.RavenReplicationDestinations);
			if (configurationDocument != null)
			{
				var replicationDocument = configurationDocument.MergedDocument;
				foreach (var destination in replicationDocument.Destinations)
				{
					destination.Disabled = true;
				}

				database
					.Documents
					.Put(Constants.RavenReplicationDestinations, null, RavenJObject.FromObject(replicationDocument), new RavenJObject(), null);
			}

			var databaseDocumentAsJson = DatabasesLandlord.SystemDatabase.Documents.Get(Constants.Database.Prefix + databaseName, null);
			var databaseDocument = databaseDocumentAsJson.DataAsJson.JsonDeserialization<DatabaseDocument>();

			var bundles = databaseDocument.Settings[Constants.ActiveBundles].GetSemicolonSeparatedValues();
			bundles.Add("Replication");

			databaseDocument.Settings[Constants.ActiveBundles] = string.Join(";", bundles);

			DatabasesLandlord
					.SystemDatabase
					.Documents
					.Put(
						Constants.Database.Prefix + databaseName,
						null,
						RavenJObject.FromObject(databaseDocument),
						new RavenJObject
					    {
						    { "Raven-Temp-Allow-Bundles-Change", true }
					    },
						null);
		}

		private string ResolveTenantDataDirectory(string databaseLocation, string databaseName, out string documentDataDir)
		{
			if (Path.IsPathRooted(databaseLocation))
			{
				documentDataDir = databaseLocation;
				return databaseLocation;
			}

			var baseDataPath = Path.GetDirectoryName(DatabasesLandlord.SystemDatabase.Configuration.DataDirectory);
			if (baseDataPath == null)
				throw new InvalidOperationException("Could not find root data path");

			if (string.IsNullOrWhiteSpace(databaseLocation))
			{
				documentDataDir = Path.Combine("~/", databaseName);
				return documentDataDir.ToFullPath(baseDataPath);
			}

			documentDataDir = databaseLocation;

			if (!documentDataDir.StartsWith("~/") && !documentDataDir.StartsWith(@"~\"))
			{
				documentDataDir = "~\\" + documentDataDir.TrimStart(new[] { '/', '\\' });
			}
			else if (documentDataDir.StartsWith("~/") || documentDataDir.StartsWith(@"~\"))
			{
				documentDataDir = "~\\" + documentDataDir.Substring(2);
			}

			return documentDataDir.ToFullPath(baseDataPath);
		}

		[HttpPost]
		[RavenRoute("admin/changedbid")]
		[RavenRoute("databases/{databaseName}/admin/changedbid")]
		public HttpResponseMessage ChangeDbId()
		{
			Guid old = Database.TransactionalStorage.Id;
			var newId = Database.TransactionalStorage.ChangeId();

			return GetMessageWithObject(new
			{
				OldId = old,
				NewId = newId
			});
		}

		[HttpGet]
		[RavenRoute("admin/license/connectivity")]
		public HttpResponseMessage CheckConnectivityToLicenseServer()
		{
			var request = (HttpWebRequest)WebRequest.Create("http://licensing.ravendb.net/Subscriptions.svc");
			try
			{
				request.Timeout = 5000;
				using (var response = (HttpWebResponse) request.GetResponse())
				{
					return GetMessageWithObject(new { Success = response.StatusCode == HttpStatusCode.OK });
				}
			}
			catch (Exception e)
			{
				return GetMessageWithObject(new { Success = false, Exception = e.Message });
			}
		}

		[HttpGet]
		[RavenRoute("admin/license/forceUpdate")]
		public HttpResponseMessage ForceLicenseUpdate()
		{
			Database.ForceLicenseUpdate();
            DatabasesLandlord.ForAllDatabases(database =>
            {
                database.WorkContext.ShouldNotifyAboutWork(() => "License update");
                database.WorkContext.NotifyAboutWork();
            });
			return GetEmptyMessage();
		}



		[HttpPost]
		[RavenRoute("admin/compact")]
		public HttpResponseMessage Compact()
		{
			var db = InnerRequest.RequestUri.ParseQueryString()["database"];
			if (string.IsNullOrWhiteSpace(db))
				return GetMessageWithString("Compact request requires a valid database parameter", HttpStatusCode.BadRequest);

			var configuration = DatabasesLandlord.CreateTenantConfiguration(db);
			if (configuration == null)
				return GetMessageWithString("No database named: " + db, HttpStatusCode.NotFound);

			var task = Task.Factory.StartNew(() =>
			{
=======
            }, TaskCreationOptions.LongRunning);

            long id;
            Database.Tasks.AddTask(task, new TaskBasedOperationState(task), new TaskActions.PendingTaskDescription
            {
                StartTime = SystemTime.UtcNow,
                TaskType = TaskActions.PendingTaskType.RestoreDatabase,
                Payload = "Restoring database " + databaseName + " from " + restoreRequest.BackupLocation
            }, out id);


            return GetMessageWithObject(new
            {
                OperationId = id
            });
        }

        private void GenerateNewDatabaseId(string databaseName)
        {
            Task<DocumentDatabase> databaseTask;
            if (DatabasesLandlord.TryGetOrCreateResourceStore(databaseName, out databaseTask) == false)
                return;

            var database = databaseTask.Result;
            database.TransactionalStorage.ChangeId();
        }

        private static bool TryRemoveReplicationBundle(DatabaseDocument databaseDocument)
        {
            string value;
            if (databaseDocument.Settings.TryGetValue(Constants.ActiveBundles, out value) == false)
                return false;

            var bundles = value.GetSemicolonSeparatedValues();
            var removed = bundles.RemoveAll(n => n.Equals("Replication", StringComparison.OrdinalIgnoreCase)) > 0;

            databaseDocument.Settings[Constants.ActiveBundles] = string.Join(";", bundles);
            return removed;
        }

        private void AddReplicationBundleAndDisableReplicationDestinations(string databaseName)
        {
            Task<DocumentDatabase> databaseTask;
            if (DatabasesLandlord.TryGetOrCreateResourceStore(databaseName, out databaseTask) == false)
                return;

            var database = databaseTask.Result;
            var replicationDocumentAsJson = database.Documents.Get(Constants.RavenReplicationDestinations, null);
            if (replicationDocumentAsJson != null)
            {
                var replicationDocument = replicationDocumentAsJson.DataAsJson.JsonDeserialization<ReplicationDocument>();
                foreach (var destination in replicationDocument.Destinations)
                {
                    destination.Disabled = true;
                }

                database
                    .Documents
                    .Put(Constants.RavenReplicationDestinations, null, RavenJObject.FromObject(replicationDocument), new RavenJObject(), null);
            }

            var databaseDocumentAsJson = DatabasesLandlord.SystemDatabase.Documents.Get(Constants.Database.Prefix + databaseName, null);
            var databaseDocument = databaseDocumentAsJson.DataAsJson.JsonDeserialization<DatabaseDocument>();

            var bundles = databaseDocument.Settings[Constants.ActiveBundles].GetSemicolonSeparatedValues();
            bundles.Add("Replication");

            databaseDocument.Settings[Constants.ActiveBundles] = string.Join(";", bundles);

            DatabasesLandlord
                    .SystemDatabase
                    .Documents
                    .Put(
                        Constants.Database.Prefix + databaseName,
                        null,
                        RavenJObject.FromObject(databaseDocument),
                        new RavenJObject
                        {
                            { "Raven-Temp-Allow-Bundles-Change", true }
                        },
                        null);
        }

        private string ResolveTenantDataDirectory(string databaseLocation, string databaseName, out string documentDataDir)
        {
            if (Path.IsPathRooted(databaseLocation))
            {
                documentDataDir = databaseLocation;
                return databaseLocation;
            }

            var baseDataPath = Path.GetDirectoryName(DatabasesLandlord.SystemDatabase.Configuration.DataDirectory);
            if (baseDataPath == null)
                throw new InvalidOperationException("Could not find root data path");

            if (string.IsNullOrWhiteSpace(databaseLocation))
            {
                documentDataDir = Path.Combine("~/", databaseName);
                return documentDataDir.ToFullPath(baseDataPath);
            }

            documentDataDir = databaseLocation;

            if (!documentDataDir.StartsWith("~/") && !documentDataDir.StartsWith(@"~\"))
            {
                documentDataDir = "~\\" + documentDataDir.TrimStart(new[] { '/', '\\' });
            }
            else if (documentDataDir.StartsWith("~/") || documentDataDir.StartsWith(@"~\"))
            {
                documentDataDir = "~\\" + documentDataDir.Substring(2);
            }

            return documentDataDir.ToFullPath(baseDataPath);
        }

        [HttpPost]
        [RavenRoute("admin/changedbid")]
        [RavenRoute("databases/{databaseName}/admin/changedbid")]
        public HttpResponseMessage ChangeDbId()
        {
            Guid old = Database.TransactionalStorage.Id;
            var newId = Database.TransactionalStorage.ChangeId();

            return GetMessageWithObject(new
            {
                OldId = old,
                NewId = newId
            });
        }

        [HttpGet]
        [RavenRoute("admin/license/connectivity")]
        public HttpResponseMessage CheckConnectivityToLicenseServer()
        {
            var request = (HttpWebRequest)WebRequest.Create("http://licensing.ravendb.net/Subscriptions.svc");
            try
            {
                request.Timeout = 5000;
                using (var response = (HttpWebResponse) request.GetResponse())
                {
                    return GetMessageWithObject(new { Success = response.StatusCode == HttpStatusCode.OK });
                }
            }
            catch (Exception e)
            {
                return GetMessageWithObject(new { Success = false, Exception = e.Message });
            }
        }

        [HttpGet]
        [RavenRoute("admin/license/forceUpdate")]
        public HttpResponseMessage ForceLicenseUpdate()
        {
            Database.ForceLicenseUpdate();
            return GetEmptyMessage();
        }



        [HttpPost]
        [RavenRoute("admin/compact")]
        public HttpResponseMessage Compact()
        {
            var db = InnerRequest.RequestUri.ParseQueryString()["database"];
            if (string.IsNullOrWhiteSpace(db))
                return GetMessageWithString("Compact request requires a valid database parameter", HttpStatusCode.BadRequest);

            var configuration = DatabasesLandlord.CreateTenantConfiguration(db);
            if (configuration == null)
                return GetMessageWithString("No database named: " + db, HttpStatusCode.NotFound);

            var task = Task.Factory.StartNew(() =>
            {
>>>>>>> b19bf61a
                var compactStatus = new CompactStatus { State = CompactStatusState.Running, Messages = new List<string>() };
                DatabasesLandlord.SystemDatabase.Documents.Delete(CompactStatus.RavenDatabaseCompactStatusDocumentKey(db), null, null);

                try
                {

<<<<<<< HEAD
					var targetDb = AsyncHelpers.RunSync(() => DatabasesLandlord.GetResourceInternal(db));
=======
                    var targetDb = AsyncHelpers.RunSync(() => DatabasesLandlord.GetDatabaseInternal(db));
>>>>>>> b19bf61a

                    DatabasesLandlord.Lock(db, () => targetDb.TransactionalStorage.Compact(configuration, msg =>
                    {
                        bool skipProgressReport = false;
                        bool isProgressReport = false;
                        if(IsUpdateMessage(msg))
                        {
                            isProgressReport = true;
                            var now = SystemTime.UtcNow;
                            compactStatus.LastProgressMessageTime = compactStatus.LastProgressMessageTime ?? DateTime.MinValue;
                            var timeFromLastUpdate = (now - compactStatus.LastProgressMessageTime.Value);
                            if (timeFromLastUpdate >= ReportProgressInterval)
                            {
                                compactStatus.LastProgressMessageTime = now;
                                compactStatus.LastProgressMessage = msg;
                            }
                            else skipProgressReport = true;
                            
                        }
                        if (!skipProgressReport)
                        {
                            if (!isProgressReport) compactStatus.Messages.Add(msg);
                            DatabasesLandlord.SystemDatabase.Documents.Put(CompactStatus.RavenDatabaseCompactStatusDocumentKey(db), null,
                                RavenJObject.FromObject(compactStatus), new RavenJObject(), null);
                        }

                    }));
                    compactStatus.State = CompactStatusState.Completed;
                    compactStatus.Messages.Add("Database compaction completed.");
                    DatabasesLandlord.SystemDatabase.Documents.Put(CompactStatus.RavenDatabaseCompactStatusDocumentKey(db), null,
                                                                       RavenJObject.FromObject(compactStatus), new RavenJObject(), null);
                }
                catch (Exception e)
                {
                    compactStatus.Messages.Add("Unable to compact database " + e.Message);
                    compactStatus.State = CompactStatusState.Faulted;
                    DatabasesLandlord.SystemDatabase.Documents.Put(CompactStatus.RavenDatabaseCompactStatusDocumentKey(db), null,
                                                                       RavenJObject.FromObject(compactStatus), new RavenJObject(), null);
<<<<<<< HEAD
			        throw;
			    }
			    return GetEmptyMessage();
			});
			long id;
			Database.Tasks.AddTask(task, new TaskBasedOperationState(task), new TaskActions.PendingTaskDescription
			{
				StartTime = SystemTime.UtcNow,
				TaskType = TaskActions.PendingTaskType.CompactDatabase,
				Payload = "Compact database " + db,
			}, out id);

			return GetMessageWithObject(new
			{
				OperationId = id
			}, HttpStatusCode.Accepted);
		}
=======
                    throw;
                }
                return GetEmptyMessage();
            });
            long id;
            Database.Tasks.AddTask(task, new TaskBasedOperationState(task), new TaskActions.PendingTaskDescription
            {
                StartTime = SystemTime.UtcNow,
                TaskType = TaskActions.PendingTaskType.CompactDatabase,
                Payload = "Compact database " + db,
            }, out id);

            return GetMessageWithObject(new
            {
                OperationId = id
            });
        }
>>>>>>> b19bf61a

        private static bool IsUpdateMessage(string msg)
        {
            if (String.IsNullOrEmpty(msg)) return false;
            //Here we check if we the message is in voron update format
            if (msg.StartsWith(VoronProgressString)) return true;
            //Here we check if we the messafe is in esent update format
            if (msg.Length > 42 && String.Compare(msg, 32, EsentProgressString, 0, 10) == 0) return true;
            return false;
        }
        private static TimeSpan ReportProgressInterval = TimeSpan.FromSeconds(1);
        private static string EsentProgressString = "JET_SNPROG";
        private static string VoronProgressString = "Copied";

        [HttpGet]
        [RavenRoute("admin/indexingStatus")]
        [RavenRoute("databases/{databaseName}/admin/indexingStatus")]
        public HttpResponseMessage IndexingStatus()
        {
            string indexDisableStatus;
            bool result;
            if (bool.TryParse(Database.Configuration.Settings[Constants.IndexingDisabled], out result) && result)
            {
                indexDisableStatus = "Disabled";
            }
            else
            {
                indexDisableStatus = Database.WorkContext.RunIndexing ? "Indexing" : "Paused";
            }
            return GetMessageWithObject(new { IndexingStatus = indexDisableStatus });
        }

        [HttpPost]
        [RavenRoute("admin/optimize")]
        [RavenRoute("databases/{databaseName}/admin/optimize")]
        public void Optimize()
        {
            Database.IndexStorage.MergeAllIndexes();
        }

        [HttpPost]
        [RavenRoute("admin/startIndexing")]
        [RavenRoute("databases/{databaseName}/admin/startIndexing")]
        public void StartIndexing()
        {
            var concurrency = InnerRequest.RequestUri.ParseQueryString()["concurrency"];

            if (string.IsNullOrEmpty(concurrency) == false)
                Database.Configuration.MaxNumberOfParallelProcessingTasks = Math.Max(1, int.Parse(concurrency));

            Database.SpinBackgroundWorkers(true);
        }

        [HttpPost]
        [RavenRoute("admin/stopIndexing")]
        [RavenRoute("databases/{databaseName}/admin/stopIndexing")]
        public void StopIndexing()
        {
            Database.StopIndexingWorkers(true);
        }

        [HttpPost]
        [RavenRoute("admin/startReducing")]
        [RavenRoute("databases/{databaseName}/admin/startReducing")]
        public void StartReducing()
        {
            Database.SpinReduceWorker();
        }

        [HttpPost]
        [RavenRoute("admin/stopReducing")]
        [RavenRoute("databases/{databaseName}/admin/stopReducing")]
        public void StopReducing()
        {
            Database.StopReduceWorkers();
        }


        [HttpGet]
<<<<<<< HEAD
		[RavenRoute("admin/stats")]
		public HttpResponseMessage Stats()
		{
			var stats = CreateAdminStats();
			return GetMessageWithObject(stats);
		}

		private AdminStatistics CreateAdminStats()
		{
			var allDbs = new List<DocumentDatabase>();
			var allFs = new List<RavenFileSystem>();
			DatabasesLandlord.ForAllDatabases(allDbs.Add);
			FileSystemsLandlord.ForAllFileSystems(allFs.Add);
			var currentConfiguration = DatabasesLandlord.SystemConfiguration;


			var stats = new AdminStatistics
			{
				ServerName = currentConfiguration.ServerName,
				TotalNumberOfRequests = RequestManager.NumberOfRequests,
				Uptime = SystemTime.UtcNow - RequestManager.StartUpTime,
				Memory = new AdminMemoryStatistics
				{
					DatabaseCacheSizeInMB = ConvertBytesToMBs(DatabasesLandlord.SystemDatabase.TransactionalStorage.GetDatabaseCacheSizeInBytes()),
					ManagedMemorySizeInMB = ConvertBytesToMBs(GetCurrentManagedMemorySize()),
					TotalProcessMemorySizeInMB = ConvertBytesToMBs(GetCurrentProcessPrivateMemorySize64()),
				},
				LoadedDatabases = LoadedDatabasesStats(allDbs),
				LoadedFileSystems = from fileSystem in allFs
									select fileSystem.GetFileSystemStats()
			};
			return stats;
		}

		private IEnumerable<LoadedDatabaseStatistics> LoadedDatabasesStats(IEnumerable<DocumentDatabase> allDbs)
		{
			foreach (var documentDatabase in allDbs)
			{
				LoadedDatabaseStatistics loadedDatabaseStatistics;
				try
				{
					var indexStorageSize = documentDatabase.GetIndexStorageSizeOnDisk();
					var transactionalStorageSize = documentDatabase.GetTransactionalStorageSizeOnDisk();
					var totalDatabaseSize = indexStorageSize + transactionalStorageSize.AllocatedSizeInBytes;
					var lastUsed = DatabasesLandlord.LastRecentlyUsed.GetOrDefault(documentDatabase.Name ?? Constants.SystemDatabase);
					loadedDatabaseStatistics = new LoadedDatabaseStatistics
					{
						Name = documentDatabase.Name,
						LastActivity = new[]
						{
							lastUsed,
							documentDatabase.WorkContext.LastWorkTime
						}.Max(),
						TransactionalStorageAllocatedSize = transactionalStorageSize.AllocatedSizeInBytes,
						TransactionalStorageAllocatedSizeHumaneSize = SizeHelper.Humane(transactionalStorageSize.AllocatedSizeInBytes),
						TransactionalStorageUsedSize = transactionalStorageSize.UsedSizeInBytes,
						TransactionalStorageUsedSizeHumaneSize = SizeHelper.Humane(transactionalStorageSize.UsedSizeInBytes),
						IndexStorageSize = indexStorageSize,
						IndexStorageHumaneSize = SizeHelper.Humane(indexStorageSize),
						TotalDatabaseSize = totalDatabaseSize,
						TotalDatabaseHumaneSize = SizeHelper.Humane(totalDatabaseSize),
						CountOfDocuments = documentDatabase.Statistics.CountOfDocuments,
						CountOfAttachments = documentDatabase.Statistics.CountOfAttachments,
						StorageStats = documentDatabase.TransactionalStorage.GetStorageStats(),
						DatabaseTransactionVersionSizeInMB = ConvertBytesToMBs(documentDatabase.TransactionalStorage.GetDatabaseTransactionVersionSizeInBytes()),
						Metrics = documentDatabase.CreateMetrics()
					};
				}
				catch (Exception e)
				{
					loadedDatabaseStatistics = new LoadedDatabaseStatistics
					{
						Name = documentDatabase.Name,
						TotalDatabaseHumaneSize = e.Message,
						IndexStorageHumaneSize = e.ToString()
					};
				}
				yield return loadedDatabaseStatistics;
			}
		}

		private decimal ConvertBytesToMBs(long bytes)
		{
			return Math.Round(bytes / 1024.0m / 1024.0m, 2);
		}

		private static long GetCurrentProcessPrivateMemorySize64()
		{
			using (var p = Process.GetCurrentProcess())
				return p.PrivateMemorySize64;
		}

		private static long GetCurrentManagedMemorySize()
		{
			var safelyGetPerformanceCounter = PerformanceCountersUtils.SafelyGetPerformanceCounter(
				".NET CLR Memory", "# Total committed Bytes", CurrentProcessName.Value);
			return safelyGetPerformanceCounter ?? GC.GetTotalMemory(false);
		}

		private static readonly Lazy<string> CurrentProcessName = new Lazy<string>(() =>
		{
			using (var p = Process.GetCurrentProcess())
				return p.ProcessName;
		});

		[HttpGet]
		[RavenRoute("admin/detailed-storage-breakdown")]
		[RavenRoute("databases/{databaseName}/admin/detailed-storage-breakdown")]
		public HttpResponseMessage DetailedStorageBreakdown()
		{
			var detailedReport = GetQueryStringValue("DetailedReport");
			bool isDetailedReport;
			if (detailedReport != null && bool.TryParse(detailedReport, out isDetailedReport) && isDetailedReport)
				return GetMessageWithObject(Database.TransactionalStorage.ComputeDetailedStorageInformation(true));
			return GetMessageWithObject(Database.TransactionalStorage.ComputeDetailedStorageInformation());
		}

		[HttpPost]
		[HttpGet]
		[RavenRoute("admin/gc")]
		public HttpResponseMessage Gc()
		{
			Action<DocumentDatabase> clearCaches = documentDatabase => documentDatabase.TransactionalStorage.ClearCaches();
			Action afterCollect = () => DatabasesLandlord.ForAllDatabases(clearCaches);

			RavenGC.CollectGarbage(false, afterCollect, true);

			return GetMessageWithString("GC Done");
		}

		[HttpGet]
		[HttpPost]
		[RavenRoute("admin/loh-compaction")]
		public HttpResponseMessage LohCompaction()
		{
			Action<DocumentDatabase> clearCaches = documentDatabase => documentDatabase.TransactionalStorage.ClearCaches();
			Action afterCollect = () => DatabasesLandlord.ForAllDatabases(clearCaches);

			RavenGC.CollectGarbage(true, afterCollect, true);

			return GetMessageWithString("LOH GC Done");
		}

		[HttpGet]
		[RavenRoute("admin/tasks")]
		[RavenRoute("databases/{databaseName}/admin/tasks")]
		public HttpResponseMessage Tasks()
		{
			return GetMessageWithObject(FilterOutTasks(Database.StartupTasks));
		}

		private static IEnumerable<string> FilterOutTasks(OrderedPartCollection<IStartupTask> tasks)
		{
			return tasks.Select(task => task.GetType().FullName).Where(t => !TasksToFilterOut.Contains(t)).ToList();
		}

		[HttpGet]
		[RavenRoute("admin/killQuery")]
		[RavenRoute("databases/{databaseName}/admin/killQuery")]
		public HttpResponseMessage KillQuery()
		{
			var idStr = GetQueryStringValue("id");
			long id;
			if (long.TryParse(idStr, out id) == false)
			{
				return GetMessageWithObject(new
				{
					Error = "Query string variable id must be a valid int64"
				}, HttpStatusCode.BadRequest);
			}

			var query = Database.WorkContext.CurrentlyRunningQueries
				.SelectMany(index => index.Value)
				.FirstOrDefault(q => q.QueryId == id);

			if (query != null)
			{
				query.TokenSource.Cancel();
			}

			return query == null ? GetEmptyMessage(HttpStatusCode.NotFound) : GetEmptyMessage(HttpStatusCode.NoContent);
		}

		[HttpGet]
		[RavenRoute("admin/debug/info-package")]
		public HttpResponseMessage InfoPackage()
		{
			var tempFileName = Path.Combine(Database.Configuration.TempPath, Path.GetRandomFileName());
			try
			{
				var jsonSerializer = JsonExtensions.CreateDefaultJsonSerializer();
				jsonSerializer.Formatting = Formatting.Indented;

				using (var file = new FileStream(tempFileName, FileMode.Create))
				using (var package = new ZipArchive(file, ZipArchiveMode.Create))
				{
					var adminStats = package.CreateEntry("admin_stats.txt", CompressionLevel.Optimal);

					using (var metricsStream = adminStats.Open())
					using (var streamWriter = new StreamWriter(metricsStream))
					{
						jsonSerializer.Serialize(streamWriter, CreateAdminStats());
						streamWriter.Flush();
					}

					DatabasesLandlord.ForAllDatabases(database =>
					{
						var prefix = string.IsNullOrWhiteSpace(database.Name) ? "System" : database.Name;
						DebugInfoProvider.CreateInfoPackageForDatabase(package, database, RequestManager, ClusterManager, prefix + "/");
					});

					bool stacktrace;
					if (bool.TryParse(GetQueryStringValue("stacktrace"), out stacktrace) && stacktrace)
						DumpStacktrace(package);
				}

				var response = new HttpResponseMessage();

				response.Content = new StreamContent(new FileStream(tempFileName, FileMode.Open, FileAccess.Read))
								   {
									   Headers =
									   {
										   ContentDisposition = new ContentDispositionHeaderValue("attachment")
																{
																	FileName = string.Format("Admin-Debug-Info-{0}.zip", SystemTime.UtcNow),
																},
										   ContentType = new MediaTypeHeaderValue("application/octet-stream")
									   }
								   };

				return response;
			}
			finally
			{
				IOExtensions.DeleteFile(tempFileName);
			}
		}

		private void DumpStacktrace(ZipArchive package)
		{
			var stacktrace = package.CreateEntry("stacktraces.txt", CompressionLevel.Optimal);

			var jsonSerializer = JsonExtensions.CreateDefaultJsonSerializer();
			jsonSerializer.Formatting = Formatting.Indented;

			using (var stacktraceStream = stacktrace.Open())
			{
				string ravenDebugDir = null;

				var output = string.Empty;
				try
				{
					if (Debugger.IsAttached) throw new InvalidOperationException("Cannot get stacktraces when debugger is attached");

					ravenDebugDir = Path.Combine(Database.Configuration.TempPath, Path.GetRandomFileName());
					var ravenDebugExe = Path.Combine(ravenDebugDir, "Raven.Debug.exe");
					var ravenDebugOutput = Path.Combine(ravenDebugDir, "stacktraces.txt");

					Directory.CreateDirectory(ravenDebugDir);

					if (Environment.Is64BitProcess) ExtractResource("Raven.Database.Util.Raven.Debug.x64.Raven.Debug.exe", ravenDebugExe);
					else ExtractResource("Raven.Database.Util.Raven.Debug.x86.Raven.Debug.exe", ravenDebugExe);
=======
        [RavenRoute("admin/stats")]
        public HttpResponseMessage Stats()
        {
            if (Database != DatabasesLandlord.SystemDatabase)
                return GetMessageWithString("Admin stats can only be had from the root database", HttpStatusCode.NotFound);

            var stats = CreateAdminStats();
            return GetMessageWithObject(stats);
        }

        private AdminStatistics CreateAdminStats()
        {
            var allDbs = new List<DocumentDatabase>();
            var allFs = new List<RavenFileSystem>();
            DatabasesLandlord.ForAllDatabases(allDbs.Add);
            FileSystemsLandlord.ForAllFileSystems(allFs.Add);
            var currentConfiguration = DatabasesLandlord.SystemConfiguration;


            var stats = new AdminStatistics
            {
                ServerName = currentConfiguration.ServerName,
                TotalNumberOfRequests = RequestManager.NumberOfRequests,
                Uptime = SystemTime.UtcNow - RequestManager.StartUpTime,
                Memory = new AdminMemoryStatistics
                {
                    DatabaseCacheSizeInMB = ConvertBytesToMBs(DatabasesLandlord.SystemDatabase.TransactionalStorage.GetDatabaseCacheSizeInBytes()),
                    ManagedMemorySizeInMB = ConvertBytesToMBs(GetCurrentManagedMemorySize()),
                    TotalProcessMemorySizeInMB = ConvertBytesToMBs(GetCurrentProcessPrivateMemorySize64()),
                },
                LoadedDatabases = LoadedDatabasesStats(allDbs),
                LoadedFileSystems = from fileSystem in allFs
                                    select fileSystem.GetFileSystemStats()
            };
            return stats;
        }

        private IEnumerable<LoadedDatabaseStatistics> LoadedDatabasesStats(IEnumerable<DocumentDatabase> allDbs)
        {
            foreach (var documentDatabase in allDbs)
            {
                LoadedDatabaseStatistics loadedDatabaseStatistics;
                try
                {
                    var indexStorageSize = documentDatabase.GetIndexStorageSizeOnDisk();
                    var transactionalStorageSize = documentDatabase.GetTransactionalStorageSizeOnDisk();
                    var totalDatabaseSize = indexStorageSize + transactionalStorageSize.AllocatedSizeInBytes;
                    var lastUsed = DatabasesLandlord.LastRecentlyUsed.GetOrDefault(documentDatabase.Name ?? Constants.SystemDatabase);
                    loadedDatabaseStatistics = new LoadedDatabaseStatistics
                    {
                        Name = documentDatabase.Name,
                        LastActivity = new[]
                        {
                            lastUsed,
                            documentDatabase.WorkContext.LastWorkTime
                        }.Max(),
                        TransactionalStorageAllocatedSize = transactionalStorageSize.AllocatedSizeInBytes,
                        TransactionalStorageAllocatedSizeHumaneSize = SizeHelper.Humane(transactionalStorageSize.AllocatedSizeInBytes),
                        TransactionalStorageUsedSize = transactionalStorageSize.UsedSizeInBytes,
                        TransactionalStorageUsedSizeHumaneSize = SizeHelper.Humane(transactionalStorageSize.UsedSizeInBytes),
                        IndexStorageSize = indexStorageSize,
                        IndexStorageHumaneSize = SizeHelper.Humane(indexStorageSize),
                        TotalDatabaseSize = totalDatabaseSize,
                        TotalDatabaseHumaneSize = SizeHelper.Humane(totalDatabaseSize),
                        CountOfDocuments = documentDatabase.Statistics.CountOfDocuments,
                        CountOfAttachments = documentDatabase.Statistics.CountOfAttachments,
                        StorageStats = documentDatabase.TransactionalStorage.GetStorageStats(),
                        DatabaseTransactionVersionSizeInMB = ConvertBytesToMBs(documentDatabase.TransactionalStorage.GetDatabaseTransactionVersionSizeInBytes()),
                        Metrics = documentDatabase.CreateMetrics()
                    };
                }
                catch (Exception e)
                {
                    loadedDatabaseStatistics = new LoadedDatabaseStatistics
                    {
                        Name = documentDatabase.Name,
                        TotalDatabaseHumaneSize = e.Message,
                        IndexStorageHumaneSize = e.ToString()
                    };
                }
                yield return loadedDatabaseStatistics;
            }
        }

        private decimal ConvertBytesToMBs(long bytes)
        {
            return Math.Round(bytes / 1024.0m / 1024.0m, 2);
        }

        private static long GetCurrentProcessPrivateMemorySize64()
        {
            using (var p = Process.GetCurrentProcess())
                return p.PrivateMemorySize64;
        }

        private static long GetCurrentManagedMemorySize()
        {
            var safelyGetPerformanceCounter = PerformanceCountersUtils.SafelyGetPerformanceCounter(
                ".NET CLR Memory", "# Total committed Bytes", CurrentProcessName.Value);
            return safelyGetPerformanceCounter ?? GC.GetTotalMemory(false);
        }

        private static readonly Lazy<string> CurrentProcessName = new Lazy<string>(() =>
        {
            using (var p = Process.GetCurrentProcess())
                return p.ProcessName;
        });

        [HttpGet]
        [RavenRoute("admin/detailed-storage-breakdown")]
        [RavenRoute("databases/{databaseName}/admin/detailed-storage-breakdown")]
        public HttpResponseMessage DetailedStorageBreakdown()
        {
            var detailedReport = GetQueryStringValue("DetailedReport");
            bool isDetailedReport;
            if (detailedReport != null && bool.TryParse(detailedReport, out isDetailedReport) && isDetailedReport)
                return GetMessageWithObject(Database.TransactionalStorage.ComputeDetailedStorageInformation(true));
            return GetMessageWithObject(Database.TransactionalStorage.ComputeDetailedStorageInformation());
        }

        [HttpPost]
        [HttpGet]
        [RavenRoute("admin/gc")]
        public HttpResponseMessage Gc()
        {
            if (EnsureSystemDatabase() == false)
                return GetMessageWithString("Garbage Collection is only possible from the system database", HttpStatusCode.BadRequest);

            Action<DocumentDatabase> clearCaches = documentDatabase => documentDatabase.TransactionalStorage.ClearCaches();
            Action afterCollect = () => DatabasesLandlord.ForAllDatabases(clearCaches);

            RavenGC.CollectGarbage(false, afterCollect, true);

            return GetMessageWithString("GC Done");
        }

        [HttpGet]
        [HttpPost]
        [RavenRoute("admin/loh-compaction")]
        public HttpResponseMessage LohCompaction()
        {
            if (EnsureSystemDatabase() == false)
                return GetMessageWithString("Large Object Heap Garbage Collection is only possible from the system database", HttpStatusCode.BadRequest);


            Action<DocumentDatabase> clearCaches = documentDatabase => documentDatabase.TransactionalStorage.ClearCaches();
            Action afterCollect = () => DatabasesLandlord.ForAllDatabases(clearCaches);

            RavenGC.CollectGarbage(true, afterCollect, true);

            return GetMessageWithString("LOH GC Done");
        }

        [HttpGet]
        [RavenRoute("admin/tasks")]
        [RavenRoute("databases/{databaseName}/admin/tasks")]
        public HttpResponseMessage Tasks()
        {
            return GetMessageWithObject(FilterOutTasks(Database.StartupTasks));
        }

        private static IEnumerable<string> FilterOutTasks(OrderedPartCollection<IStartupTask> tasks)
        {
            return tasks.Select(task => task.GetType().FullName).Where(t => !TasksToFilterOut.Contains(t)).ToList();
        }

        [HttpGet]
        [RavenRoute("admin/killQuery")]
        [RavenRoute("databases/{databaseName}/admin/killQuery")]
        public HttpResponseMessage KillQuery()
        {
            var idStr = GetQueryStringValue("id");
            long id;
            if (long.TryParse(idStr, out id) == false)
            {
                return GetMessageWithObject(new
                {
                    Error = "Query string variable id must be a valid int64"
                }, HttpStatusCode.BadRequest);
            }

            var query = Database.WorkContext.CurrentlyRunningQueries
                .SelectMany(index => index.Value)
                .FirstOrDefault(q => q.QueryId == id);

            if (query != null)
            {
                query.TokenSource.Cancel();
            }

            return query == null ? GetEmptyMessage(HttpStatusCode.NotFound) : GetEmptyMessage(HttpStatusCode.NoContent);
        }

        [HttpGet]
        [RavenRoute("admin/debug/info-package")]
        public HttpResponseMessage InfoPackage()
        {
            var tempFileName = Path.Combine(Path.GetTempPath(), Path.GetRandomFileName());
            try
            {
                var jsonSerializer = JsonExtensions.CreateDefaultJsonSerializer();
                jsonSerializer.Formatting = Formatting.Indented;

                using (var file = new FileStream(tempFileName, FileMode.Create))
                using (var package = new ZipArchive(file, ZipArchiveMode.Create))
                {
                    var adminStats = package.CreateEntry("admin_stats.txt", CompressionLevel.Optimal);

                    using (var metricsStream = adminStats.Open())
                    using (var streamWriter = new StreamWriter(metricsStream))
                    {
                        jsonSerializer.Serialize(streamWriter, CreateAdminStats());
                        streamWriter.Flush();
                    }

                    DatabasesLandlord.ForAllDatabases(database =>
                    {
                        var prefix = string.IsNullOrWhiteSpace(database.Name) ? "System" : database.Name;
                        DebugInfoProvider.CreateInfoPackageForDatabase(package, database, RequestManager, prefix + "/");
                    });

                    bool stacktrace;
                    if (bool.TryParse(GetQueryStringValue("stacktrace"), out stacktrace) && stacktrace)
                        DumpStacktrace(package);
                }

                var response = new HttpResponseMessage();

                response.Content = new StreamContent(new FileStream(tempFileName, FileMode.Open, FileAccess.Read))
                                   {
                                       Headers =
                                       {
                                           ContentDisposition = new ContentDispositionHeaderValue("attachment")
                                                                {
                                                                    FileName = string.Format("Admin-Debug-Info-{0}.zip", SystemTime.UtcNow),
                                                                },
                                           ContentType = new MediaTypeHeaderValue("application/octet-stream")
                                       }
                                   };

                return response;
            }
            finally
            {
                IOExtensions.DeleteFile(tempFileName);
            }
        }

        private static void DumpStacktrace(ZipArchive package)
        {
            var stacktrace = package.CreateEntry("stacktraces.txt", CompressionLevel.Optimal);

            var jsonSerializer = JsonExtensions.CreateDefaultJsonSerializer();
            jsonSerializer.Formatting = Formatting.Indented;

            using (var stacktraceStream = stacktrace.Open())
            {
                string ravenDebugDir = null;

                var output = string.Empty;
                try
                {
                    if (Debugger.IsAttached) throw new InvalidOperationException("Cannot get stacktraces when debugger is attached");

                    ravenDebugDir = Path.Combine(Path.GetTempPath(), Path.GetRandomFileName());
                    var ravenDebugExe = Path.Combine(ravenDebugDir, "Raven.Debug.exe");
                    var ravenDebugOutput = Path.Combine(ravenDebugDir, "stacktraces.txt");

                    Directory.CreateDirectory(ravenDebugDir);

                    if (Environment.Is64BitProcess) ExtractResource("Raven.Database.Util.Raven.Debug.x64.Raven.Debug.exe", ravenDebugExe);
                    else ExtractResource("Raven.Database.Util.Raven.Debug.x86.Raven.Debug.exe", ravenDebugExe);
>>>>>>> b19bf61a

                    var process = new Process
                    {
                        StartInfo = new ProcessStartInfo
                        {
                            Arguments = string.Format("--pid={0} --stacktrace --output=\"{1}\"", Process.GetCurrentProcess().Id, ravenDebugOutput),
                            FileName = ravenDebugExe,
                            WindowStyle = ProcessWindowStyle.Normal,
                            LoadUserProfile = false,
                            RedirectStandardError = true,
                            RedirectStandardOutput = true,
                            UseShellExecute = false
                        },
                        EnableRaisingEvents = true
                    };

                    

                    process.OutputDataReceived += (sender, args) => output += args.Data;
                    process.ErrorDataReceived += (sender, args) => output += args.Data;

                    process.Start();

                    process.BeginErrorReadLine();
                    process.BeginOutputReadLine();

                    process.WaitForExit();

                    if (process.ExitCode != 0)
                    {
                        Log.Error("Could not read stacktraces. Message: " + output);
                        throw new InvalidOperationException("Could not read stacktraces.");
                    }

                    using (var stackDumpOutputStream = File.Open(ravenDebugOutput, FileMode.Open))
                    {
                        stackDumpOutputStream.CopyTo(stacktraceStream);
                    }
                }
                catch (Exception ex)
                {
                    var streamWriter = new StreamWriter(stacktraceStream);
                    jsonSerializer.Serialize(streamWriter, new { Error = ex.Message, Details = output });
                    streamWriter.Flush();
                }
                finally
                {
                    if (ravenDebugDir != null && Directory.Exists(ravenDebugDir)) IOExtensions.DeleteDirectory(ravenDebugDir);
                }

                stacktraceStream.Flush();
            }
        }

        private static void ExtractResource(string resource, string path)
        {
            var stream = typeof(DebugInfoProvider).Assembly.GetManifestResourceStream(resource);

            if (stream == null)
                throw new InvalidOperationException("Could not find the requested resource: " + resource);

            var bytes = new byte[4096];

            using (var stackDump = File.Create(path, 4096))
            {
                while (true)
                {
                    var read = stream.Read(bytes, 0, bytes.Length);
                    if (read == 0)
                        break;

                    stackDump.Write(bytes, 0, read);
                }

                stackDump.Flush();
            }
        }


        [HttpGet]
        [RavenRoute("admin/logs/configure")]
        public HttpResponseMessage OnAdminLogsConfig()
        {
            var id = GetQueryStringValue("id");
            if (string.IsNullOrEmpty(id))
            {
                return GetMessageWithObject(new
                {
                    Error = "id query string parameter is mandatory when using logs endpoint"
                }, HttpStatusCode.BadRequest);
            }

            var logTarget = LogManager.GetTarget<AdminLogsTarget>();
            var connectionState = logTarget.For(id, this);

            var command = GetQueryStringValue("command");
            if (string.IsNullOrEmpty(command) == false)
            {
                if ("disconnect" == command)
                {
                    logTarget.Disconnect(id);
                }
                return GetMessageWithObject(connectionState);
            }
            
            var watchCatogory = GetQueryStringValues("watch-category");
            var categoriesToWatch = watchCatogory.Select(
                x =>
                {
                    var tokens = x.Split(':');
                    bool watchStack = tokens.Length == 3 && tokens[2] == "watch-stack";
                    LogLevel level;
                    if (Enum.TryParse(tokens[1], out level))
                    {
                        return Tuple.Create(tokens[0], level, watchStack);
<<<<<<< HEAD
					}
					throw new InvalidOperationException("Unable to parse watch-category: " + tokens[1]);
				}).ToList();

			var unwatchCatogory = GetQueryStringValues("unwatch-category");
			foreach (var category in unwatchCatogory)
			{
				connectionState.DisableLogging(category);
			}

			foreach (var categoryAndLevel in categoriesToWatch)
			{
				connectionState.EnableLogging(categoryAndLevel.Item1, categoryAndLevel.Item2, categoryAndLevel.Item3);
			}

			return GetMessageWithObject(connectionState);

		}

		[HttpGet]
		[RavenRoute("admin/logs/events")]
		public HttpResponseMessage OnAdminLogsFetch()
		{
			var logsTransport = new LogsPushContent(this);
			logsTransport.Headers.ContentType = new MediaTypeHeaderValue("text/event-stream");
			var logTarget = LogManager.GetTarget<AdminLogsTarget>();
			logTarget.Register(logsTransport);

			return new HttpResponseMessage { Content = logsTransport };
		}

		[HttpPost]
		[RavenRoute("databases/{databaseName}/admin/transactions/rollbackAll")]
		[RavenRoute("admin/transactions/rollbackAll")]
		public HttpResponseMessage Transactions()
		{
			var transactions = Database.TransactionalStorage.GetPreparedTransactions();
			foreach (var transactionContextData in transactions)
			{
				Database.Rollback(transactionContextData.Id);
			}

			return GetMessageWithObject(new { RolledBackTransactionsAmount = transactions.Count });
		}

		[HttpPost]
		[RavenRoute("admin/ioTest")]
		public async Task<HttpResponseMessage> IoTest()
		{
			if (EnsureSystemDatabase() == false)
			{
				return GetMessageWithString("IO Test is only possible from the system database", HttpStatusCode.BadRequest);
			}
		    var json = await ReadJsonAsync().ConfigureAwait(false);
		    var testType = json.Value<string>("TestType");

		    AbstractPerformanceTestRequest ioTestRequest;
=======
                    }
                    throw new InvalidOperationException("Unable to parse watch-category: " + tokens[1]);
                }).ToList();

            var unwatchCatogory = GetQueryStringValues("unwatch-category");
            foreach (var category in unwatchCatogory)
            {
                connectionState.DisableLogging(category);
            }

            foreach (var categoryAndLevel in categoriesToWatch)
            {
                connectionState.EnableLogging(categoryAndLevel.Item1, categoryAndLevel.Item2, categoryAndLevel.Item3);
            }

            return GetMessageWithObject(connectionState);

        }

        [HttpGet]
        [RavenRoute("admin/logs/events")]
        public HttpResponseMessage OnAdminLogsFetch()
        {
            var logsTransport = new LogsPushContent(this);
            logsTransport.Headers.ContentType = new MediaTypeHeaderValue("text/event-stream");
            var logTarget = LogManager.GetTarget<AdminLogsTarget>();
            logTarget.Register(logsTransport);

            return new HttpResponseMessage { Content = logsTransport };
        }

        [HttpPost]
        [RavenRoute("databases/{databaseName}/admin/transactions/rollbackAll")]
        [RavenRoute("admin/transactions/rollbackAll")]
        public HttpResponseMessage Transactions()
        {
            var transactions = Database.TransactionalStorage.GetPreparedTransactions();
            foreach (var transactionContextData in transactions)
            {
                Database.Rollback(transactionContextData.Id);
            }

            return GetMessageWithObject(new { RolledBackTransactionsAmount = transactions.Count });
        }

        [HttpPost]
        [RavenRoute("admin/ioTest")]
        public async Task<HttpResponseMessage> IoTest()
        {
            if (EnsureSystemDatabase() == false)
            {
                return GetMessageWithString("IO Test is only possible from the system database", HttpStatusCode.BadRequest);
            }
            var json = await ReadJsonAsync();
            var testType = json.Value<string>("TestType");

            AbstractPerformanceTestRequest ioTestRequest;
>>>>>>> b19bf61a
            switch (testType)
            {
                case GenericPerformanceTestRequest.Mode:
                    ioTestRequest = json.JsonDeserialization<GenericPerformanceTestRequest>();
                    break;
                case BatchPerformanceTestRequest.Mode:
                    ioTestRequest = json.JsonDeserialization<BatchPerformanceTestRequest>();
                    break;
                default: 
                    return GetMessageWithObject(new
                {
                    Error = "test type is invalid: " + testType
                }, HttpStatusCode.BadRequest);
            }

            Database.Documents.Delete(AbstractDiskPerformanceTester.PerformanceResultDocumentKey, null, null);

<<<<<<< HEAD
			var killTaskCts = new CancellationTokenSource();

			var operationStatus = new RavenJObject();

			var task = Task.Factory.StartNew(() =>
			{
				var debugInfo = new List<string>();
				var hasFaulted = false;
				var errors = new Exception[0];
				using (var diskIo = AbstractDiskPerformanceTester.ForRequest(ioTestRequest, msg =>
				{
					debugInfo.Add(msg);
					operationStatus["currentStatus"] = msg;
				}, killTaskCts.Token))
				{
					diskIo.TestDiskIO();

					RavenJObject diskPerformanceRequestResponseDoc;

					if (diskIo.HasFailed == false)
					{
						diskPerformanceRequestResponseDoc = RavenJObject.FromObject(new
						{
							Request = ioTestRequest,
// ReSharper disable once RedundantAnonymousTypePropertyName
							Result = diskIo.Result,
							DebugMsgs = debugInfo
						});
					}
					else
					{
						diskPerformanceRequestResponseDoc = RavenJObject.FromObject(new
						{
							Request = ioTestRequest,
// ReSharper disable once RedundantAnonymousTypePropertyName
							Result = diskIo.Result,
							DebugMsgs = debugInfo,
							diskIo.HasFailed,
							diskIo.Errors
						});

						hasFaulted = true;
						errors = diskIo.Errors.ToArray();
					}

					Database.Documents.Put(AbstractDiskPerformanceTester.PerformanceResultDocumentKey, null, diskPerformanceRequestResponseDoc, new RavenJObject(), null);

					if (hasFaulted && errors.Length > 0)
						throw errors.First();

					if (hasFaulted)
						throw new Exception("Disk I/O test has failed. See log for more details.");
				}
			}, killTaskCts.Token);
			
			long id;
			Database.Tasks.AddTask(task, new TaskBasedOperationState(task, operationStatus), new TaskActions.PendingTaskDescription
			{
				StartTime = SystemTime.UtcNow,
				TaskType = TaskActions.PendingTaskType.IoTest,
				Payload = "Disk performance test"
			}, out id, killTaskCts);

			return GetMessageWithObject(new
			{
				OperationId = id
			}, HttpStatusCode.Accepted);
		}

		[HttpPost]
		[RavenRoute("admin/low-memory-notification")]
		public HttpResponseMessage LowMemoryNotification()
		{
			MemoryStatistics.SimulateLowMemoryNotification();

			return GetEmptyMessage();
		}

		[HttpGet]
		[RavenRoute("admin/low-memory-handlers-statistics")]
		public HttpResponseMessage GetLowMemoryStatistics()
		{
			return GetMessageWithObject(MemoryStatistics.GetLowMemoryHandlersStatistics().GroupBy(x=>x.DatabaseName).Select(x=> new
			{
				DatabaseName = x.Key,
				Types = x.GroupBy(y=>y.Name).Select(y=> new
				{
					MemoryHandlerName = y.Key,
					MemoryHandlers = y.Select(z=> new {
					z.EstimatedUsedMemory,
					z.Metadata
					})
				})
			}));
		}

		[HttpPost]
		[RavenRoute("admin/replication/topology/global")]
		public async Task<HttpResponseMessage> GlobalReplicationTopology()
		{
			var request = await ReadJsonObjectAsync<GlobalReplicationTopologyRequest>().ConfigureAwait(false);

			ReplicationTopology databasesTopology = null;
			SynchronizationTopology filesystemsTopology = null;
			CountersReplicationTopology counterStoragesTopology = null;

			if (request.Databases)
				databasesTopology = CollectReplicationTopology();

			if (request.Filesystems)
				filesystemsTopology = CollectFilesystemSynchronizationTopology();

			if (request.Counters) 
				counterStoragesTopology = CollectionCountersReplicationTopology();

			return GetMessageWithObject(new
			{
				Databases = databasesTopology,
				FileSystems = filesystemsTopology,
				Counters = counterStoragesTopology
			});
		}

		private ReplicationTopology CollectReplicationTopology()
		{
			var mergedTopology = new ReplicationTopology();

			int nextPageStart = 0;
			var databases = DatabasesLandlord.SystemDatabase.Documents
				.GetDocumentsWithIdStartingWith(DatabasesLandlord.ResourcePrefix, null, null, 0,
					int.MaxValue, CancellationToken.None, ref nextPageStart);

			var databaseNames = databases
				.Select(database =>
					database.Value<RavenJObject>("@metadata").Value<string>("@id").Replace(DatabasesLandlord.ResourcePrefix, string.Empty)).ToHashSet();

			DatabasesLandlord.ForAllDatabases(db =>
			{
				if (db.IsSystemDatabase())
					return;

				databaseNames.Remove(db.Name);
				var replicationSchemaDiscoverer = new ReplicationTopologyDiscoverer(db, new RavenJArray(), 10, Log);
				var node = replicationSchemaDiscoverer.Discover();
				var topology = node.Flatten();
				topology.Servers.ForEach(s => mergedTopology.Servers.Add(s));
				topology.Connections.ForEach(connection =>
				{
					if (mergedTopology.Connections.Any(c => c.Source == connection.Source && c.Destination == connection.Destination) == false)
					{
						mergedTopology.Connections.Add(connection);
					}
				});
			});

			mergedTopology.SkippedResources = databaseNames;
			return mergedTopology;
		}

		private SynchronizationTopology CollectFilesystemSynchronizationTopology()
		{
			var mergedTopology = new SynchronizationTopology();

			int nextPageStart = 0;
			var filesystems = DatabasesLandlord.SystemDatabase.Documents
				.GetDocumentsWithIdStartingWith(FileSystemsLandlord.ResourcePrefix, null, null, 0,
					int.MaxValue, CancellationToken.None, ref nextPageStart);

			var filesystemsNames = filesystems
				.Select(database =>
					database.Value<RavenJObject>("@metadata").Value<string>("@id").Replace(FileSystemsLandlord.ResourcePrefix, string.Empty)).ToHashSet();

			FileSystemsLandlord.ForAllFileSystems(fs =>
			{
				filesystemsNames.Remove(fs.Name);

				var synchronizationSchemaDiscoverer = new SynchronizationTopologyDiscoverer(fs, new RavenJArray(), 10, Log);
				var node = synchronizationSchemaDiscoverer.Discover();
				var topology = node.Flatten();
				topology.Servers.ForEach(s => mergedTopology.Servers.Add(s));
				topology.Connections.ForEach(connection =>
				{
					if (mergedTopology.Connections.Any(c => c.Source == connection.Source && c.Destination == connection.Destination) == false)
					{
						mergedTopology.Connections.Add(connection);
					}
				});
			});

			mergedTopology.SkippedResources = filesystemsNames;

			return mergedTopology;
		}

		private CountersReplicationTopology CollectionCountersReplicationTopology()
		{
			var mergedTopology = new CountersReplicationTopology();

			int nextPageStart = 0;
			var counters = DatabasesLandlord.SystemDatabase.Documents
				.GetDocumentsWithIdStartingWith(CountersLandlord.ResourcePrefix, null, null, 0,
					int.MaxValue, CancellationToken.None, ref nextPageStart);

			var countersNames = counters
				.Select(database =>
					database.Value<RavenJObject>("@metadata").Value<string>("@id").Replace(CountersLandlord.ResourcePrefix, string.Empty)).ToHashSet();

			CountersLandlord.ForAllCountersInCacheOnly(cs =>
			{
				countersNames.Remove(cs.Name);

				var schemaDiscoverer = new CountersReplicationTopologyDiscoverer(cs, new RavenJArray(), 10, Log);
				var node = schemaDiscoverer.Discover();
				var topology = node.Flatten();
				topology.Servers.ForEach(s => mergedTopology.Servers.Add(s));
				topology.Connections.ForEach(connection =>
				{
					if (mergedTopology.Connections.Any(c => c.Source == connection.Source && c.Destination == connection.Destination) == false)
					{
						mergedTopology.Connections.Add(connection);
					}
				});
			});

			mergedTopology.SkippedResources = countersNames;

			return mergedTopology;
		}
=======
            var killTaskCts = new CancellationTokenSource();

            var operationStatus = new RavenJObject();

            var task = Task.Factory.StartNew(() =>
            {
                var debugInfo = new List<string>();

                using (var diskIo = AbstractDiskPerformanceTester.ForRequest(ioTestRequest, msg =>
                {
                    debugInfo.Add(msg);
                    operationStatus["currentStatus"] = msg;
                }, killTaskCts.Token))
                {
                    diskIo.TestDiskIO();

                    var diskIoRequestAndResponse = new
                    {
                        Request = ioTestRequest,
                        Result = diskIo.Result,
                        DebugMsgs = debugInfo
                    };

                    Database.Documents.Put(AbstractDiskPerformanceTester.PerformanceResultDocumentKey, null, RavenJObject.FromObject(diskIoRequestAndResponse), new RavenJObject(), null);
                }
            }, killTaskCts.Token);

            long id;
            Database.Tasks.AddTask(task, new TaskBasedOperationState(task, operationStatus), new TaskActions.PendingTaskDescription
            {
                StartTime = SystemTime.UtcNow,
                TaskType = TaskActions.PendingTaskType.IoTest,
                Payload = "Disk performance test"
            }, out id, killTaskCts);

            return GetMessageWithObject(new
            {
                OperationId = id
            });
        }

        [HttpPost]
        [RavenRoute("admin/low-memory-notification")]
        public HttpResponseMessage LowMemoryNotification()
        {
            if (EnsureSystemDatabase() == false)
                return GetMessageWithString("Low memory simulation is only possible from the system database", HttpStatusCode.BadRequest);

            MemoryStatistics.SimulateLowMemoryNotification();

            return GetEmptyMessage();
        }

        [HttpGet]
        [RavenRoute("admin/low-memory-handlers-statistics")]
        public HttpResponseMessage GetLowMemoryStatistics()
        {
            if (EnsureSystemDatabase() == false)
                return GetMessageWithString("Low memory simulation is only possible from the system database", HttpStatusCode.BadRequest);

            return GetMessageWithObject(MemoryStatistics.GetLowMemoryHandlersStatistics().GroupBy(x=>x.DatabaseName).Select(x=> new
            {
                DatabaseName = x.Key,
                Types = x.GroupBy(y=>y.Name).Select(y=> new
                {
                    MemoryHandlerName = y.Key,
                    MemoryHandlers = y.Select(z=> new {
                    z.EstimatedUsedMemory,
                    z.Metadata
                    })
                })
            }));

            
        }
>>>>>>> b19bf61a
    }
}<|MERGE_RESOLUTION|>--- conflicted
+++ resolved
@@ -50,7 +50,6 @@
 
 namespace Raven.Database.Server.Controllers.Admin
 {
-<<<<<<< HEAD
 	[RoutePrefix("")]
 	public class AdminController : BaseAdminDatabaseApiController
 	{
@@ -322,171 +321,6 @@
 
 			var task = Task.Factory.StartNew(() =>
 			{
-=======
-    [RoutePrefix("")]
-    public class AdminController : BaseAdminController
-    {
-        private static readonly HashSet<string> TasksToFilterOut = new HashSet<string>(StringComparer.OrdinalIgnoreCase)
-                                                                   {
-                                                                      typeof(AuthenticationForCommercialUseOnly).FullName,
-                                                                      typeof(RemoveBackupDocumentStartupTask).FullName,
-                                                                      typeof(CreateFolderIcon).FullName,
-                                                                      typeof(DeleteRemovedIndexes).FullName
-                                                                   };
-
-        [HttpPost]
-        [RavenRoute("admin/backup")]
-        [RavenRoute("databases/{databaseName}/admin/backup")]
-        public async Task<HttpResponseMessage> Backup()
-        {
-            var backupRequest = await ReadJsonObjectAsync<DatabaseBackupRequest>();
-            var incrementalString = InnerRequest.RequestUri.ParseQueryString()["incremental"];
-            bool incrementalBackup;
-            if (bool.TryParse(incrementalString, out incrementalBackup) == false)
-                incrementalBackup = false;
-
-            if (backupRequest.DatabaseDocument == null)
-            {
-                if (Database.Name == null || Database.Name.Equals(Constants.SystemDatabase, StringComparison.OrdinalIgnoreCase))
-                {
-                    backupRequest.DatabaseDocument = new DatabaseDocument { Id = Constants.SystemDatabase };
-                }
-                else
-                {
-                    var jsonDocument = DatabasesLandlord.SystemDatabase.Documents.Get("Raven/Databases/" + Database.Name, null);
-                    if (jsonDocument != null)
-                    {
-                        backupRequest.DatabaseDocument = jsonDocument.DataAsJson.JsonDeserialization<DatabaseDocument>();
-                        DatabasesLandlord.Unprotect(backupRequest.DatabaseDocument);
-                        backupRequest.DatabaseDocument.Id = Database.Name;
-                    }
-                }
-            }
-
-            Database.Maintenance.StartBackup(backupRequest.BackupLocation, incrementalBackup, backupRequest.DatabaseDocument);
-
-            return GetEmptyMessage(HttpStatusCode.Created);
-        }
-
-        protected override WindowsBuiltInRole[] AdditionalSupportedRoles
-        {
-            get
-            {
-                return new[] { WindowsBuiltInRole.BackupOperator };
-            }
-        }
-
-        [HttpPost]
-        [RavenRoute("admin/restore")]
-        [RavenRoute("databases/{databaseName}/admin/restore")]
-        public async Task<HttpResponseMessage> Restore()
-        {
-            if (EnsureSystemDatabase() == false)
-                return GetMessageWithString("Restore is only possible from the system database", HttpStatusCode.BadRequest);
-
-            var restoreStatus = new RestoreStatus { State = RestoreStatusState.Running, Messages = new List<string>() };
-
-            var restoreRequest = await ReadJsonObjectAsync<DatabaseRestoreRequest>();
-
-            DatabaseDocument databaseDocument = null;
-
-            var databaseDocumentPath = MaintenanceActions.FindDatabaseDocument(restoreRequest.BackupLocation);
-            if (File.Exists(databaseDocumentPath))
-            {
-                var databaseDocumentText = File.ReadAllText(databaseDocumentPath);
-                databaseDocument = RavenJObject.Parse(databaseDocumentText).JsonDeserialization<DatabaseDocument>();
-            }
-
-            var databaseName = !string.IsNullOrWhiteSpace(restoreRequest.DatabaseName) ? restoreRequest.DatabaseName
-                                   : databaseDocument == null ? null : databaseDocument.Id;
-
-            if (string.IsNullOrWhiteSpace(databaseName))
-            {
-                var errorMessage = (databaseDocument == null || String.IsNullOrWhiteSpace(databaseDocument.Id))
-                                ? "Database.Document file is invalid - database name was not found and not supplied in the request (Id property is missing or null). This is probably a bug - should never happen."
-                                : "A database name must be supplied if the restore location does not contain a valid Database.Document file";
-
-                restoreStatus.Messages.Add(errorMessage);
-                DatabasesLandlord.SystemDatabase.Documents.Put(RestoreStatus.RavenRestoreStatusDocumentKey, null, RavenJObject.FromObject(new { restoreStatus }), new RavenJObject(), null);
-
-                return GetMessageWithString(errorMessage, HttpStatusCode.BadRequest);
-            }
-
-            if (databaseName == Constants.SystemDatabase)
-                return GetMessageWithString("Cannot do an online restore for the <system> database", HttpStatusCode.BadRequest);
-
-            var existingDatabase = Database.Documents.GetDocumentMetadata("Raven/Databases/" + databaseName, null);
-            if (existingDatabase != null)
-                return GetMessageWithString("Cannot do an online restore for an existing database, delete the database " + databaseName + " and restore again.", HttpStatusCode.BadRequest);
-
-            var ravenConfiguration = new RavenConfiguration
-            {
-                DatabaseName = databaseName,
-                IsTenantDatabase = true
-            };
-
-            if (databaseDocument != null)
-            {
-                foreach (var setting in databaseDocument.Settings)
-                {
-                    ravenConfiguration.Settings[setting.Key] = setting.Value;
-                }
-            }
-
-            if (File.Exists(Path.Combine(restoreRequest.BackupLocation, BackupMethods.Filename)))
-                ravenConfiguration.DefaultStorageTypeName = typeof(Raven.Storage.Voron.TransactionalStorage).AssemblyQualifiedName;
-            else if (Directory.Exists(Path.Combine(restoreRequest.BackupLocation, "new")))
-                ravenConfiguration.DefaultStorageTypeName = typeof(Raven.Storage.Esent.TransactionalStorage).AssemblyQualifiedName;
-
-            ravenConfiguration.CustomizeValuesForDatabaseTenant(databaseName);
-            ravenConfiguration.Initialize();
-
-            string documentDataDir;
-            ravenConfiguration.DataDirectory = ResolveTenantDataDirectory(restoreRequest.DatabaseLocation, databaseName, out documentDataDir);
-            restoreRequest.DatabaseLocation = ravenConfiguration.DataDirectory;
-
-            string anotherRestoreResourceName;
-            if (IsAnotherRestoreInProgress(out anotherRestoreResourceName))
-            {
-                if (restoreRequest.RestoreStartTimeout.HasValue)
-                {
-                    try
-                    {
-                        using (var cts = new CancellationTokenSource())
-                        {
-                            cts.CancelAfter(TimeSpan.FromSeconds(restoreRequest.RestoreStartTimeout.Value));
-                            var token = cts.Token;
-                            do
-                            {
-                                await Task.Delay(500, token);
-                            }
-                            while (IsAnotherRestoreInProgress(out anotherRestoreResourceName));
-                        }
-                    }
-                    catch (OperationCanceledException)
-                    {
-                        return GetMessageWithString(string.Format("Another restore is still in progress (resource name = {0}). Waited {1} seconds for other restore to complete.", anotherRestoreResourceName, restoreRequest.RestoreStartTimeout.Value), HttpStatusCode.ServiceUnavailable);
-                    }
-                }
-                else
-                {
-                    return GetMessageWithString(string.Format("Another restore is in progress (resource name = {0})", anotherRestoreResourceName), HttpStatusCode.ServiceUnavailable);
-                }
-            }
-            Database.Documents.Put(RestoreInProgress.RavenRestoreInProgressDocumentKey, null, RavenJObject.FromObject(new RestoreInProgress
-                                                                                                                {
-                                                                                                                    Resource = databaseName
-                                                                                                                }), new RavenJObject(), null);
-
-            DatabasesLandlord.SystemDatabase.Documents.Delete(RestoreStatus.RavenRestoreStatusDocumentKey, null, null);
-
-            bool defrag;
-            if (bool.TryParse(GetQueryStringValue("defrag"), out defrag))
-                restoreRequest.Defrag = defrag;
-
-            var task = Task.Factory.StartNew(() =>
-            {
->>>>>>> b19bf61a
                 try
                 {
                     MaintenanceActions.Restore(ravenConfiguration, restoreRequest,
@@ -549,7 +383,6 @@
                 {
                     Database.Documents.Delete(RestoreInProgress.RavenRestoreInProgressDocumentKey, null, null);
                 }
-<<<<<<< HEAD
 			}, TaskCreationOptions.LongRunning);
 
 			long id;
@@ -728,192 +561,13 @@
 
 			var task = Task.Factory.StartNew(() =>
 			{
-=======
-            }, TaskCreationOptions.LongRunning);
-
-            long id;
-            Database.Tasks.AddTask(task, new TaskBasedOperationState(task), new TaskActions.PendingTaskDescription
-            {
-                StartTime = SystemTime.UtcNow,
-                TaskType = TaskActions.PendingTaskType.RestoreDatabase,
-                Payload = "Restoring database " + databaseName + " from " + restoreRequest.BackupLocation
-            }, out id);
-
-
-            return GetMessageWithObject(new
-            {
-                OperationId = id
-            });
-        }
-
-        private void GenerateNewDatabaseId(string databaseName)
-        {
-            Task<DocumentDatabase> databaseTask;
-            if (DatabasesLandlord.TryGetOrCreateResourceStore(databaseName, out databaseTask) == false)
-                return;
-
-            var database = databaseTask.Result;
-            database.TransactionalStorage.ChangeId();
-        }
-
-        private static bool TryRemoveReplicationBundle(DatabaseDocument databaseDocument)
-        {
-            string value;
-            if (databaseDocument.Settings.TryGetValue(Constants.ActiveBundles, out value) == false)
-                return false;
-
-            var bundles = value.GetSemicolonSeparatedValues();
-            var removed = bundles.RemoveAll(n => n.Equals("Replication", StringComparison.OrdinalIgnoreCase)) > 0;
-
-            databaseDocument.Settings[Constants.ActiveBundles] = string.Join(";", bundles);
-            return removed;
-        }
-
-        private void AddReplicationBundleAndDisableReplicationDestinations(string databaseName)
-        {
-            Task<DocumentDatabase> databaseTask;
-            if (DatabasesLandlord.TryGetOrCreateResourceStore(databaseName, out databaseTask) == false)
-                return;
-
-            var database = databaseTask.Result;
-            var replicationDocumentAsJson = database.Documents.Get(Constants.RavenReplicationDestinations, null);
-            if (replicationDocumentAsJson != null)
-            {
-                var replicationDocument = replicationDocumentAsJson.DataAsJson.JsonDeserialization<ReplicationDocument>();
-                foreach (var destination in replicationDocument.Destinations)
-                {
-                    destination.Disabled = true;
-                }
-
-                database
-                    .Documents
-                    .Put(Constants.RavenReplicationDestinations, null, RavenJObject.FromObject(replicationDocument), new RavenJObject(), null);
-            }
-
-            var databaseDocumentAsJson = DatabasesLandlord.SystemDatabase.Documents.Get(Constants.Database.Prefix + databaseName, null);
-            var databaseDocument = databaseDocumentAsJson.DataAsJson.JsonDeserialization<DatabaseDocument>();
-
-            var bundles = databaseDocument.Settings[Constants.ActiveBundles].GetSemicolonSeparatedValues();
-            bundles.Add("Replication");
-
-            databaseDocument.Settings[Constants.ActiveBundles] = string.Join(";", bundles);
-
-            DatabasesLandlord
-                    .SystemDatabase
-                    .Documents
-                    .Put(
-                        Constants.Database.Prefix + databaseName,
-                        null,
-                        RavenJObject.FromObject(databaseDocument),
-                        new RavenJObject
-                        {
-                            { "Raven-Temp-Allow-Bundles-Change", true }
-                        },
-                        null);
-        }
-
-        private string ResolveTenantDataDirectory(string databaseLocation, string databaseName, out string documentDataDir)
-        {
-            if (Path.IsPathRooted(databaseLocation))
-            {
-                documentDataDir = databaseLocation;
-                return databaseLocation;
-            }
-
-            var baseDataPath = Path.GetDirectoryName(DatabasesLandlord.SystemDatabase.Configuration.DataDirectory);
-            if (baseDataPath == null)
-                throw new InvalidOperationException("Could not find root data path");
-
-            if (string.IsNullOrWhiteSpace(databaseLocation))
-            {
-                documentDataDir = Path.Combine("~/", databaseName);
-                return documentDataDir.ToFullPath(baseDataPath);
-            }
-
-            documentDataDir = databaseLocation;
-
-            if (!documentDataDir.StartsWith("~/") && !documentDataDir.StartsWith(@"~\"))
-            {
-                documentDataDir = "~\\" + documentDataDir.TrimStart(new[] { '/', '\\' });
-            }
-            else if (documentDataDir.StartsWith("~/") || documentDataDir.StartsWith(@"~\"))
-            {
-                documentDataDir = "~\\" + documentDataDir.Substring(2);
-            }
-
-            return documentDataDir.ToFullPath(baseDataPath);
-        }
-
-        [HttpPost]
-        [RavenRoute("admin/changedbid")]
-        [RavenRoute("databases/{databaseName}/admin/changedbid")]
-        public HttpResponseMessage ChangeDbId()
-        {
-            Guid old = Database.TransactionalStorage.Id;
-            var newId = Database.TransactionalStorage.ChangeId();
-
-            return GetMessageWithObject(new
-            {
-                OldId = old,
-                NewId = newId
-            });
-        }
-
-        [HttpGet]
-        [RavenRoute("admin/license/connectivity")]
-        public HttpResponseMessage CheckConnectivityToLicenseServer()
-        {
-            var request = (HttpWebRequest)WebRequest.Create("http://licensing.ravendb.net/Subscriptions.svc");
-            try
-            {
-                request.Timeout = 5000;
-                using (var response = (HttpWebResponse) request.GetResponse())
-                {
-                    return GetMessageWithObject(new { Success = response.StatusCode == HttpStatusCode.OK });
-                }
-            }
-            catch (Exception e)
-            {
-                return GetMessageWithObject(new { Success = false, Exception = e.Message });
-            }
-        }
-
-        [HttpGet]
-        [RavenRoute("admin/license/forceUpdate")]
-        public HttpResponseMessage ForceLicenseUpdate()
-        {
-            Database.ForceLicenseUpdate();
-            return GetEmptyMessage();
-        }
-
-
-
-        [HttpPost]
-        [RavenRoute("admin/compact")]
-        public HttpResponseMessage Compact()
-        {
-            var db = InnerRequest.RequestUri.ParseQueryString()["database"];
-            if (string.IsNullOrWhiteSpace(db))
-                return GetMessageWithString("Compact request requires a valid database parameter", HttpStatusCode.BadRequest);
-
-            var configuration = DatabasesLandlord.CreateTenantConfiguration(db);
-            if (configuration == null)
-                return GetMessageWithString("No database named: " + db, HttpStatusCode.NotFound);
-
-            var task = Task.Factory.StartNew(() =>
-            {
->>>>>>> b19bf61a
                 var compactStatus = new CompactStatus { State = CompactStatusState.Running, Messages = new List<string>() };
                 DatabasesLandlord.SystemDatabase.Documents.Delete(CompactStatus.RavenDatabaseCompactStatusDocumentKey(db), null, null);
 
                 try
                 {
 
-<<<<<<< HEAD
 					var targetDb = AsyncHelpers.RunSync(() => DatabasesLandlord.GetResourceInternal(db));
-=======
-                    var targetDb = AsyncHelpers.RunSync(() => DatabasesLandlord.GetDatabaseInternal(db));
->>>>>>> b19bf61a
 
                     DatabasesLandlord.Lock(db, () => targetDb.TransactionalStorage.Compact(configuration, msg =>
                     {
@@ -952,7 +606,6 @@
                     compactStatus.State = CompactStatusState.Faulted;
                     DatabasesLandlord.SystemDatabase.Documents.Put(CompactStatus.RavenDatabaseCompactStatusDocumentKey(db), null,
                                                                        RavenJObject.FromObject(compactStatus), new RavenJObject(), null);
-<<<<<<< HEAD
 			        throw;
 			    }
 			    return GetEmptyMessage();
@@ -970,25 +623,6 @@
 				OperationId = id
 			}, HttpStatusCode.Accepted);
 		}
-=======
-                    throw;
-                }
-                return GetEmptyMessage();
-            });
-            long id;
-            Database.Tasks.AddTask(task, new TaskBasedOperationState(task), new TaskActions.PendingTaskDescription
-            {
-                StartTime = SystemTime.UtcNow,
-                TaskType = TaskActions.PendingTaskType.CompactDatabase,
-                Payload = "Compact database " + db,
-            }, out id);
-
-            return GetMessageWithObject(new
-            {
-                OperationId = id
-            });
-        }
->>>>>>> b19bf61a
 
         private static bool IsUpdateMessage(string msg)
         {
@@ -1068,7 +702,6 @@
 
 
         [HttpGet]
-<<<<<<< HEAD
 		[RavenRoute("admin/stats")]
 		public HttpResponseMessage Stats()
 		{
@@ -1331,280 +964,6 @@
 
 					if (Environment.Is64BitProcess) ExtractResource("Raven.Database.Util.Raven.Debug.x64.Raven.Debug.exe", ravenDebugExe);
 					else ExtractResource("Raven.Database.Util.Raven.Debug.x86.Raven.Debug.exe", ravenDebugExe);
-=======
-        [RavenRoute("admin/stats")]
-        public HttpResponseMessage Stats()
-        {
-            if (Database != DatabasesLandlord.SystemDatabase)
-                return GetMessageWithString("Admin stats can only be had from the root database", HttpStatusCode.NotFound);
-
-            var stats = CreateAdminStats();
-            return GetMessageWithObject(stats);
-        }
-
-        private AdminStatistics CreateAdminStats()
-        {
-            var allDbs = new List<DocumentDatabase>();
-            var allFs = new List<RavenFileSystem>();
-            DatabasesLandlord.ForAllDatabases(allDbs.Add);
-            FileSystemsLandlord.ForAllFileSystems(allFs.Add);
-            var currentConfiguration = DatabasesLandlord.SystemConfiguration;
-
-
-            var stats = new AdminStatistics
-            {
-                ServerName = currentConfiguration.ServerName,
-                TotalNumberOfRequests = RequestManager.NumberOfRequests,
-                Uptime = SystemTime.UtcNow - RequestManager.StartUpTime,
-                Memory = new AdminMemoryStatistics
-                {
-                    DatabaseCacheSizeInMB = ConvertBytesToMBs(DatabasesLandlord.SystemDatabase.TransactionalStorage.GetDatabaseCacheSizeInBytes()),
-                    ManagedMemorySizeInMB = ConvertBytesToMBs(GetCurrentManagedMemorySize()),
-                    TotalProcessMemorySizeInMB = ConvertBytesToMBs(GetCurrentProcessPrivateMemorySize64()),
-                },
-                LoadedDatabases = LoadedDatabasesStats(allDbs),
-                LoadedFileSystems = from fileSystem in allFs
-                                    select fileSystem.GetFileSystemStats()
-            };
-            return stats;
-        }
-
-        private IEnumerable<LoadedDatabaseStatistics> LoadedDatabasesStats(IEnumerable<DocumentDatabase> allDbs)
-        {
-            foreach (var documentDatabase in allDbs)
-            {
-                LoadedDatabaseStatistics loadedDatabaseStatistics;
-                try
-                {
-                    var indexStorageSize = documentDatabase.GetIndexStorageSizeOnDisk();
-                    var transactionalStorageSize = documentDatabase.GetTransactionalStorageSizeOnDisk();
-                    var totalDatabaseSize = indexStorageSize + transactionalStorageSize.AllocatedSizeInBytes;
-                    var lastUsed = DatabasesLandlord.LastRecentlyUsed.GetOrDefault(documentDatabase.Name ?? Constants.SystemDatabase);
-                    loadedDatabaseStatistics = new LoadedDatabaseStatistics
-                    {
-                        Name = documentDatabase.Name,
-                        LastActivity = new[]
-                        {
-                            lastUsed,
-                            documentDatabase.WorkContext.LastWorkTime
-                        }.Max(),
-                        TransactionalStorageAllocatedSize = transactionalStorageSize.AllocatedSizeInBytes,
-                        TransactionalStorageAllocatedSizeHumaneSize = SizeHelper.Humane(transactionalStorageSize.AllocatedSizeInBytes),
-                        TransactionalStorageUsedSize = transactionalStorageSize.UsedSizeInBytes,
-                        TransactionalStorageUsedSizeHumaneSize = SizeHelper.Humane(transactionalStorageSize.UsedSizeInBytes),
-                        IndexStorageSize = indexStorageSize,
-                        IndexStorageHumaneSize = SizeHelper.Humane(indexStorageSize),
-                        TotalDatabaseSize = totalDatabaseSize,
-                        TotalDatabaseHumaneSize = SizeHelper.Humane(totalDatabaseSize),
-                        CountOfDocuments = documentDatabase.Statistics.CountOfDocuments,
-                        CountOfAttachments = documentDatabase.Statistics.CountOfAttachments,
-                        StorageStats = documentDatabase.TransactionalStorage.GetStorageStats(),
-                        DatabaseTransactionVersionSizeInMB = ConvertBytesToMBs(documentDatabase.TransactionalStorage.GetDatabaseTransactionVersionSizeInBytes()),
-                        Metrics = documentDatabase.CreateMetrics()
-                    };
-                }
-                catch (Exception e)
-                {
-                    loadedDatabaseStatistics = new LoadedDatabaseStatistics
-                    {
-                        Name = documentDatabase.Name,
-                        TotalDatabaseHumaneSize = e.Message,
-                        IndexStorageHumaneSize = e.ToString()
-                    };
-                }
-                yield return loadedDatabaseStatistics;
-            }
-        }
-
-        private decimal ConvertBytesToMBs(long bytes)
-        {
-            return Math.Round(bytes / 1024.0m / 1024.0m, 2);
-        }
-
-        private static long GetCurrentProcessPrivateMemorySize64()
-        {
-            using (var p = Process.GetCurrentProcess())
-                return p.PrivateMemorySize64;
-        }
-
-        private static long GetCurrentManagedMemorySize()
-        {
-            var safelyGetPerformanceCounter = PerformanceCountersUtils.SafelyGetPerformanceCounter(
-                ".NET CLR Memory", "# Total committed Bytes", CurrentProcessName.Value);
-            return safelyGetPerformanceCounter ?? GC.GetTotalMemory(false);
-        }
-
-        private static readonly Lazy<string> CurrentProcessName = new Lazy<string>(() =>
-        {
-            using (var p = Process.GetCurrentProcess())
-                return p.ProcessName;
-        });
-
-        [HttpGet]
-        [RavenRoute("admin/detailed-storage-breakdown")]
-        [RavenRoute("databases/{databaseName}/admin/detailed-storage-breakdown")]
-        public HttpResponseMessage DetailedStorageBreakdown()
-        {
-            var detailedReport = GetQueryStringValue("DetailedReport");
-            bool isDetailedReport;
-            if (detailedReport != null && bool.TryParse(detailedReport, out isDetailedReport) && isDetailedReport)
-                return GetMessageWithObject(Database.TransactionalStorage.ComputeDetailedStorageInformation(true));
-            return GetMessageWithObject(Database.TransactionalStorage.ComputeDetailedStorageInformation());
-        }
-
-        [HttpPost]
-        [HttpGet]
-        [RavenRoute("admin/gc")]
-        public HttpResponseMessage Gc()
-        {
-            if (EnsureSystemDatabase() == false)
-                return GetMessageWithString("Garbage Collection is only possible from the system database", HttpStatusCode.BadRequest);
-
-            Action<DocumentDatabase> clearCaches = documentDatabase => documentDatabase.TransactionalStorage.ClearCaches();
-            Action afterCollect = () => DatabasesLandlord.ForAllDatabases(clearCaches);
-
-            RavenGC.CollectGarbage(false, afterCollect, true);
-
-            return GetMessageWithString("GC Done");
-        }
-
-        [HttpGet]
-        [HttpPost]
-        [RavenRoute("admin/loh-compaction")]
-        public HttpResponseMessage LohCompaction()
-        {
-            if (EnsureSystemDatabase() == false)
-                return GetMessageWithString("Large Object Heap Garbage Collection is only possible from the system database", HttpStatusCode.BadRequest);
-
-
-            Action<DocumentDatabase> clearCaches = documentDatabase => documentDatabase.TransactionalStorage.ClearCaches();
-            Action afterCollect = () => DatabasesLandlord.ForAllDatabases(clearCaches);
-
-            RavenGC.CollectGarbage(true, afterCollect, true);
-
-            return GetMessageWithString("LOH GC Done");
-        }
-
-        [HttpGet]
-        [RavenRoute("admin/tasks")]
-        [RavenRoute("databases/{databaseName}/admin/tasks")]
-        public HttpResponseMessage Tasks()
-        {
-            return GetMessageWithObject(FilterOutTasks(Database.StartupTasks));
-        }
-
-        private static IEnumerable<string> FilterOutTasks(OrderedPartCollection<IStartupTask> tasks)
-        {
-            return tasks.Select(task => task.GetType().FullName).Where(t => !TasksToFilterOut.Contains(t)).ToList();
-        }
-
-        [HttpGet]
-        [RavenRoute("admin/killQuery")]
-        [RavenRoute("databases/{databaseName}/admin/killQuery")]
-        public HttpResponseMessage KillQuery()
-        {
-            var idStr = GetQueryStringValue("id");
-            long id;
-            if (long.TryParse(idStr, out id) == false)
-            {
-                return GetMessageWithObject(new
-                {
-                    Error = "Query string variable id must be a valid int64"
-                }, HttpStatusCode.BadRequest);
-            }
-
-            var query = Database.WorkContext.CurrentlyRunningQueries
-                .SelectMany(index => index.Value)
-                .FirstOrDefault(q => q.QueryId == id);
-
-            if (query != null)
-            {
-                query.TokenSource.Cancel();
-            }
-
-            return query == null ? GetEmptyMessage(HttpStatusCode.NotFound) : GetEmptyMessage(HttpStatusCode.NoContent);
-        }
-
-        [HttpGet]
-        [RavenRoute("admin/debug/info-package")]
-        public HttpResponseMessage InfoPackage()
-        {
-            var tempFileName = Path.Combine(Path.GetTempPath(), Path.GetRandomFileName());
-            try
-            {
-                var jsonSerializer = JsonExtensions.CreateDefaultJsonSerializer();
-                jsonSerializer.Formatting = Formatting.Indented;
-
-                using (var file = new FileStream(tempFileName, FileMode.Create))
-                using (var package = new ZipArchive(file, ZipArchiveMode.Create))
-                {
-                    var adminStats = package.CreateEntry("admin_stats.txt", CompressionLevel.Optimal);
-
-                    using (var metricsStream = adminStats.Open())
-                    using (var streamWriter = new StreamWriter(metricsStream))
-                    {
-                        jsonSerializer.Serialize(streamWriter, CreateAdminStats());
-                        streamWriter.Flush();
-                    }
-
-                    DatabasesLandlord.ForAllDatabases(database =>
-                    {
-                        var prefix = string.IsNullOrWhiteSpace(database.Name) ? "System" : database.Name;
-                        DebugInfoProvider.CreateInfoPackageForDatabase(package, database, RequestManager, prefix + "/");
-                    });
-
-                    bool stacktrace;
-                    if (bool.TryParse(GetQueryStringValue("stacktrace"), out stacktrace) && stacktrace)
-                        DumpStacktrace(package);
-                }
-
-                var response = new HttpResponseMessage();
-
-                response.Content = new StreamContent(new FileStream(tempFileName, FileMode.Open, FileAccess.Read))
-                                   {
-                                       Headers =
-                                       {
-                                           ContentDisposition = new ContentDispositionHeaderValue("attachment")
-                                                                {
-                                                                    FileName = string.Format("Admin-Debug-Info-{0}.zip", SystemTime.UtcNow),
-                                                                },
-                                           ContentType = new MediaTypeHeaderValue("application/octet-stream")
-                                       }
-                                   };
-
-                return response;
-            }
-            finally
-            {
-                IOExtensions.DeleteFile(tempFileName);
-            }
-        }
-
-        private static void DumpStacktrace(ZipArchive package)
-        {
-            var stacktrace = package.CreateEntry("stacktraces.txt", CompressionLevel.Optimal);
-
-            var jsonSerializer = JsonExtensions.CreateDefaultJsonSerializer();
-            jsonSerializer.Formatting = Formatting.Indented;
-
-            using (var stacktraceStream = stacktrace.Open())
-            {
-                string ravenDebugDir = null;
-
-                var output = string.Empty;
-                try
-                {
-                    if (Debugger.IsAttached) throw new InvalidOperationException("Cannot get stacktraces when debugger is attached");
-
-                    ravenDebugDir = Path.Combine(Path.GetTempPath(), Path.GetRandomFileName());
-                    var ravenDebugExe = Path.Combine(ravenDebugDir, "Raven.Debug.exe");
-                    var ravenDebugOutput = Path.Combine(ravenDebugDir, "stacktraces.txt");
-
-                    Directory.CreateDirectory(ravenDebugDir);
-
-                    if (Environment.Is64BitProcess) ExtractResource("Raven.Database.Util.Raven.Debug.x64.Raven.Debug.exe", ravenDebugExe);
-                    else ExtractResource("Raven.Database.Util.Raven.Debug.x86.Raven.Debug.exe", ravenDebugExe);
->>>>>>> b19bf61a
 
                     var process = new Process
                     {
@@ -1720,7 +1079,6 @@
                     if (Enum.TryParse(tokens[1], out level))
                     {
                         return Tuple.Create(tokens[0], level, watchStack);
-<<<<<<< HEAD
 					}
 					throw new InvalidOperationException("Unable to parse watch-category: " + tokens[1]);
 				}).ToList();
@@ -1778,65 +1136,6 @@
 		    var testType = json.Value<string>("TestType");
 
 		    AbstractPerformanceTestRequest ioTestRequest;
-=======
-                    }
-                    throw new InvalidOperationException("Unable to parse watch-category: " + tokens[1]);
-                }).ToList();
-
-            var unwatchCatogory = GetQueryStringValues("unwatch-category");
-            foreach (var category in unwatchCatogory)
-            {
-                connectionState.DisableLogging(category);
-            }
-
-            foreach (var categoryAndLevel in categoriesToWatch)
-            {
-                connectionState.EnableLogging(categoryAndLevel.Item1, categoryAndLevel.Item2, categoryAndLevel.Item3);
-            }
-
-            return GetMessageWithObject(connectionState);
-
-        }
-
-        [HttpGet]
-        [RavenRoute("admin/logs/events")]
-        public HttpResponseMessage OnAdminLogsFetch()
-        {
-            var logsTransport = new LogsPushContent(this);
-            logsTransport.Headers.ContentType = new MediaTypeHeaderValue("text/event-stream");
-            var logTarget = LogManager.GetTarget<AdminLogsTarget>();
-            logTarget.Register(logsTransport);
-
-            return new HttpResponseMessage { Content = logsTransport };
-        }
-
-        [HttpPost]
-        [RavenRoute("databases/{databaseName}/admin/transactions/rollbackAll")]
-        [RavenRoute("admin/transactions/rollbackAll")]
-        public HttpResponseMessage Transactions()
-        {
-            var transactions = Database.TransactionalStorage.GetPreparedTransactions();
-            foreach (var transactionContextData in transactions)
-            {
-                Database.Rollback(transactionContextData.Id);
-            }
-
-            return GetMessageWithObject(new { RolledBackTransactionsAmount = transactions.Count });
-        }
-
-        [HttpPost]
-        [RavenRoute("admin/ioTest")]
-        public async Task<HttpResponseMessage> IoTest()
-        {
-            if (EnsureSystemDatabase() == false)
-            {
-                return GetMessageWithString("IO Test is only possible from the system database", HttpStatusCode.BadRequest);
-            }
-            var json = await ReadJsonAsync();
-            var testType = json.Value<string>("TestType");
-
-            AbstractPerformanceTestRequest ioTestRequest;
->>>>>>> b19bf61a
             switch (testType)
             {
                 case GenericPerformanceTestRequest.Mode:
@@ -1854,7 +1153,6 @@
 
             Database.Documents.Delete(AbstractDiskPerformanceTester.PerformanceResultDocumentKey, null, null);
 
-<<<<<<< HEAD
 			var killTaskCts = new CancellationTokenSource();
 
 			var operationStatus = new RavenJObject();
@@ -2083,82 +1381,5 @@
 
 			return mergedTopology;
 		}
-=======
-            var killTaskCts = new CancellationTokenSource();
-
-            var operationStatus = new RavenJObject();
-
-            var task = Task.Factory.StartNew(() =>
-            {
-                var debugInfo = new List<string>();
-
-                using (var diskIo = AbstractDiskPerformanceTester.ForRequest(ioTestRequest, msg =>
-                {
-                    debugInfo.Add(msg);
-                    operationStatus["currentStatus"] = msg;
-                }, killTaskCts.Token))
-                {
-                    diskIo.TestDiskIO();
-
-                    var diskIoRequestAndResponse = new
-                    {
-                        Request = ioTestRequest,
-                        Result = diskIo.Result,
-                        DebugMsgs = debugInfo
-                    };
-
-                    Database.Documents.Put(AbstractDiskPerformanceTester.PerformanceResultDocumentKey, null, RavenJObject.FromObject(diskIoRequestAndResponse), new RavenJObject(), null);
-                }
-            }, killTaskCts.Token);
-
-            long id;
-            Database.Tasks.AddTask(task, new TaskBasedOperationState(task, operationStatus), new TaskActions.PendingTaskDescription
-            {
-                StartTime = SystemTime.UtcNow,
-                TaskType = TaskActions.PendingTaskType.IoTest,
-                Payload = "Disk performance test"
-            }, out id, killTaskCts);
-
-            return GetMessageWithObject(new
-            {
-                OperationId = id
-            });
-        }
-
-        [HttpPost]
-        [RavenRoute("admin/low-memory-notification")]
-        public HttpResponseMessage LowMemoryNotification()
-        {
-            if (EnsureSystemDatabase() == false)
-                return GetMessageWithString("Low memory simulation is only possible from the system database", HttpStatusCode.BadRequest);
-
-            MemoryStatistics.SimulateLowMemoryNotification();
-
-            return GetEmptyMessage();
-        }
-
-        [HttpGet]
-        [RavenRoute("admin/low-memory-handlers-statistics")]
-        public HttpResponseMessage GetLowMemoryStatistics()
-        {
-            if (EnsureSystemDatabase() == false)
-                return GetMessageWithString("Low memory simulation is only possible from the system database", HttpStatusCode.BadRequest);
-
-            return GetMessageWithObject(MemoryStatistics.GetLowMemoryHandlersStatistics().GroupBy(x=>x.DatabaseName).Select(x=> new
-            {
-                DatabaseName = x.Key,
-                Types = x.GroupBy(y=>y.Name).Select(y=> new
-                {
-                    MemoryHandlerName = y.Key,
-                    MemoryHandlers = y.Select(z=> new {
-                    z.EstimatedUsedMemory,
-                    z.Metadata
-                    })
-                })
-            }));
-
-            
-        }
->>>>>>> b19bf61a
     }
 }