﻿using System.Security.Principal;
using Raven.Abstractions;
using Raven.Abstractions.Data;
using Raven.Abstractions.Exceptions;
using Raven.Abstractions.Extensions;
using Raven.Abstractions.Indexing;
using Raven.Abstractions.Logging;
using Raven.Abstractions.Replication;
using Raven.Abstractions.Util;
using Raven.Bundles.Replication.Tasks;
using Raven.Database.Config;
using Raven.Database.Config.Retriever;
using Raven.Database.Extensions;
using Raven.Database.Server.Abstractions;
using Raven.Database.Server.Security;
using Raven.Database.Server.WebApi;
using Raven.Json.Linq;
using System;
using System.Collections.Generic;
using System.Diagnostics;
using System.Globalization;
using System.Linq;
using System.Net;
using System.Net.Http;
using System.Threading;
using System.Threading.Tasks;
using System.Web;
using System.Web.Http.Controllers;
using System.Web.Http.Routing;

namespace Raven.Database.Server.Controllers
{
	public abstract class RavenDbApiController : RavenBaseApiController
	{
	    private static readonly ILog Logger = LogManager.GetCurrentClassLogger();

		public string DatabaseName { get; private set; }

		private string queryFromPostRequest;
		
		public void SetPostRequestQuery(string query)
		{
			queryFromPostRequest = EscapingHelper.UnescapeLongDataString(query);
		}

		public override async Task<HttpResponseMessage> ExecuteAsync(HttpControllerContext controllerContext, CancellationToken cancellationToken)
		{
			InnerInitialization(controllerContext);
			var authorizer = (MixedModeRequestAuthorizer)controllerContext.Configuration.Properties[typeof(MixedModeRequestAuthorizer)];
			var result = new HttpResponseMessage();
			if (InnerRequest.Method.Method != "OPTIONS")
			{
				result = await RequestManager.HandleActualRequest(this, controllerContext, async () =>
				{
                    RequestManager.SetThreadLocalState(ReadInnerHeaders, DatabaseName);
					return await ExecuteActualRequest(controllerContext, cancellationToken, authorizer);
				}, httpException =>
				{
				    var response = GetMessageWithObject(new { Error = httpException.Message }, HttpStatusCode.ServiceUnavailable);

				    var timeout = httpException.InnerException as TimeoutException;
                    if (timeout != null)
                    {
                        response.Headers.Add("Raven-Database-Load-In-Progress", DatabaseName);
                    }
				    return response;
				});
			}

			RequestManager.AddAccessControlHeaders(this, result);
            RequestManager.ResetThreadLocalState();

			return result;
		}

		private async Task<HttpResponseMessage> ExecuteActualRequest(HttpControllerContext controllerContext, CancellationToken cancellationToken,
			MixedModeRequestAuthorizer authorizer)
		{
			if (SkipAuthorizationSinceThisIsMultiGetRequestAlreadyAuthorized == false)
			{
				HttpResponseMessage authMsg;
				if (authorizer.TryAuthorize(this, out authMsg) == false)
					return authMsg;
			}

            if (IsInternalRequest == false)
				RequestManager.IncrementRequestCount();

			if (DatabaseName != null && await DatabasesLandlord.GetDatabaseInternal(DatabaseName) == null)
			{
				var msg = "Could not find a database named: " + DatabaseName;
				return GetMessageWithObject(new { Error = msg }, HttpStatusCode.ServiceUnavailable);
			}

			var sp = Stopwatch.StartNew();

			var result = await base.ExecuteAsync(controllerContext, cancellationToken);
			sp.Stop();
			AddRavenHeader(result, sp);

			return result;
		}

		protected ReplicationDocument<ReplicationDestination.ReplicationDestinationWithConfigurationOrigin> GetReplicationDocument(out HttpResponseMessage erroResponseMessage)
		{
			ConfigurationDocument<ReplicationDocument<ReplicationDestination.ReplicationDestinationWithConfigurationOrigin>> configurationDocument;
			erroResponseMessage = null;
			try
			{
				configurationDocument = Database.ConfigurationRetriever.GetConfigurationDocument<ReplicationDocument<ReplicationDestination.ReplicationDestinationWithConfigurationOrigin>>(Constants.RavenReplicationDestinations);
			}
			catch (Exception e)
			{
				const string errorMessage = "Something very wrong has happened, was unable to retrieve replication destinations.";
				Log.ErrorException(errorMessage, e);
				erroResponseMessage = GetMessageWithObject(new { Message = errorMessage + " Check server logs for more details." }, HttpStatusCode.InternalServerError);
				return null;
			}

			if (configurationDocument == null)
			{
				erroResponseMessage = GetMessageWithObject(new { Message = "Replication destinations not found. Perhaps no replication is configured? Nothing to do in this case..." }, HttpStatusCode.NotFound);
				return null;
			}

			if (configurationDocument.MergedDocument.Destinations.Count != 0) 
				return configurationDocument.MergedDocument;

			erroResponseMessage = GetMessageWithObject(new
			{
				Message = @"Replication document found, but no destinations configured for index replication. 
																Maybe all replication destinations have SkipIndexReplication flag equals to true?  
																Nothing to do in this case..."
			},
<<<<<<< HEAD
				HttpStatusCode.NotFound);
=======
			HttpStatusCode.Accepted);
>>>>>>> c2c98fd6
			return null;
		}

		protected override void InnerInitialization(HttpControllerContext controllerContext)
		{
			base.InnerInitialization(controllerContext);

			var values = controllerContext.Request.GetRouteData().Values;
			if (values.ContainsKey("MS_SubRoutes"))
			{
				var routeDatas = (IHttpRouteData[])controllerContext.Request.GetRouteData().Values["MS_SubRoutes"];
				var selectedData = routeDatas.FirstOrDefault(data => data.Values.ContainsKey("databaseName"));

				if (selectedData != null)
					DatabaseName = selectedData.Values["databaseName"] as string;
				else
					DatabaseName = null;
			}
			else
			{
				if (values.ContainsKey("databaseName"))
					DatabaseName = values["databaseName"] as string;
				else
					DatabaseName = null;
			}
		}

		public override HttpResponseMessage GetEmptyMessage(HttpStatusCode code = HttpStatusCode.OK, Etag etag = null)
		{
			var result = base.GetEmptyMessage(code, etag);
			RequestManager.AddAccessControlHeaders(this, result);
			HandleReplication(result);
			return result;
		}

		public override HttpResponseMessage GetMessageWithObject(object item, HttpStatusCode code = HttpStatusCode.OK, Etag etag = null)
		{
			var result = base.GetMessageWithObject(item, code, etag);

			RequestManager.AddAccessControlHeaders(this, result);
			HandleReplication(result);
			return result;
		}

		public override HttpResponseMessage GetMessageWithString(string msg, HttpStatusCode code = HttpStatusCode.OK, Etag etag = null)
		{
			var result =base.GetMessageWithString(msg, code, etag);
			RequestManager.AddAccessControlHeaders(this, result);
			HandleReplication(result);
			return result;
		}

        public override InMemoryRavenConfiguration SystemConfiguration
        {
            get { return DatabasesLandlord.SystemConfiguration; }
        }

	    private DocumentDatabase _currentDb;
		public DocumentDatabase Database
		{
			get
			{
			    if (_currentDb != null)
			        return _currentDb;

				var database = DatabasesLandlord.GetDatabaseInternal(DatabaseName);
				if (database == null)
				{
					throw new InvalidOperationException("Could not find a database named: " + DatabaseName);
				}

                return _currentDb = database.Result;
			}
		}

	    public override InMemoryRavenConfiguration ResourceConfiguration
	    {
	        get { return Database.Configuration; }
	    }


	    protected bool EnsureSystemDatabase()
		{
			return DatabasesLandlord.SystemDatabase == Database;
		}

        protected bool IsAnotherRestoreInProgress(out string resourceName)
        {
            resourceName = null;
            var restoreDoc = Database.Documents.Get(RestoreInProgress.RavenRestoreInProgressDocumentKey, null);
            if (restoreDoc != null)
            {
                var restore = restoreDoc.DataAsJson.JsonDeserialization<RestoreInProgress>();
                resourceName = restore.Resource;
                return true;
            }
            return false;
        }


		protected TransactionInformation GetRequestTransaction()
		{
			if (InnerRequest.Headers.Contains("Raven-Transaction-Information") == false)
				return null;
			var txInfo = InnerRequest.Headers.GetValues("Raven-Transaction-Information").FirstOrDefault();
			if (string.IsNullOrEmpty(txInfo))
				return null;
			var parts = txInfo.Split(new[] { ", " }, StringSplitOptions.RemoveEmptyEntries);
			if (parts.Length != 2)
				throw new ArgumentException("'Raven-Transaction-Information' is in invalid format, expected format is: 'xxxxxxxx-xxxx-xxxx-xxxx-xxxxxxxxxxxx, hh:mm:ss'");
			
			return new TransactionInformation
			{
				Id = parts[0],
				Timeout = TimeSpan.ParseExact(parts[1], "c", CultureInfo.InvariantCulture)
			};
		}

		protected virtual IndexQuery GetIndexQuery(int maxPageSize)
		{
			var query = new IndexQuery
			{
				Query = GetQueryStringValue("query") ?? queryFromPostRequest ?? "",
				Start = GetStart(),
				Cutoff = GetCutOff(),
                WaitForNonStaleResultsAsOfNow = GetWaitForNonStaleResultsAsOfNow(),
				CutoffEtag = GetCutOffEtag(),
				PageSize = GetPageSize(maxPageSize),
				FieldsToFetch = GetQueryStringValues("fetch"),
				DefaultField = GetQueryStringValue("defaultField"),

				DefaultOperator =
					string.Equals(GetQueryStringValue("operator"), "AND", StringComparison.OrdinalIgnoreCase) ?
						QueryOperator.And :
						QueryOperator.Or,

				SortedFields = EnumerableExtension.EmptyIfNull(GetQueryStringValues("sort"))
					.Select(x => new SortedField(x))
					.ToArray(),
				HighlightedFields = GetHighlightedFields().ToArray(),
				HighlighterPreTags = GetQueryStringValues("preTags"),
				HighlighterPostTags = GetQueryStringValues("postTags"),
				HighlighterKeyName = GetQueryStringValue("highlighterKeyName"),
				ResultsTransformer = GetQueryStringValue("resultsTransformer"),
				TransformerParameters = ExtractTransformerParameters(),
				ExplainScores = GetExplainScores(),
				SortHints = GetSortHints(),
				IsDistinct = IsDistinct()
			};

			var allowMultipleIndexEntriesForSameDocumentToResultTransformer = GetQueryStringValue("allowMultipleIndexEntriesForSameDocumentToResultTransformer");
			bool allowMultiple;
			if (string.IsNullOrEmpty(allowMultipleIndexEntriesForSameDocumentToResultTransformer) == false && bool.TryParse(allowMultipleIndexEntriesForSameDocumentToResultTransformer, out allowMultiple))
				query.AllowMultipleIndexEntriesForSameDocumentToResultTransformer = allowMultiple;

            if (query.WaitForNonStaleResultsAsOfNow)
                query.Cutoff = SystemTime.UtcNow;

			var showTimingsAsString = GetQueryStringValue("showTimings");
			bool showTimings;
			if (string.IsNullOrEmpty(showTimingsAsString) == false && bool.TryParse(showTimingsAsString, out showTimings) && showTimings)
				query.ShowTimings = true;

			var spatialFieldName = GetQueryStringValue("spatialField") ?? Constants.DefaultSpatialFieldName;
			var queryShape = GetQueryStringValue("queryShape");
			SpatialUnits units;
			var unitsSpecified = Enum.TryParse(GetQueryStringValue("spatialUnits"), out units);
			double distanceErrorPct;
			if (!double.TryParse(GetQueryStringValue("distErrPrc"), NumberStyles.Any, CultureInfo.InvariantCulture, out distanceErrorPct))
				distanceErrorPct = Constants.DefaultSpatialDistanceErrorPct;
			SpatialRelation spatialRelation;
			
			if (Enum.TryParse(GetQueryStringValue("spatialRelation"), false, out spatialRelation) && !string.IsNullOrWhiteSpace(queryShape))
			{
				return new SpatialIndexQuery(query)
				{
					SpatialFieldName = spatialFieldName,
					QueryShape = queryShape,
					RadiusUnitOverride = unitsSpecified ? units : (SpatialUnits?)null,
					SpatialRelation = spatialRelation,
					DistanceErrorPercentage = distanceErrorPct,
				};
			}

			return query;
		}

		private bool IsDistinct()
		{
			var distinct = GetQueryStringValue("distinct");
			if (string.Equals("true", distinct, StringComparison.OrdinalIgnoreCase))
				return true;
			var aggAsString = GetQueryStringValue("aggregation"); // 2.x legacy support
			if (aggAsString == null)
				return false;

			if (string.Equals("Distinct", aggAsString, StringComparison.OrdinalIgnoreCase))
				return true;

			if (string.Equals("None", aggAsString, StringComparison.OrdinalIgnoreCase))
				return false;

			throw new NotSupportedException("AggregationOperation (except Distinct) is no longer supported");
		}

		private Dictionary<string, SortOptions> GetSortHints()
		{
			var result = new Dictionary<string, SortOptions>();

			// backward compatibility
			foreach (var header in InnerRequest.Headers.Where(pair => pair.Key.StartsWith("SortHint-")))
			{
				SortOptions sort;
				Enum.TryParse(GetHeader(header.Key), true, out sort);
				result[Uri.UnescapeDataString(header.Key)] = sort;
			}

			foreach (var pair in InnerRequest.GetQueryNameValuePairs().Where(pair => pair.Key.StartsWith("SortHint-", StringComparison.OrdinalIgnoreCase)))
			{
				var key = pair.Key;
				var value = pair.Value != null ? Uri.UnescapeDataString(pair.Value) : null;

				SortOptions sort;
				Enum.TryParse(value, true, out sort);
				result[Uri.UnescapeDataString(key)] = sort;
			}

			return result;
		}

		public Etag GetCutOffEtag()
		{
			var etagAsString = GetQueryStringValue("cutOffEtag");
			if (etagAsString != null)
			{
				etagAsString = Uri.UnescapeDataString(etagAsString);

				return Etag.Parse(etagAsString);
			}

			return null;
		}

		private bool GetExplainScores()
		{
			bool result;
			bool.TryParse(GetQueryStringValue("explainScores"), out result);
			return result;
		}

        private bool GetWaitForNonStaleResultsAsOfNow()
        {
            bool result;
            bool.TryParse(GetQueryStringValue("waitForNonStaleResultsAsOfNow"), out result);
            return result;
        }

		public DateTime? GetCutOff()
		{
			var etagAsString = GetQueryStringValue("cutOff");
			if (etagAsString != null)
			{
				etagAsString = Uri.UnescapeDataString(etagAsString);

				DateTime result;
				if (DateTime.TryParseExact(etagAsString, "o", CultureInfo.InvariantCulture, DateTimeStyles.RoundtripKind, out result))
					return result;
				throw new BadRequestException("Could not parse cut off query parameter as date");
			}

			return null;
		}

		public IEnumerable<HighlightedField> GetHighlightedFields()
		{
			var highlightedFieldStrings = EnumerableExtension.EmptyIfNull(GetQueryStringValues("highlight"));
			var fields = new HashSet<string>();

			foreach (var highlightedFieldString in highlightedFieldStrings)
			{
				HighlightedField highlightedField;
				if (HighlightedField.TryParse(highlightedFieldString, out highlightedField))
				{
					if (!fields.Add(highlightedField.Field))
						throw new BadRequestException("Duplicate highlighted field has found: " + highlightedField.Field);

					yield return highlightedField;
				}
				else 
					throw new BadRequestException("Could not parse highlight query parameter as field highlight options");
			}
		}

		public Dictionary<string, RavenJToken> ExtractTransformerParameters()
		{
			var result = new Dictionary<string, RavenJToken>();
			foreach (var key in InnerRequest.GetQueryNameValuePairs().Select(pair => pair.Key))
			{
				if (string.IsNullOrEmpty(key)) continue;
				if (key.StartsWith("qp-") || key.StartsWith("tp-"))
				{
					var realkey = key.Substring(3);
					result[realkey] = GetQueryStringValue(key);
				}
			}

			return result;
		}

		protected bool GetOverwriteExisting()
		{
			bool result;
			if (!bool.TryParse(GetQueryStringValue("overwriteExisting"), out result))
            {
                // Check legacy key.
                bool.TryParse(GetQueryStringValue("checkForUpdates"), out result);         
            }

			return result;
		}

		protected bool GetCheckReferencesInIndexes()
		{
			bool result;
			bool.TryParse(GetQueryStringValue("checkReferencesInIndexes"), out result);
			return result;
		}

		protected bool GetAllowStale()
		{
			bool stale;
			bool.TryParse(GetQueryStringValue("allowStale"), out stale);
			return stale;
		}

        protected bool GetSkipOverwriteIfUnchanged()
		{
			bool result;
			bool.TryParse(GetQueryStringValue("skipOverwriteIfUnchanged"), out result);
			return result;
		}

        protected BulkInsertCompression GetCompression()
        {
            var compression = GetQueryStringValue("compression");
            if (string.IsNullOrWhiteSpace(compression))
                return BulkInsertCompression.GZip;

            switch (compression.ToLowerInvariant())
            {
                case "none": return BulkInsertCompression.None;
                case "gzip": return BulkInsertCompression.GZip;
                default: throw new NotSupportedException(string.Format("The compression algorithm '{0}' is not supported.", compression));
            }
        }

        protected BulkInsertFormat GetFormat()
        {
            var format = GetQueryStringValue("format");
            if (string.IsNullOrWhiteSpace(format))
                return BulkInsertFormat.Bson;

            switch (format.ToLowerInvariant())
            {
                case "bson": return BulkInsertFormat.Bson;
                case "json": return BulkInsertFormat.Json;
                default: throw new NotSupportedException(string.Format("The format '{0}' is not supported", format.ToString()));
            }
        }


        protected int? GetMaxOpsPerSec()
        {
            int? result = null;
            int parseResult;
            var success = int.TryParse(GetQueryStringValue("maxOpsPerSec"), out parseResult);
            if (success) result = parseResult;
            return result;
        }

        protected TimeSpan? GetStaleTimeout()
        {
            TimeSpan? result = null;
            TimeSpan parseResult;
            var success = TimeSpan.TryParse(GetQueryStringValue("staleTimeout"), out parseResult);
            if (success) result = parseResult;
            return result;
        }

		protected bool GetRetrieveDetails()
		{
			bool details;
			bool.TryParse(GetQueryStringValue("details"), out details);
			return details;
		}

		protected void HandleReplication(HttpResponseMessage msg)
		{

            if (msg.StatusCode == HttpStatusCode.BadRequest ||
                msg.StatusCode == HttpStatusCode.ServiceUnavailable ||
                msg.StatusCode == HttpStatusCode.InternalServerError
                )
                return;

			var clientPrimaryServerUrl = GetHeader(Constants.RavenClientPrimaryServerUrl);
			var clientPrimaryServerLastCheck = GetHeader(Constants.RavenClientPrimaryServerLastCheck);
			if (string.IsNullOrEmpty(clientPrimaryServerUrl) || string.IsNullOrEmpty(clientPrimaryServerLastCheck))
			{
				return;
			}

			DateTime primaryServerLastCheck;
			if (DateTime.TryParse(clientPrimaryServerLastCheck, CultureInfo.InvariantCulture, DateTimeStyles.RoundtripKind, out primaryServerLastCheck) == false)
			{
				return;
			}

			var replicationTask = Database.StartupTasks.OfType<ReplicationTask>().FirstOrDefault();
			if (replicationTask == null)
			{
				return;
			}

			if (replicationTask.IsHeartbeatAvailable(clientPrimaryServerUrl, primaryServerLastCheck))
			{
				msg.Headers.TryAddWithoutValidation(Constants.RavenForcePrimaryServerCheck, "True");
			}
		}


        public override async Task<bool> SetupRequestToProperDatabase(RequestManager rm)
        {
            var tenantId = this.DatabaseName;
            var landlord = this.DatabasesLandlord;

            if (string.IsNullOrWhiteSpace(tenantId) || tenantId == "<system>")
            {                
                landlord.LastRecentlyUsed.AddOrUpdate("System", SystemTime.UtcNow, (s, time) => SystemTime.UtcNow);

                var args = new BeforeRequestWebApiEventArgs
                {
                    Controller = this,
                    IgnoreRequest = false,
                    TenantId = "System",
                    Database = landlord.SystemDatabase
                };

                rm.OnBeforeRequest(args);
                if (args.IgnoreRequest)
                    return false;
                return true;
            }

            Task<DocumentDatabase> resourceStoreTask;
            bool hasDb;
            try
            {
                hasDb = landlord.TryGetOrCreateResourceStore(tenantId, out resourceStoreTask);
            }
            catch (Exception e)
            {
                var msg = "Could not open database named: " + tenantId + " "  + e.Message;
                Logger.WarnException(msg, e);
                throw new HttpException(503, msg, e);
            }
            if (hasDb)
            {
                try
                {
					int TimeToWaitForDatabaseToLoad = MaxSecondsForTaskToWaitForDatabaseToLoad;
					if (resourceStoreTask.IsCompleted == false && resourceStoreTask.IsFaulted == false)
					{
						if (MaxNumberOfThreadsForDatabaseToLoad.Wait(0) == false)
						{
							var msg = string.Format("The database {0} is currently being loaded, but there are too many requests waiting for database load. Please try again later, database loading continues.", tenantId);
							Logger.Warn(msg);
							throw new TimeoutException(msg);
						}

						try
						{
                            if (await Task.WhenAny(resourceStoreTask, Task.Delay(TimeSpan.FromSeconds(TimeToWaitForDatabaseToLoad))) != resourceStoreTask)
							{
								var msg = string.Format("The database {0} is currently being loaded, but after {1} seconds, this request has been aborted. Please try again later, database loading continues.", tenantId, TimeToWaitForDatabaseToLoad);
								Logger.Warn(msg);
								throw new TimeoutException(msg);
							}
						}
						finally
						{
							MaxNumberOfThreadsForDatabaseToLoad.Release();
						}
					}

                    var args = new BeforeRequestWebApiEventArgs()
                    {
                        Controller = this,
                        IgnoreRequest = false,
                        TenantId = tenantId,
                        Database = resourceStoreTask.Result
                    };

                    rm.OnBeforeRequest(args);
                    if (args.IgnoreRequest)
                        return false;
                }
                catch (Exception e)
                {
	                var msg = "Could not open database named: " + tenantId + Environment.NewLine + e;

                    Logger.WarnException(msg, e);
                    throw new HttpException(503, msg,e);
                }

                landlord.LastRecentlyUsed.AddOrUpdate(tenantId, SystemTime.UtcNow, (s, time) => SystemTime.UtcNow);
            }
            else
            {
                var msg = "Could not find a database named: " + tenantId;
                Logger.Warn(msg);
                throw new HttpException(503, msg);
            }
            return true;
        }

	    public override string TenantName
	    {
            get { return DatabaseName; }
	    }

	    public override void MarkRequestDuration(long duration)
	    {
	        if (Database == null)
	            return;
	        Database.WorkContext.MetricsCounters.RequestDuationMetric.Update(duration);
	    }

	    public bool ClientIsV3OrHigher
	    {
	        get
	        {
	            IEnumerable<string> values;
	            if (Request.Headers.TryGetValues("Raven-Client-Version", out values) == false)
                    return false; // probably 1.0 client?

	            return values.All(x => string.IsNullOrEmpty(x) == false && (x[0] != '1' && x[0] != '2'));
	        }
	    }

		protected class TenantData
		{
			public string Name { get; set; }
			public bool Disabled { get; set; }
			public string[] Bundles { get; set; }
			public bool IsAdminCurrentTenant { get; set; }
		}

		protected UserInfo GetUserInfo()
		{
			var principal = User;
			if (principal == null || principal.Identity == null || principal.Identity.IsAuthenticated == false)
			{
				var anonymous = new UserInfo
				{
					Remark = "Using anonymous user",
					IsAdminGlobal = DatabasesLandlord.SystemConfiguration.AnonymousUserAccessMode == AnonymousUserAccessMode.Admin
				};
				return anonymous;
			}

			var windowsPrincipal = principal as WindowsPrincipal;
			if (windowsPrincipal != null)
			{
				var windowsUser = new UserInfo
				{
					Remark = "Using windows auth",
					User = windowsPrincipal.Identity.Name,
					IsAdminGlobal = windowsPrincipal.IsAdministrator("<system>") || 
									windowsPrincipal.IsAdministrator(DatabasesLandlord.SystemConfiguration.AnonymousUserAccessMode)
				};

				windowsUser.IsAdminCurrentDb = windowsUser.IsAdminGlobal || windowsPrincipal.IsAdministrator(Database);

				return windowsUser;
			}

			var principalWithDatabaseAccess = principal as PrincipalWithDatabaseAccess;
			if (principalWithDatabaseAccess != null)
			{
				var windowsUserWithDatabase = new UserInfo
				{
					Remark = "Using windows auth",
					User = principalWithDatabaseAccess.Identity.Name,
					IsAdminGlobal = principalWithDatabaseAccess.IsAdministrator("<system>") || 
						principalWithDatabaseAccess.IsAdministrator(
							DatabasesLandlord.SystemConfiguration.AnonymousUserAccessMode),
					IsAdminCurrentDb = principalWithDatabaseAccess.IsAdministrator(Database),
					Databases =
						principalWithDatabaseAccess.AdminDatabases.Concat(
							principalWithDatabaseAccess.ReadOnlyDatabases)
												   .Concat(principalWithDatabaseAccess.ReadWriteDatabases)
												   .Select(db => new DatabaseInfo
												   {
													   Database = db,
													   IsAdmin = principal.IsAdministrator(db)
												   }).ToList(),
					AdminDatabases = principalWithDatabaseAccess.AdminDatabases,
					ReadOnlyDatabases = principalWithDatabaseAccess.ReadOnlyDatabases,
					ReadWriteDatabases = principalWithDatabaseAccess.ReadWriteDatabases
				};

				windowsUserWithDatabase.IsAdminCurrentDb = windowsUserWithDatabase.IsAdminGlobal || principalWithDatabaseAccess.IsAdministrator(Database);

				return windowsUserWithDatabase;
			}

			var oAuthPrincipal = principal as OAuthPrincipal;
			if (oAuthPrincipal != null)
			{
				var oAuth = new UserInfo
				{
					Remark = "Using OAuth",
					User = oAuthPrincipal.Name,
					IsAdminGlobal = oAuthPrincipal.IsAdministrator(DatabasesLandlord.SystemConfiguration.AnonymousUserAccessMode),
					IsAdminCurrentDb = oAuthPrincipal.IsAdministrator(Database),
					Databases = oAuthPrincipal.TokenBody.AuthorizedDatabases
											  .Select(db => new DatabaseInfo
											  {
												  Database = db.TenantId,
												  IsAdmin = principal.IsAdministrator(db.TenantId)
											  }).ToList(),
					AccessTokenBody = oAuthPrincipal.TokenBody,
				};

				return oAuth;
			}

			var unknown = new UserInfo
			{
				Remark = "Unknown auth",
				Principal = principal
			};

			return unknown;
		}

		protected bool CanExposeConfigOverTheWire()
		{
			if (SystemConfiguration.ExposeConfigOverTheWire == "AdminOnly" && SystemConfiguration.AnonymousUserAccessMode == AnonymousUserAccessMode.None)
			{
				var authorizer = (MixedModeRequestAuthorizer)ControllerContext.Configuration.Properties[typeof(MixedModeRequestAuthorizer)];
				var user = authorizer.GetUser(this);
				if (user == null || user.IsAdministrator(SystemConfiguration.AnonymousUserAccessMode) == false)
				{
					return false;
				}
			}

			return true;
		}
	}
}<|MERGE_RESOLUTION|>--- conflicted
+++ resolved
@@ -132,11 +132,7 @@
 																Maybe all replication destinations have SkipIndexReplication flag equals to true?  
 																Nothing to do in this case..."
 			},
-<<<<<<< HEAD
-				HttpStatusCode.NotFound);
-=======
 			HttpStatusCode.Accepted);
->>>>>>> c2c98fd6
 			return null;
 		}
 
@@ -472,7 +468,7 @@
 			return stale;
 		}
 
-        protected bool GetSkipOverwriteIfUnchanged()
+		protected bool GetSkipOverwriteIfUnchanged()
 		{
 			bool result;
 			bool.TryParse(GetQueryStringValue("skipOverwriteIfUnchanged"), out result);
