﻿// -----------------------------------------------------------------------
//  <copyright file="Streams.cs" company="Hibernating Rhinos LTD">
//      Copyright (c) Hibernating Rhinos LTD. All rights reserved.
//  </copyright>
// -----------------------------------------------------------------------
using System;
using System.Collections.Generic;
using System.Diagnostics;
using System.Globalization;
using System.IO;
using System.Linq;
using System.Text;
using System.Threading;
using Raven.Abstractions;
using Raven.Abstractions.Exceptions;
using Raven.Abstractions.Util;
using Raven.Database.Extensions;
using Raven.Database.Impl;
using Raven.Database.Server.Abstractions;
using Raven.Imports.Newtonsoft.Json;
using Raven.Imports.Newtonsoft.Json.Linq;
using Raven.Json.Linq;

namespace Raven.Database.Server.Responders
{
	public class QueryStreams : AbstractRequestResponder
	{
		public override string UrlPattern
		{
			get { return @"^/streams/query/(.+)"; }
		}

		public override string[] SupportedVerbs
		{
			get { return new[] { "GET", "HEAD" }; }
		}

		public override void Respond(IHttpContext context)
		{
			using (context.Response.Streaming())
			{
				context.Response.ContentType = "application/json; charset=utf-8";

				var match = urlMatcher.Match(context.GetRequestUrl());
				var index = match.Groups[1].Value;

				var query = context.GetIndexQueryFromHttpContext(int.MaxValue);
				if (string.IsNullOrEmpty(context.Request.QueryString["pageSize"]))
					query.PageSize = int.MaxValue;
				var isHeadRequest = context.Request.HttpMethod == "HEAD";
				if (isHeadRequest)
					query.PageSize = 0;

				using (var writer = GetOutputWriter(context))
				{
					// we may be sending a LOT of documents to the user, and most 
					// of them aren't going to be relevant for other ops, so we are going to skip
					// the cache for that, to avoid filling it up very quickly
					using (DocumentCacher.SkipSettingDocumentsInDocumentCache())
					using (var cts = new CancellationTokenSource())
					using(var timeout = cts.TimeoutAfter(Settings.DatbaseOperationTimeout))
					{
<<<<<<< HEAD
						try
						{
							Database.Query(index, query, information =>
							{
								context.Response.AddHeader("Raven-Result-Etag", information.ResultEtag.ToString());
								context.Response.AddHeader("Raven-Index-Etag", information.IndexEtag.ToString());
								context.Response.AddHeader("Raven-Is-Stale", information.IsStable ? "true" : "false");
								context.Response.AddHeader("Raven-Index", information.Index);
								context.Response.AddHeader("Raven-Total-Results",
									information.TotalResults.ToString(CultureInfo.InvariantCulture));
								context.Response.AddHeader("Raven-Index-Timestamp",
									information.IndexTimestamp.ToString(Default.DateTimeFormatsToWrite,
										CultureInfo.InvariantCulture));

								if (isHeadRequest)
									return;
								writer.WriteHeader();
							}, writer.Write);
						}
						catch (IndexDoesNotExistsException e)
						{
							if (index.StartsWith("dynamic/", StringComparison.InvariantCultureIgnoreCase))
							{
								throw new NotSupportedException(@"StreamQuery() does not support querying dynamic indexes. It is designed to be used with large data-sets and is unlikely to return all data-set after 15 sec of indexing, like Query() does.", e);
							}

							throw;						
						}
=======
						Database.Query(index, query, cts.Token, information =>
						{
							context.Response.AddHeader("Raven-Result-Etag", information.ResultEtag.ToString());
							context.Response.AddHeader("Raven-Index-Etag", information.IndexEtag.ToString());
							context.Response.AddHeader("Raven-Is-Stale", information.IsStable ? "true" : "false");
							context.Response.AddHeader("Raven-Index", information.Index);
							context.Response.AddHeader("Raven-Total-Results", information.TotalResults.ToString(CultureInfo.InvariantCulture));
							context.Response.AddHeader("Raven-Index-Timestamp",
													   information.IndexTimestamp.ToString(Default.DateTimeFormatsToWrite,
																						   CultureInfo.InvariantCulture));

							if (isHeadRequest)
								return;
							writer.WriteHeader();
						}, o =>
						{
							timeout.Delay();
                            Database.WorkContext.UpdateFoundWork();
							writer.Write(o);
						});
>>>>>>> 2f5de25a
					}
				}
			}
		}

		private static IOutputWriter GetOutputWriter(IHttpContext context)
		{
			var useExcelFormat = "excel".Equals(context.Request.QueryString["format"], StringComparison.InvariantCultureIgnoreCase);
			if (useExcelFormat)
				return new ExcelOutputWriter(context);
			return new JsonOutputWriter(context);
		}

		public interface IOutputWriter : IDisposable
		{
			void WriteHeader();
			void Write(RavenJObject result);
		}

		private class ExcelOutputWriter : IOutputWriter
		{

			private readonly IHttpContext context;
			private StreamWriter writer;

			public ExcelOutputWriter(IHttpContext context)
			{
				this.context = context;
				context.Response.ContentType = "text/csv, application/vnd.msexcel, text/anytext";
			}

			public void Dispose()
			{
				if (writer == null)
					return;

				writer.Flush();
				writer.Close();
			}

			public void WriteHeader()
			{
				writer = new StreamWriter(context.Response.OutputStream, Encoding.UTF8);
			}

			public void Write(RavenJObject result)
			{
				if (properties == null)
				{
					GetPropertiesAndWriteCsvHeader(result);
					Debug.Assert(properties != null);
				}

				foreach (var property in properties)
				{
					var token = result.SelectToken(property);
					if (token != null)
					{
						switch (token.Type)
						{
							case JTokenType.Null:
								break;

							case JTokenType.Array:
							case JTokenType.Object:
								OutputCsvValue(token.ToString(Formatting.None));
								break;

							default:
								OutputCsvValue(token.Value<string>());
								break;
						}
					}

					writer.Write(',');
				}

				writer.WriteLine();
			}

			private void GetPropertiesAndWriteCsvHeader(RavenJObject result)
			{
				properties = DocumentHelpers.GetPropertiesFromJObject(result,
																	  parentPropertyPath: "",
																	  includeNestedProperties: true,
																	  includeMetadata: false,
																	  excludeParentPropertyNames: true);

				foreach (var property in properties)
				{
					OutputCsvValue(property);
					writer.Write(',');
				}
				writer.WriteLine();
			}

			static readonly char[] requireQuotesChars = new[] { ',', '\r', '\n', '"' };
			private IEnumerable<string> properties;

			private void OutputCsvValue(string val)
			{
				var needsQuoutes = val.IndexOfAny(requireQuotesChars) != -1;
				if (needsQuoutes)
				{
					writer.Write('"');
				}
				writer.Write(needsQuoutes ? val.Replace("\"", "\"\"") : val);
				if (needsQuoutes)
					writer.Write('"');
			}
		}

		public class JsonOutputWriter : IOutputWriter
		{
			private readonly IHttpContext context;
			private JsonWriter writer;

			public JsonOutputWriter(IHttpContext context)
			{
				this.context = context;
			}

			public void WriteHeader()
			{
				writer = new JsonTextWriter(new StreamWriter(context.Response.OutputStream));
				writer.WriteStartObject();
				writer.WritePropertyName("Results");
				writer.WriteStartArray();
			}

			public void Dispose()
			{
				if (writer == null)
					return;

				writer.WriteEndArray();
				writer.WriteEndObject();

				writer.Flush();
				writer.Close();
			}

			public void Write(RavenJObject result)
			{
				result.WriteTo(writer, Default.Converters);
			}
		}
	}
}<|MERGE_RESOLUTION|>--- conflicted
+++ resolved
@@ -60,10 +60,9 @@
 					using (var cts = new CancellationTokenSource())
 					using(var timeout = cts.TimeoutAfter(Settings.DatbaseOperationTimeout))
 					{
-<<<<<<< HEAD
 						try
 						{
-							Database.Query(index, query, information =>
+							Database.Query(index, query, cts.Token, information =>
 							{
 								context.Response.AddHeader("Raven-Result-Etag", information.ResultEtag.ToString());
 								context.Response.AddHeader("Raven-Index-Etag", information.IndexEtag.ToString());
@@ -78,7 +77,12 @@
 								if (isHeadRequest)
 									return;
 								writer.WriteHeader();
-							}, writer.Write);
+						}, o =>
+						{
+							timeout.Delay();
+                            Database.WorkContext.UpdateFoundWork();
+							writer.Write(o);
+						});
 						}
 						catch (IndexDoesNotExistsException e)
 						{
@@ -89,28 +93,6 @@
 
 							throw;						
 						}
-=======
-						Database.Query(index, query, cts.Token, information =>
-						{
-							context.Response.AddHeader("Raven-Result-Etag", information.ResultEtag.ToString());
-							context.Response.AddHeader("Raven-Index-Etag", information.IndexEtag.ToString());
-							context.Response.AddHeader("Raven-Is-Stale", information.IsStable ? "true" : "false");
-							context.Response.AddHeader("Raven-Index", information.Index);
-							context.Response.AddHeader("Raven-Total-Results", information.TotalResults.ToString(CultureInfo.InvariantCulture));
-							context.Response.AddHeader("Raven-Index-Timestamp",
-													   information.IndexTimestamp.ToString(Default.DateTimeFormatsToWrite,
-																						   CultureInfo.InvariantCulture));
-
-							if (isHeadRequest)
-								return;
-							writer.WriteHeader();
-						}, o =>
-						{
-							timeout.Delay();
-                            Database.WorkContext.UpdateFoundWork();
-							writer.Write(o);
-						});
->>>>>>> 2f5de25a
 					}
 				}
 			}
