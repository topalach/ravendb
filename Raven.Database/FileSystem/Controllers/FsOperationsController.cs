--- conflicted
+++ resolved
@@ -6,7 +6,6 @@
 
 namespace Raven.Database.FileSystem.Controllers
 {
-<<<<<<< HEAD
 	[RoutePrefix("")]
 	public class FsOperationsController : BaseFileSystemApiController
 	{
@@ -23,24 +22,6 @@
 					Error = "Query string variable id must be a valid int64"
 				}, HttpStatusCode.BadRequest);
 			}
-=======
-    [RoutePrefix("")]
-    public class FsOperationsController : RavenFsApiController
-    {
-        [HttpGet]
-        [RavenRoute("fs/{fileSystemName}/operation/status")]
-        public HttpResponseMessage OperationStatusGet()
-        {
-            var idStr = GetQueryStringValue("id");
-            long id;
-            if (long.TryParse(idStr, out id) == false)
-            {
-                return GetMessageWithObject(new
-                {
-                    Error = "Query string variable id must be a valid int64"
-                }, HttpStatusCode.BadRequest);
-            }
->>>>>>> b19bf61a
 
             var status = FileSystem.Tasks.GetTaskState(id);
             return status == null ? GetEmptyMessage(HttpStatusCode.NotFound) : GetMessageWithObject(status);
