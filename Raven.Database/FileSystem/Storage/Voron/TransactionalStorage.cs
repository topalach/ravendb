// -----------------------------------------------------------------------
//  <copyright file="TransactionalStorage.cs" company="Hibernating Rhinos LTD">
//      Copyright (c) Hibernating Rhinos LTD. All rights reserved.
//  </copyright>
// -----------------------------------------------------------------------
using System;
using System.Collections.Generic;
using System.Collections.Specialized;
using System.Diagnostics;
using System.IO;
using System.Linq;
using System.Threading;
using System.Threading.Tasks;
using Raven.Abstractions.Data;
using Raven.Abstractions.Exceptions;
using Raven.Abstractions.Extensions;
using Raven.Abstractions.FileSystem;
using Raven.Abstractions.Logging;
using Raven.Abstractions.MEF;
using Raven.Abstractions.Util.Streams;
using Raven.Database.Config;
using Raven.Database.Extensions;
using Raven.Database.FileSystem.Infrastructure;
using Raven.Database.FileSystem.Plugins;
using Raven.Database.FileSystem.Storage.Voron.Backup;
using Raven.Database.FileSystem.Storage.Voron.Impl;
using Raven.Database.FileSystem.Storage.Voron.Schema;
using Voron;
using Voron.Impl;
using Voron.Impl.Compaction;
using VoronConstants = Voron.Impl.Constants;
using Constants = Raven.Abstractions.Data.Constants;
using VoronExceptions = Voron.Exceptions;
using Raven.Abstractions.Threading;

namespace Raven.Database.FileSystem.Storage.Voron
{
    public class TransactionalStorage : ITransactionalStorage
    {
        private readonly InMemoryRavenConfiguration configuration;

        private static readonly ILog Log = LogManager.GetCurrentClassLogger();

        private readonly string path;

        private readonly NameValueCollection settings;

<<<<<<< HEAD
        private readonly Raven.Abstractions.Threading.ThreadLocal<IStorageActionsAccessor> current = new Raven.Abstractions.Threading.ThreadLocal<IStorageActionsAccessor>();
		private readonly Raven.Abstractions.Threading.ThreadLocal<object> disableBatchNesting = new Raven.Abstractions.Threading.ThreadLocal<object>();
=======
        private readonly ThreadLocal<IStorageActionsAccessor> current = new ThreadLocal<IStorageActionsAccessor>();
        private readonly ThreadLocal<object> disableBatchNesting = new ThreadLocal<object>();
>>>>>>> b19bf61a

        private volatile bool disposed;

        private readonly ReaderWriterLockSlim disposerLock = new ReaderWriterLockSlim(LockRecursionPolicy.SupportsRecursion);

        private readonly BufferPool bufferPool;

        private TableStorage tableStorage;

        private IdGenerator idGenerator;
        private OrderedPartCollection<AbstractFileCodec> fileCodecs;
        private UuidGenerator uuidGenerator;

        public TransactionalStorage(InMemoryRavenConfiguration configuration)
        {
            this.configuration = configuration;
            path = configuration.FileSystem.DataDirectory.ToFullPath();
            settings = configuration.Settings;

            RecoverFromFailedCompact(path);

            bufferPool = new BufferPool(2L * 1024 * 1024 * 1024, int.MaxValue); // 2GB max buffer size (voron limit)
        }

        public string FriendlyName
        {
            get { return "Voron"; }
        }

        public void Dispose()
        {
            disposerLock.EnterWriteLock();
            try
            {
                if (disposed)
                    return;
                disposed = true;
                current.Dispose();

                if (tableStorage != null)
                    tableStorage.Dispose();

                if (bufferPool != null)
                    bufferPool.Dispose();
            }
            finally
            {
                disposerLock.ExitWriteLock();
            }
        }

        public Guid Id { get; private set; }

        private static StorageEnvironmentOptions CreateStorageOptionsFromConfiguration(string path, NameValueCollection settings)
        {
            bool allowIncrementalBackupsSetting;
            if (bool.TryParse(settings[Constants.Voron.AllowIncrementalBackups] ?? "false", out allowIncrementalBackupsSetting) == false)
                throw new ArgumentException(Constants.Voron.AllowIncrementalBackups + " settings key contains invalid value");

            var directoryPath = path ?? AppDomain.CurrentDomain.BaseDirectory;
            var filePathFolder = new DirectoryInfo(directoryPath);
            if (filePathFolder.Exists == false)
                filePathFolder.Create();

            var tempPath = settings[Constants.Voron.TempPath];
            var journalPath = settings[Constants.RavenTxJournalPath];
            var options = StorageEnvironmentOptions.ForPath(directoryPath, tempPath, journalPath);
            options.IncrementalBackupEnabled = allowIncrementalBackupsSetting;
            return options;
        }

        public void Initialize(UuidGenerator generator, OrderedPartCollection<AbstractFileCodec> codecs)
        {
            if (codecs == null)
                throw new ArgumentNullException("codecs");

            fileCodecs = codecs;
            uuidGenerator = generator;

            bool runInMemory;
            bool.TryParse(settings[Constants.RunInMemory], out runInMemory);

            var persistenceSource = runInMemory ? StorageEnvironmentOptions.CreateMemoryOnly() :
                CreateStorageOptionsFromConfiguration(path, settings);

            tableStorage = new TableStorage(persistenceSource, bufferPool);
            var schemaCreator = new SchemaCreator(configuration, tableStorage, Output, Log);
            schemaCreator.CreateSchema();
            schemaCreator.SetupDatabaseIdAndSchemaVersion();
            schemaCreator.UpdateSchemaIfNecessary();

            SetupDatabaseId();
            idGenerator = new IdGenerator(tableStorage);
        }

        private void SetupDatabaseId()
        {
            Id = tableStorage.Id;
        }

        public IDisposable DisableBatchNesting()
        {
            disableBatchNesting.Value = new object();
            return new DisposableAction(() => disableBatchNesting.Value = null);
        }

        public void Batch(Action<IStorageActionsAccessor> action)
        {
            if (Id == Guid.Empty)
                throw new InvalidOperationException("Cannot use Storage before Initialize was called");

            if (disposerLock.IsReadLockHeld && disableBatchNesting.Value == null) // we are currently in a nested Batch call and allow to nest batches
            {
                if (current.Value != null) // check again, just to be sure
                {
                    current.Value.IsNested = true;
                    action(current.Value);
                    current.Value.IsNested = false;
                    return;
                }
            }

            disposerLock.EnterReadLock();
            try
            {
                if (disposed)
                {
                    Trace.WriteLine("TransactionalStorage.Batch was called after it was disposed, call was ignored.\r\n" + new StackTrace(true));
                    return; // this may happen if someone is calling us from the finalizer thread, so we can't even throw on that
                }

                ExecuteBatch(action);
            }
            catch (Exception e)
            {
                if (disposed)
                {
                    Trace.WriteLine("TransactionalStorage.Batch was called after it was disposed, call was ignored.\r\n" + e);
                    return; // this may happen if someone is calling us from the finalizer thread, so we can't even throw on that
                }

                if (e.InnerException is VoronExceptions.ConcurrencyException)
                    throw new ConcurrencyException("Concurrent modification to the same file are not allowed", e.InnerException);

                throw;
            }
            finally
            {
                disposerLock.ExitReadLock();
                if (disposed == false && disableBatchNesting.Value == null)
                    current.Value = null;
            }
        }

        private void ExecuteBatch(Action<IStorageActionsAccessor> action)
        {
            var snapshotRef = new Reference<SnapshotReader>();
            var writeBatchRef = new Reference<WriteBatch>();

            try
            {
                snapshotRef.Value = tableStorage.CreateSnapshot();
                writeBatchRef.Value = new WriteBatch { DisposeAfterWrite = false }; // prevent from disposing after write to allow read from batch OnStorageCommit
                var storageActionsAccessor = new StorageActionsAccessor(tableStorage, writeBatchRef, snapshotRef, idGenerator, bufferPool, uuidGenerator, fileCodecs);
                if (disableBatchNesting.Value == null)
                    current.Value = storageActionsAccessor;

                action(storageActionsAccessor);
                storageActionsAccessor.Commit();

                tableStorage.Write(writeBatchRef.Value);
            }
            finally
            {
                if (snapshotRef.Value != null)
                    snapshotRef.Value.Dispose();

                if (writeBatchRef.Value != null)
                    writeBatchRef.Value.Dispose();
            }
        }

        public void StartBackupOperation(DocumentDatabase systemDatabase, RavenFileSystem filesystem, string backupDestinationDirectory, bool incrementalBackup,
            FileSystemDocument fileSystemDocument)
        {
            if (tableStorage == null)
                throw new InvalidOperationException("Cannot begin database backup - table store is not initialized");

            var backupOperation = new BackupOperation(filesystem, systemDatabase.Configuration.DataDirectory,
                backupDestinationDirectory, tableStorage.Environment, incrementalBackup, fileSystemDocument);

            Task.Factory.StartNew(() =>
            {
                using (backupOperation)
                {
                    backupOperation.Execute();
                }                    
            });
        }

        public void Restore(FilesystemRestoreRequest restoreRequest, Action<string> output)
        {
            new RestoreOperation(restoreRequest, configuration, output).Execute();
        }

        public void Compact(InMemoryRavenConfiguration ravenConfiguration, Action<string> output)
        {
            bool runInMemory;
            bool.TryParse(settings[Constants.RunInMemory], out runInMemory);

            if (runInMemory)
                throw new InvalidOperationException("Cannot compact in-memory running Voron storage");

            tableStorage.Dispose();

            var sourcePath = path;
            var compactPath = Path.Combine(path, "Voron.Compaction");

            if (Directory.Exists(compactPath))
                Directory.Delete(compactPath, true);

            RecoverFromFailedCompact(sourcePath);

            var sourceOptions = CreateStorageOptionsFromConfiguration(path, settings);
            var compactOptions = (StorageEnvironmentOptions.DirectoryStorageEnvironmentOptions)StorageEnvironmentOptions.ForPath(compactPath);

            output("Executing storage compaction");
 
            StorageCompaction.Execute(sourceOptions, compactOptions,
                             x => output(string.Format("Copied {0} of {1} records in '{2}' tree. Copied {3} of {4} trees.", x.CopiedTreeRecords, x.TotalTreeRecordsCount, x.TreeName, x.CopiedTrees, x.TotalTreeCount)));

            var sourceDir = new DirectoryInfo(sourcePath);
            var sourceFiles = new List<FileInfo>();

            foreach (var pattern in new[] { "*.journal", "headers.one", "headers.two", VoronConstants.DatabaseFilename })
            {
                sourceFiles.AddRange(sourceDir.GetFiles(pattern));
            }

            var compactionBackup = Path.Combine(sourcePath, "Voron.Compaction.Backup");

            if (Directory.Exists(compactionBackup))
            {
                Directory.Delete(compactionBackup, true);
                output("Removing existing compaction backup directory");
            }

            Directory.CreateDirectory(compactionBackup);

            output("Backing up original data files");
            foreach (var file in sourceFiles)
            {
                File.Move(file.FullName, Path.Combine(compactionBackup, file.Name));
            }

            var compactedFiles = new DirectoryInfo(compactPath).GetFiles();

            output("Moving compacted files into target location");
            foreach (var file in compactedFiles)
            {
                File.Move(file.FullName, Path.Combine(sourcePath, file.Name));
            }

            output("Deleting original data backup");
            Directory.Delete(compactionBackup, true);
            Directory.Delete(compactPath, true);
        }

        private static void RecoverFromFailedCompact(string sourcePath)
        {
            var compactionBackup = Path.Combine(sourcePath, "Voron.Compaction.Backup");

            if (Directory.Exists(compactionBackup) == false) // not in the middle of compact op, we are good
                return;

            if (File.Exists(Path.Combine(sourcePath, VoronConstants.DatabaseFilename)) &&
                File.Exists(Path.Combine(sourcePath, "headers.one")) &&
                File.Exists(Path.Combine(sourcePath, "headers.two")) &&
                Directory.EnumerateFiles(sourcePath, "*.journal").Any() == false) // after a successful compaction there is no journal file
            {
                // we successfully moved new files and crashed before we could remove the old backup
                // just complete the op and we are good (committed)
                Directory.Delete(compactionBackup, true);
            }
            else
            {
                // just undo the op and we are good (rollback)

                var sourceDir = new DirectoryInfo(sourcePath);

                foreach (var pattern in new[] { "*.journal", "headers.one", "headers.two", VoronConstants.DatabaseFilename })
                {
                    foreach (var file in sourceDir.GetFiles(pattern))
                    {
                        File.Delete(file.FullName);
                    }
                }

                var backupFiles = new DirectoryInfo(compactionBackup).GetFiles();

                foreach (var file in backupFiles)
                {
                    File.Move(file.FullName, Path.Combine(sourcePath, file.Name));
                }

                Directory.Delete(compactionBackup, true);
            }
        }

        private void Output(string message)
        {
            Log.Info(message);
            Console.Write(message);
            Console.WriteLine();
        }
    }
}<|MERGE_RESOLUTION|>--- conflicted
+++ resolved
@@ -45,13 +45,8 @@
 
         private readonly NameValueCollection settings;
 
-<<<<<<< HEAD
         private readonly Raven.Abstractions.Threading.ThreadLocal<IStorageActionsAccessor> current = new Raven.Abstractions.Threading.ThreadLocal<IStorageActionsAccessor>();
 		private readonly Raven.Abstractions.Threading.ThreadLocal<object> disableBatchNesting = new Raven.Abstractions.Threading.ThreadLocal<object>();
-=======
-        private readonly ThreadLocal<IStorageActionsAccessor> current = new ThreadLocal<IStorageActionsAccessor>();
-        private readonly ThreadLocal<object> disableBatchNesting = new ThreadLocal<object>();
->>>>>>> b19bf61a
 
         private volatile bool disposed;
 
