--- conflicted
+++ resolved
@@ -339,21 +339,6 @@
                 }
                 try
                 {
-<<<<<<< HEAD
-                    var currentProcess = Process.GetCurrentProcess();
-
-                    // This is the OS available memory
-                    long totalAvailableBytes = (long) new Microsoft.VisualBasic.Devices.ComputerInfo().AvailablePhysicalMemory;
-                    long workingSet = currentProcess.WorkingSet64;
-                    
-                    long workingMemory = (workingSet - GC.GetTotalMemory(false));
-                    if (workingMemory < 0) // This is an edge case which wont likely happen but have to take care of it, just in case. Can happen if most of the GC memory is swapped out (we are trashing). 
-                        workingMemory = workingSet;
-
-                    var availablePhysicalMemoryInMb = (int)(workingMemory / 1024 / 1024);
-                    if (Environment.Is64BitProcess)
-                    {                       
-=======
                     // The CLR Memory (CLR) = Live Object (LO) + Dead Objects (DO)
                     // The Working Set (WS) = CLR + Live Unmanaged (LU) = LO + DO + LU
                        
@@ -372,18 +357,13 @@
 
                     if (Environment.Is64BitProcess)
                     {                    
->>>>>>> 60c4199d
                         return memoryLimitSet ? Math.Min(MemoryLimit, availablePhysicalMemoryInMb) : availablePhysicalMemoryInMb;
                     }
 
                     // we are in 32 bits mode, but the _system_ may have more than 4 GB available
                     // so we have to check the _address space_ as well as the available memory
                     // 32bit processes are limited to 1.5GB of heap memory
-<<<<<<< HEAD
-                    var workingSetMb = (int)(workingSet / 1024 / 1024);
-=======
                     int workingSetMb = (int)(Process.GetCurrentProcess().WorkingSet64 / 1024 / 1024);
->>>>>>> 60c4199d
                     return memoryLimitSet ? Math.Min(MemoryLimit, Math.Min(1536 - workingSetMb, availablePhysicalMemoryInMb)) : Math.Min(1536 - workingSetMb, availablePhysicalMemoryInMb);
                 }
                 catch
