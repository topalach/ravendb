﻿// -----------------------------------------------------------------------
//  <copyright file="StronglyTypedRavenSettings.cs" company="Hibernating Rhinos LTD">
//      Copyright (c) Hibernating Rhinos LTD. All rights reserved.
//  </copyright>
// -----------------------------------------------------------------------
using System;
using System.Collections.Specialized;
using System.IO;
using System.Net;
using System.Runtime.Caching;
using Rachis;
using Raven.Abstractions.Data;
using Raven.Database.Config.Settings;

namespace Raven.Database.Config
{
	internal class StronglyTypedRavenSettings
	{
		private readonly NameValueCollection settings;

		public ReplicationConfiguration Replication { get; private set; }

		public VoronConfiguration Voron { get; private set; }

		public EsentConfiguration Esent { get; private set; }

		public PrefetcherConfiguration Prefetcher { get; private set; }

		public FileSystemConfiguration FileSystem { get; private set; }

		public EncryptionConfiguration Encryption { get; private set; }

		public IndexingConfiguration Indexing { get; set; }

        public ClusterConfiguration Cluster { get; private set; }

<<<<<<< HEAD
		public WebSocketsConfiguration WebSockets { get; set; }
=======
		public MonitoringConfiguration Monitoring { get; private set; }
>>>>>>> f9095148

		public StronglyTypedRavenSettings(NameValueCollection settings)
		{
			Replication = new ReplicationConfiguration();
			Voron = new VoronConfiguration();
			Esent = new EsentConfiguration();
			Prefetcher = new PrefetcherConfiguration();
			FileSystem = new FileSystemConfiguration();
			Encryption = new EncryptionConfiguration();
			Indexing = new IndexingConfiguration();
			WebSockets = new WebSocketsConfiguration();
            Cluster = new ClusterConfiguration();
			Monitoring = new MonitoringConfiguration();

			this.settings = settings;
		}

		public void Setup(int defaultMaxNumberOfItemsToIndexInSingleBatch, int defaultInitialNumberOfItemsToIndexInSingleBatch)
		{
			AllowScriptsToAdjustNumberOfSteps = new BooleanSetting(settings[Constants.AllowScriptsToAdjustNumberOfSteps], false);

			IndexAndTransformerReplicationLatencyInSec = new IntegerSetting(settings[Constants.RavenIndexAndTransformerReplicationLatencyInSec], Constants.DefaultRavenIndexAndTransformerReplicationLatencyInSec);

			PrefetchingDurationLimit = new IntegerSetting(settings[Constants.RavenPrefetchingDurationLimit], Constants.DefaultPrefetchingDurationLimit);

			BulkImportBatchTimeout = new TimeSpanSetting(settings[Constants.BulkImportBatchTimeout], TimeSpan.FromMilliseconds(Constants.BulkImportDefaultTimeoutInMs), TimeSpanArgumentType.FromParse);

			MaxConcurrentServerRequests = new IntegerSetting(settings[Constants.MaxConcurrentServerRequests], 512);

			MaxConcurrentRequestsForDatabaseDuringLoad = new IntegerSetting(settings[Constants.MaxConcurrentRequestsForDatabaseDuringLoad], 50);

            MaxSecondsForTaskToWaitForDatabaseToLoad = new IntegerSetting(settings[Constants.MaxSecondsForTaskToWaitForDatabaseToLoad], 5);

			MaxConcurrentMultiGetRequests = new IntegerSetting(settings[Constants.MaxConcurrentMultiGetRequests], 192);

			MemoryLimitForProcessing = new IntegerSetting(settings[Constants.MemoryLimitForProcessing] ?? settings[Constants.MemoryLimitForProcessing_BackwardCompatibility],
				// we allow 1 GB by default, or up to 75% of available memory on startup, if less than that is available
				Math.Min(1024, (int)(MemoryStatistics.AvailableMemory * 0.75)));

			MaxPageSize =
				new IntegerSettingWithMin(settings["Raven/MaxPageSize"], 1024, 10);
			MemoryCacheLimitMegabytes =
				new IntegerSetting(settings["Raven/MemoryCacheLimitMegabytes"], GetDefaultMemoryCacheLimitMegabytes);
			MemoryCacheExpiration =
				new TimeSpanSetting(settings["Raven/MemoryCacheExpiration"], TimeSpan.FromMinutes(60),
									TimeSpanArgumentType.FromSeconds);
			MemoryCacheLimitPercentage =
				new IntegerSetting(settings["Raven/MemoryCacheLimitPercentage"], 0 /* auto size */);
			MemoryCacheLimitCheckInterval =
				new TimeSpanSetting(settings["Raven/MemoryCacheLimitCheckInterval"], MemoryCache.Default.PollingInterval,
									TimeSpanArgumentType.FromParse);

			PrewarmFacetsSyncronousWaitTime =
				new TimeSpanSetting(settings["Raven/PrewarmFacetsSyncronousWaitTime"], TimeSpan.FromSeconds(3),
									TimeSpanArgumentType.FromParse);

			PrewarmFacetsOnIndexingMaxAge =
				new TimeSpanSetting(settings["Raven/PrewarmFacetsOnIndexingMaxAge"], TimeSpan.FromMinutes(10),
									TimeSpanArgumentType.FromParse);


			MaxProcessingRunLatency =
				new TimeSpanSetting(settings["Raven/MaxProcessingRunLatency"] ?? settings["Raven/MaxIndexingRunLatency"], TimeSpan.FromMinutes(5),
									TimeSpanArgumentType.FromParse);
			MaxIndexWritesBeforeRecreate =
				new IntegerSetting(settings["Raven/MaxIndexWritesBeforeRecreate"], 256 * 1024);
			MaxSimpleIndexOutputsPerDocument =
				new IntegerSetting(settings["Raven/MaxSimpleIndexOutputsPerDocument"], 15);

			MaxMapReduceIndexOutputsPerDocument =
				new IntegerSetting(settings["Raven/MaxMapReduceIndexOutputsPerDocument"], 50);

			MaxNumberOfItemsToProcessInSingleBatch =
				new IntegerSettingWithMin(settings["Raven/MaxNumberOfItemsToProcessInSingleBatch"] ?? settings["Raven/MaxNumberOfItemsToIndexInSingleBatch"],
										  defaultMaxNumberOfItemsToIndexInSingleBatch, 128);
			AvailableMemoryForRaisingBatchSizeLimit =
				new IntegerSetting(settings["Raven/AvailableMemoryForRaisingBatchSizeLimit"] ?? settings["Raven/AvailableMemoryForRaisingIndexBatchSizeLimit"],
								   Math.Min(768, MemoryStatistics.TotalPhysicalMemory / 2));
			MaxNumberOfItemsToReduceInSingleBatch =
				new IntegerSettingWithMin(settings["Raven/MaxNumberOfItemsToReduceInSingleBatch"],
										  defaultMaxNumberOfItemsToIndexInSingleBatch / 2, 128);
			NumberOfItemsToExecuteReduceInSingleStep =
				new IntegerSetting(settings["Raven/NumberOfItemsToExecuteReduceInSingleStep"], 1024);
			MaxNumberOfParallelProcessingTasks =
				new IntegerSettingWithMin(settings["Raven/MaxNumberOfParallelProcessingTasks"] ?? settings["Raven/MaxNumberOfParallelIndexTasks"], Environment.ProcessorCount, 1);

			NewIndexInMemoryMaxTime =
				new TimeSpanSetting(settings["Raven/NewIndexInMemoryMaxTime"], TimeSpan.FromMinutes(15), TimeSpanArgumentType.FromParse);
			NewIndexInMemoryMaxMb =
				new MultipliedIntegerSetting(new IntegerSettingWithMin(settings["Raven/NewIndexInMemoryMaxMB"], 64, 1), 1024 * 1024);
			RunInMemory =
                new BooleanSetting(settings[Constants.RunInMemory], false);
			CreateAutoIndexesForAdHocQueriesIfNeeded =
				new BooleanSetting(settings["Raven/CreateAutoIndexesForAdHocQueriesIfNeeded"], true);
			ResetIndexOnUncleanShutdown =
				new BooleanSetting(settings["Raven/ResetIndexOnUncleanShutdown"], false);
			DisableInMemoryIndexing =
				new BooleanSetting(settings["Raven/DisableInMemoryIndexing"], false);
			WorkingDir =
				new StringSetting(settings["Raven/WorkingDir"], @"~\");
			DataDir =
				new StringSetting(settings["Raven/DataDir"], @"~\Data");
			IndexStoragePath =
				new StringSetting(settings["Raven/IndexStoragePath"], (string)null);
			CountersDataDir =
				new StringSetting(settings["Raven/Counters/DataDir"], @"~\Data\Counters");

			HostName =
				new StringSetting(settings["Raven/HostName"], (string)null);
			Port =
				new StringSetting(settings["Raven/Port"], "*");
			ExposeConfigOverTheWire =
				new StringSetting(settings[Constants.ExposeConfigOverTheWire], "Open");
			HttpCompression =
				new BooleanSetting(settings["Raven/HttpCompression"], true);
			AccessControlAllowOrigin =
				new StringSetting(settings["Raven/AccessControlAllowOrigin"], (string)null);
			AccessControlMaxAge =
				new StringSetting(settings["Raven/AccessControlMaxAge"], "1728000" /* 20 days */);
			AccessControlAllowMethods =
				new StringSetting(settings["Raven/AccessControlAllowMethods"], "PUT,PATCH,GET,DELETE,POST");
			AccessControlRequestHeaders =
				new StringSetting(settings["Raven/AccessControlRequestHeaders"], (string)null);
			RedirectStudioUrl =
				new StringSetting(settings["Raven/RedirectStudioUrl"], (string)null);
			DisableDocumentPreFetching =
				new BooleanSetting(settings["Raven/DisableDocumentPreFetching"] ?? settings["Raven/DisableDocumentPreFetchingForIndexing"], false);
			MaxNumberOfItemsToPreFetch =
				new IntegerSettingWithMin(settings["Raven/MaxNumberOfItemsToPreFetch"] ?? settings["Raven/MaxNumberOfItemsToPreFetchForIndexing"],
										  defaultMaxNumberOfItemsToIndexInSingleBatch, 128);
			WebDir =
				new StringSetting(settings["Raven/WebDir"], GetDefaultWebDir);
			PluginsDirectory =
				new StringSetting(settings["Raven/PluginsDirectory"], @"~\Plugins");
            AssembliesDirectory =
                new StringSetting(settings["Raven/AssembliesDirectory"], @"~\Assemblies");
            EmbeddedFilesDirectory =
                new StringSetting(settings["Raven/EmbeddedFilesDirectory"], (string)null);
			CompiledIndexCacheDirectory =
				new StringSetting(settings["Raven/CompiledIndexCacheDirectory"], @"~\CompiledIndexCache");
			TaskScheduler =
				new StringSetting(settings["Raven/TaskScheduler"], (string)null);
			AllowLocalAccessWithoutAuthorization =
				new BooleanSetting(settings["Raven/AllowLocalAccessWithoutAuthorization"], false);
			RejectClientsModeEnabled =
				new BooleanSetting(settings[Constants.RejectClientsModeEnabled], false);

			MaxIndexCommitPointStoreTimeInterval =
				new TimeSpanSetting(settings["Raven/MaxIndexCommitPointStoreTimeInterval"], TimeSpan.FromMinutes(5),
									TimeSpanArgumentType.FromParse);
			MaxNumberOfStoredCommitPoints =
				new IntegerSetting(settings["Raven/MaxNumberOfStoredCommitPoints"], 5);
			MinIndexingTimeIntervalToStoreCommitPoint =
				new TimeSpanSetting(settings["Raven/MinIndexingTimeIntervalToStoreCommitPoint"], TimeSpan.FromMinutes(1),
									TimeSpanArgumentType.FromParse);

			TimeToWaitBeforeRunningIdleIndexes = new TimeSpanSetting(settings["Raven/TimeToWaitBeforeRunningIdleIndexes"], TimeSpan.FromMinutes(10), TimeSpanArgumentType.FromParse);

			DatbaseOperationTimeout = new TimeSpanSetting(settings["Raven/DatabaseOperationTimeout"], TimeSpan.FromMinutes(5), TimeSpanArgumentType.FromParse);

			TimeToWaitBeforeMarkingAutoIndexAsIdle = new TimeSpanSetting(settings["Raven/TimeToWaitBeforeMarkingAutoIndexAsIdle"], TimeSpan.FromHours(1), TimeSpanArgumentType.FromParse);

			TimeToWaitBeforeMarkingIdleIndexAsAbandoned = new TimeSpanSetting(settings["Raven/TimeToWaitBeforeMarkingIdleIndexAsAbandoned"], TimeSpan.FromHours(72), TimeSpanArgumentType.FromParse);

			TimeToWaitBeforeRunningAbandonedIndexes = new TimeSpanSetting(settings["Raven/TimeToWaitBeforeRunningAbandonedIndexes"], TimeSpan.FromHours(3), TimeSpanArgumentType.FromParse);

			DisableClusterDiscovery = new BooleanSetting(settings["Raven/DisableClusterDiscovery"], false);

            TurnOffDiscoveryClient = new BooleanSetting(settings["Raven/TurnOffDiscoveryClient"], false);

			ServerName = new StringSetting(settings["Raven/ServerName"], (string)null);

			MaxStepsForScript = new IntegerSetting(settings["Raven/MaxStepsForScript"], 10 * 1000);
			AdditionalStepsForScriptBasedOnDocumentSize = new IntegerSetting(settings["Raven/AdditionalStepsForScriptBasedOnDocumentSize"], 5);

			MaxRecentTouchesToRemember = new IntegerSetting(settings["Raven/MaxRecentTouchesToRemember"], 1024);

			Prefetcher.FetchingDocumentsFromDiskTimeoutInSeconds = new IntegerSetting(settings["Raven/Prefetcher/FetchingDocumentsFromDiskTimeout"], 5);
			Prefetcher.MaximumSizeAllowedToFetchFromStorageInMb = new IntegerSetting(settings["Raven/Prefetcher/MaximumSizeAllowedToFetchFromStorage"], 256);

            Voron.MaxBufferPoolSize = new IntegerSetting(settings[Constants.Voron.MaxBufferPoolSize], 4);
            Voron.InitialFileSize = new NullableIntegerSetting(settings[Constants.Voron.InitialFileSize], (int?)null);
			Voron.MaxScratchBufferSize = new IntegerSetting(settings[Constants.Voron.MaxScratchBufferSize], 1024);
            Voron.AllowIncrementalBackups = new BooleanSetting(settings[Constants.Voron.AllowIncrementalBackups], false);
			Voron.AllowOn32Bits = new BooleanSetting(settings[Constants.Voron.AllowOn32Bits], false);
            Voron.TempPath = new StringSetting(settings[Constants.Voron.TempPath], (string)null);

			var txJournalPath = settings[Constants.RavenTxJournalPath];
			var esentLogsPath = settings[Constants.RavenEsentLogsPath];

			Voron.JournalsStoragePath = new StringSetting(string.IsNullOrEmpty(txJournalPath) ? esentLogsPath : txJournalPath, (string)null);

			Esent.JournalsStoragePath = new StringSetting(string.IsNullOrEmpty(esentLogsPath) ? txJournalPath : esentLogsPath, (string)null);

			Replication.FetchingFromDiskTimeoutInSeconds = new IntegerSetting(settings["Raven/Replication/FetchingFromDiskTimeout"], 30);
			Replication.ReplicationRequestTimeoutInMilliseconds = new IntegerSetting(settings["Raven/Replication/ReplicationRequestTimeout"], 60 * 1000);
            Replication.ForceReplicationRequestBuffering = new BooleanSetting(settings["Raven/Replication/ForceReplicationRequestBuffering"],false);
			Replication.MaxNumberOfItemsToReceiveInSingleBatch = new NullableIntegerSettingWithMin(settings["Raven/Replication/MaxNumberOfItemsToReceiveInSingleBatch"], (int?)null, 512);

            FileSystem.MaximumSynchronizationInterval = new TimeSpanSetting(settings[Constants.FileSystem.MaximumSynchronizationInterval], TimeSpan.FromSeconds(60), TimeSpanArgumentType.FromParse);
            FileSystem.IndexStoragePath = new StringSetting(settings[Constants.FileSystem.IndexStorageDirectory], string.Empty);
            FileSystem.DataDir = new StringSetting(settings[Constants.FileSystem.DataDirectory], @"~\FileSystems");
            FileSystem.DefaultStorageTypeName = new StringSetting(settings[Constants.FileSystem.Storage], string.Empty);
            FileSystem.PreventSchemaUpdate = new BooleanSetting(settings[Constants.FileSystem.PreventSchemaUpdate],false);
			Encryption.UseFips = new BooleanSetting(settings["Raven/Encryption/FIPS"], false);
			Encryption.EncryptionKeyBitsPreference = new IntegerSetting(settings[Constants.EncryptionKeyBitsPreferenceSetting], Constants.DefaultKeySizeToUseInActualEncryptionInBits);
			Encryption.UseSsl = new BooleanSetting(settings["Raven/UseSsl"], false);

			Indexing.MaxNumberOfItemsToProcessInTestIndexes = new IntegerSetting(settings[Constants.MaxNumberOfItemsToProcessInTestIndexes], 512);
			Indexing.MaxNumberOfStoredIndexingBatchInfoElements = new IntegerSetting(settings[Constants.MaxNumberOfStoredIndexingBatchInfoElements], 20);

            Cluster.ElectionTimeout = new IntegerSetting(settings["Raven/Cluster/ElectionTimeout"], RaftEngineOptions.DefaultElectionTimeout * 5);		// 6000ms
            Cluster.HeartbeatTimeout = new IntegerSetting(settings["Raven/Cluster/HeartbeatTimeout"], RaftEngineOptions.DefaultHeartbeatTimeout * 5);	// 1500ms
            Cluster.MaxLogLengthBeforeCompaction = new IntegerSetting(settings["Raven/Cluster/MaxLogLengthBeforeCompaction"], RaftEngineOptions.DefaultMaxLogLengthBeforeCompaction);
            Cluster.MaxEntriesPerRequest = new IntegerSetting(settings["Raven/Cluster/MaxEntriesPerRequest"], RaftEngineOptions.DefaultMaxEntiresPerRequest);
            Cluster.MaxStepDownDrainTime = new TimeSpanSetting(settings["Raven/Cluster/MaxStepDownDrainTime"], RaftEngineOptions.DefaultMaxStepDownDrainTime, TimeSpanArgumentType.FromParse);

			DefaultStorageTypeName = new StringSetting(settings["Raven/StorageTypeName"] ?? settings["Raven/StorageEngine"], string.Empty);

			FlushIndexToDiskSizeInMb = new IntegerSetting(settings["Raven/Indexing/FlushIndexToDiskSizeInMb"], 5);

			TombstoneRetentionTime = new TimeSpanSetting(settings["Raven/TombstoneRetentionTime"], TimeSpan.FromDays(14), TimeSpanArgumentType.FromParse);

            ImplicitFetchFieldsFromDocumentMode = new EnumSetting<ImplicitFetchFieldsMode>(settings["Raven/ImplicitFetchFieldsFromDocumentMode"], ImplicitFetchFieldsMode.Enabled);
		    
            if (settings["Raven/MaxServicePointIdleTime"] != null) 
                ServicePointManager.MaxServicePointIdleTime = Convert.ToInt32(settings["Raven/MaxServicePointIdleTime"]);

<<<<<<< HEAD
			WebSockets.InitialBufferPoolSize = new IntegerSetting(settings["Raven/WebSockets/InitialBufferPoolSize"], 128 * 1024);
=======
			FillMonitoringSettings();
		}

		private void FillMonitoringSettings()
		{
			Monitoring.Snmp.Enabled = new BooleanSetting(settings[Constants.Monitoring.Snmp.Enabled], false);
			Monitoring.Snmp.Community = new StringSetting(settings[Constants.Monitoring.Snmp.Community], "ravendb");
			Monitoring.Snmp.Port = new IntegerSetting(settings[Constants.Monitoring.Snmp.Port], 161);
>>>>>>> f9095148
		}

		private string GetDefaultWebDir()
		{
			return Path.Combine(AppDomain.CurrentDomain.BaseDirectory, @"Raven/WebUI");
		}

		private int GetDefaultMemoryCacheLimitMegabytes()
		{
            var cacheSizeMaxSetting = new IntegerSetting(settings[Constants.Esent.CacheSizeMax], 1024);

			// we need to leave ( a lot ) of room for other things as well, so we min the cache size
			var val = (MemoryStatistics.TotalPhysicalMemory / 2) -
				// reduce the unmanaged cache size from the default min
									cacheSizeMaxSetting.Value;

			if (val < 0)
				return 128; // if machine has less than 1024 MB, then only use 128 MB 

			return val;
		}

		public BooleanSetting AllowScriptsToAdjustNumberOfSteps { get; private set; }

		public IntegerSetting IndexAndTransformerReplicationLatencyInSec { get; private set; }

		public IntegerSetting MemoryLimitForProcessing { get; private set; }

		public IntegerSetting MaxConcurrentServerRequests { get; private set; }

		public IntegerSetting MaxConcurrentRequestsForDatabaseDuringLoad { get; private set; }

        public IntegerSetting MaxSecondsForTaskToWaitForDatabaseToLoad { get; set; }

		public IntegerSetting MaxConcurrentMultiGetRequests { get; private set; }

		public IntegerSetting PrefetchingDurationLimit { get; private set; }

		public TimeSpanSetting BulkImportBatchTimeout { get; private set; }

		public IntegerSettingWithMin MaxPageSize { get; private set; }

		public IntegerSetting MemoryCacheLimitMegabytes { get; private set; }

		public TimeSpanSetting MemoryCacheExpiration { get; private set; }

		public IntegerSetting MemoryCacheLimitPercentage { get; private set; }

		public TimeSpanSetting MemoryCacheLimitCheckInterval { get; private set; }

		public TimeSpanSetting MaxProcessingRunLatency { get; private set; }

		public TimeSpanSetting PrewarmFacetsOnIndexingMaxAge { get; private set; }

		public TimeSpanSetting PrewarmFacetsSyncronousWaitTime { get; private set; }
        
		public IntegerSettingWithMin MaxNumberOfItemsToProcessInSingleBatch { get; private set; }

		public IntegerSetting AvailableMemoryForRaisingBatchSizeLimit { get; private set; }

		public IntegerSettingWithMin MaxNumberOfItemsToReduceInSingleBatch { get; private set; }

		public IntegerSetting NumberOfItemsToExecuteReduceInSingleStep { get; private set; }

		public IntegerSettingWithMin MaxNumberOfParallelProcessingTasks { get; private set; }

		public MultipliedIntegerSetting NewIndexInMemoryMaxMb { get; private set; }

		public TimeSpanSetting NewIndexInMemoryMaxTime { get; private set; }

		public BooleanSetting RunInMemory { get; private set; }

		public BooleanSetting CreateAutoIndexesForAdHocQueriesIfNeeded { get; private set; }

		public BooleanSetting ResetIndexOnUncleanShutdown { get; private set; }

		public BooleanSetting DisableInMemoryIndexing { get; private set; }

		public StringSetting WorkingDir { get; private set; }

		public StringSetting DataDir { get; private set; }

		public StringSetting IndexStoragePath { get; private set; }

		public StringSetting CountersDataDir { get; private set; }

		public StringSetting HostName { get; private set; }

		public StringSetting Port { get; private set; }

		public StringSetting ExposeConfigOverTheWire { get; set; }

		public BooleanSetting HttpCompression { get; private set; }

		public StringSetting AccessControlAllowOrigin { get; private set; }

		public StringSetting AccessControlMaxAge { get; private set; }

		public StringSetting AccessControlAllowMethods { get; private set; }

		public StringSetting AccessControlRequestHeaders { get; private set; }

		public StringSetting RedirectStudioUrl { get; private set; }

		public BooleanSetting DisableDocumentPreFetching { get; private set; }

		public IntegerSettingWithMin MaxNumberOfItemsToPreFetch { get; private set; }

		public StringSetting WebDir { get; private set; }

		public BooleanSetting DisableClusterDiscovery { get; private set; }
        public BooleanSetting TurnOffDiscoveryClient { get; private set; }

		public StringSetting ServerName { get; private set; }

		public StringSetting PluginsDirectory { get; private set; }

		public StringSetting CompiledIndexCacheDirectory { get; private set; }

        public StringSetting AssembliesDirectory { get; private set; }

        public StringSetting EmbeddedFilesDirectory { get; private set; }

		public StringSetting TaskScheduler { get; private set; }

		public BooleanSetting AllowLocalAccessWithoutAuthorization { get; private set; }


		public BooleanSetting RejectClientsModeEnabled { get; private set; }

		public TimeSpanSetting MaxIndexCommitPointStoreTimeInterval { get; private set; }

		public TimeSpanSetting MinIndexingTimeIntervalToStoreCommitPoint { get; private set; }

		public IntegerSetting MaxNumberOfStoredCommitPoints { get; private set; }
		public TimeSpanSetting TimeToWaitBeforeRunningIdleIndexes { get; private set; }

		public TimeSpanSetting TimeToWaitBeforeMarkingAutoIndexAsIdle { get; private set; }

		public TimeSpanSetting TimeToWaitBeforeMarkingIdleIndexAsAbandoned { get; private set; }

		public TimeSpanSetting TimeToWaitBeforeRunningAbandonedIndexes { get; private set; }

		public IntegerSetting MaxStepsForScript { get; private set; }

		public IntegerSetting AdditionalStepsForScriptBasedOnDocumentSize { get; private set; }

		public IntegerSetting MaxIndexWritesBeforeRecreate { get; private set; }

		public IntegerSetting MaxSimpleIndexOutputsPerDocument { get; private set; }

		public IntegerSetting MaxMapReduceIndexOutputsPerDocument { get; private set; }

		public TimeSpanSetting DatbaseOperationTimeout { get; private set; }

		public IntegerSetting MaxRecentTouchesToRemember { get; private set; }

		public StringSetting DefaultStorageTypeName { get; private set; }

		public IntegerSetting FlushIndexToDiskSizeInMb { get; set; }

		public TimeSpanSetting TombstoneRetentionTime { get; private set; }

        public EnumSetting<ImplicitFetchFieldsMode> ImplicitFetchFieldsFromDocumentMode { get; private set; }

		public class VoronConfiguration
		{
			public IntegerSetting MaxBufferPoolSize { get; set; }

			public NullableIntegerSetting InitialFileSize { get; set; }

			public IntegerSetting MaxScratchBufferSize { get; set; }

			public BooleanSetting AllowIncrementalBackups { get; set; }

			public StringSetting TempPath { get; set; }

			public StringSetting JournalsStoragePath { get; set; }

			public BooleanSetting AllowOn32Bits { get; set; }
		}

		public class EsentConfiguration
		{
			public StringSetting JournalsStoragePath { get; set; }
		}

		public class IndexingConfiguration
		{
			public IntegerSetting MaxNumberOfItemsToProcessInTestIndexes { get; set; }
			public IntegerSetting MaxNumberOfStoredIndexingBatchInfoElements { get; set; }
		}

	    public class ClusterConfiguration
	    {
            public IntegerSetting ElectionTimeout { get; set; }
            public IntegerSetting HeartbeatTimeout { get; set; }
            public IntegerSetting MaxLogLengthBeforeCompaction { get; set; }
            public TimeSpanSetting MaxStepDownDrainTime { get; set; }
            public IntegerSetting MaxEntriesPerRequest { get; set; }
	    }

		public class PrefetcherConfiguration
		{
			public IntegerSetting FetchingDocumentsFromDiskTimeoutInSeconds { get; set; }

			public IntegerSetting MaximumSizeAllowedToFetchFromStorageInMb { get; set; }
		}

		public class ReplicationConfiguration
		{
			public IntegerSetting FetchingFromDiskTimeoutInSeconds { get; set; }


            public BooleanSetting ForceReplicationRequestBuffering { get; set; }

			public IntegerSetting ReplicationRequestTimeoutInMilliseconds { get; set; }

			public NullableIntegerSettingWithMin MaxNumberOfItemsToReceiveInSingleBatch { get; set; }
		}

		public class FileSystemConfiguration
		{
			public TimeSpanSetting MaximumSynchronizationInterval { get; set; }

			public StringSetting DataDir { get; set; }

			public StringSetting IndexStoragePath { get; set; }

			public StringSetting DefaultStorageTypeName { get; set; }

            public BooleanSetting PreventSchemaUpdate { get; set; }
		}

		public class EncryptionConfiguration
		{
			public BooleanSetting UseFips { get; set; }

			public IntegerSetting EncryptionKeyBitsPreference { get; set; }

			public BooleanSetting UseSsl { get; set; }
		}

<<<<<<< HEAD
		public class WebSocketsConfiguration
		{
			public IntegerSetting InitialBufferPoolSize { get; set; }
	}
=======
		public class MonitoringConfiguration
		{
			public MonitoringConfiguration()
			{
				Snmp = new SnmpConfiguration();
			}

			public SnmpConfiguration Snmp { get; private set; }

			public class SnmpConfiguration
			{
				public BooleanSetting Enabled { get; set; }

				public IntegerSetting Port { get; set; }

				public StringSetting Community { get; set; }
			}
		}
>>>>>>> f9095148
	}

	public enum ImplicitFetchFieldsMode
	{
		Enabled,
		DoNothing,
		Exception
	}
}<|MERGE_RESOLUTION|>--- conflicted
+++ resolved
@@ -34,11 +34,9 @@
 
         public ClusterConfiguration Cluster { get; private set; }
 
-<<<<<<< HEAD
 		public WebSocketsConfiguration WebSockets { get; set; }
-=======
+
 		public MonitoringConfiguration Monitoring { get; private set; }
->>>>>>> f9095148
 
 		public StronglyTypedRavenSettings(NameValueCollection settings)
 		{
@@ -267,9 +265,8 @@
             if (settings["Raven/MaxServicePointIdleTime"] != null) 
                 ServicePointManager.MaxServicePointIdleTime = Convert.ToInt32(settings["Raven/MaxServicePointIdleTime"]);
 
-<<<<<<< HEAD
 			WebSockets.InitialBufferPoolSize = new IntegerSetting(settings["Raven/WebSockets/InitialBufferPoolSize"], 128 * 1024);
-=======
+
 			FillMonitoringSettings();
 		}
 
@@ -278,7 +275,6 @@
 			Monitoring.Snmp.Enabled = new BooleanSetting(settings[Constants.Monitoring.Snmp.Enabled], false);
 			Monitoring.Snmp.Community = new StringSetting(settings[Constants.Monitoring.Snmp.Community], "ravendb");
 			Monitoring.Snmp.Port = new IntegerSetting(settings[Constants.Monitoring.Snmp.Port], 161);
->>>>>>> f9095148
 		}
 
 		private string GetDefaultWebDir()
@@ -522,12 +518,12 @@
 			public BooleanSetting UseSsl { get; set; }
 		}
 
-<<<<<<< HEAD
 		public class WebSocketsConfiguration
 		{
 			public IntegerSetting InitialBufferPoolSize { get; set; }
 	}
-=======
+	}
+
 		public class MonitoringConfiguration
 		{
 			public MonitoringConfiguration()
@@ -546,7 +542,6 @@
 				public StringSetting Community { get; set; }
 			}
 		}
->>>>>>> f9095148
 	}
 
 	public enum ImplicitFetchFieldsMode
