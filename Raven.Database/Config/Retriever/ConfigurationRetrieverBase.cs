﻿// -----------------------------------------------------------------------
//  <copyright file="ConfigurationRetrieverBase.cs" company="Hibernating Rhinos LTD">
//      Copyright (c) Hibernating Rhinos LTD. All rights reserved.
//  </copyright>
// -----------------------------------------------------------------------
using System;

using Raven.Abstractions.Data;
using Raven.Abstractions.Extensions;

namespace Raven.Database.Config.Retriever
{
	public interface IConfigurationRetriever
	{
		ConfigurationSetting GetConfigurationSetting(string key, DocumentDatabase systemDatabase, DocumentDatabase localDatabase);

		string GetGlobalConfigurationDocumentKey(string key, DocumentDatabase systemDatabase, DocumentDatabase localDatabase);

		object GetConfigurationDocument(string key, DocumentDatabase systemDatabase, DocumentDatabase localDatabase);
	}

	public interface IConfigurationRetriever<TClass> : IConfigurationRetriever
		where TClass : class
	{
		new ConfigurationDocument<TClass> GetConfigurationDocument(string key, DocumentDatabase systemDatabase, DocumentDatabase localDatabase);
	}

	public abstract class ConfigurationRetrieverBase<TClass> : IConfigurationRetriever<TClass>
		where TClass : class
	{
		private readonly bool shouldDeserialize;

		protected ConfigurationRetrieverBase()
		{
			shouldDeserialize = typeof(TClass) != typeof(JsonDocument);
		}

		protected abstract TClass ApplyGlobalDocumentToLocal(TClass global, TClass local, DocumentDatabase systemDatabase, DocumentDatabase localDatabase);

		protected abstract TClass ConvertGlobalDocumentToLocal(TClass global, DocumentDatabase systemDatabase, DocumentDatabase localDatabase);

		public ConfigurationDocument<TClass> GetConfigurationDocument(string key, DocumentDatabase systemDatabase, DocumentDatabase localDatabase)
		{
			var global = systemDatabase.Documents.Get(GetGlobalConfigurationDocumentKey(key, systemDatabase, localDatabase), null);
			var local = localDatabase.Documents.Get(key, null);

			if (global == null && local == null)
				return null;

			var configurationDocument = new ConfigurationDocument<TClass>
			{
				GlobalExists = global != null,
				LocalExists = local != null
			};

			if (local != null)
			{
				configurationDocument.Etag = local.Etag;
				configurationDocument.Metadata = local.Metadata;
			}

			if (global == null)
			{
<<<<<<< HEAD
				configurationDocument.MergedDocument = local.DataAsJson.JsonDeserialization<TClass>();
=======
				configurationDocument.Document = Deserialize(local);
>>>>>>> f4f5c50c
				return configurationDocument;
			}

            configurationDocument.GlobalDocument = ConvertGlobalDocumentToLocal(global.DataAsJson.JsonDeserialization<TClass>(), systemDatabase, localDatabase);

			if (local == null)
			{
<<<<<<< HEAD
				configurationDocument.MergedDocument = ConvertGlobalDocumentToLocal(global.DataAsJson.JsonDeserialization<TClass>(), systemDatabase, localDatabase);
				return configurationDocument;
			}

			configurationDocument.MergedDocument = ApplyGlobalDocumentToLocal(global.DataAsJson.JsonDeserialization<TClass>(), local.DataAsJson.JsonDeserialization<TClass>(), systemDatabase, localDatabase);
=======
				configurationDocument.Document = ConvertGlobalDocumentToLocal(Deserialize(global), systemDatabase, localDatabase);
				return configurationDocument;
			}

			configurationDocument.Document = ApplyGlobalDocumentToLocal(Deserialize(global), Deserialize(local), systemDatabase, localDatabase);
>>>>>>> f4f5c50c
			return configurationDocument;
		}

		object IConfigurationRetriever.GetConfigurationDocument(string key, DocumentDatabase systemDatabase, DocumentDatabase localDatabase)
		{
			return GetConfigurationDocument(key, systemDatabase, localDatabase);
		}

		public virtual ConfigurationSetting GetConfigurationSetting(string key, DocumentDatabase systemDatabase, DocumentDatabase localDatabase)
		{
			throw new NotSupportedException(GetType().Name + " does not support configuration settings.");
		}

		public abstract string GetGlobalConfigurationDocumentKey(string key, DocumentDatabase systemDatabase, DocumentDatabase localDatabase);

		private TClass Deserialize(JsonDocument document)
		{
			if (shouldDeserialize)
				return document.DataAsJson.JsonDeserialization<TClass>();

			return document as TClass;
		}
	}
}<|MERGE_RESOLUTION|>--- conflicted
+++ resolved
@@ -61,11 +61,7 @@
 
 			if (global == null)
 			{
-<<<<<<< HEAD
 				configurationDocument.MergedDocument = local.DataAsJson.JsonDeserialization<TClass>();
-=======
-				configurationDocument.Document = Deserialize(local);
->>>>>>> f4f5c50c
 				return configurationDocument;
 			}
 
@@ -73,19 +69,11 @@
 
 			if (local == null)
 			{
-<<<<<<< HEAD
-				configurationDocument.MergedDocument = ConvertGlobalDocumentToLocal(global.DataAsJson.JsonDeserialization<TClass>(), systemDatabase, localDatabase);
+				configurationDocument.MergedDocument = ConvertGlobalDocumentToLocal(Deserialize(global), systemDatabase, localDatabase);
 				return configurationDocument;
 			}
 
-			configurationDocument.MergedDocument = ApplyGlobalDocumentToLocal(global.DataAsJson.JsonDeserialization<TClass>(), local.DataAsJson.JsonDeserialization<TClass>(), systemDatabase, localDatabase);
-=======
-				configurationDocument.Document = ConvertGlobalDocumentToLocal(Deserialize(global), systemDatabase, localDatabase);
-				return configurationDocument;
-			}
-
-			configurationDocument.Document = ApplyGlobalDocumentToLocal(Deserialize(global), Deserialize(local), systemDatabase, localDatabase);
->>>>>>> f4f5c50c
+			configurationDocument.MergedDocument = ApplyGlobalDocumentToLocal(Deserialize(global), Deserialize(local), systemDatabase, localDatabase);
 			return configurationDocument;
 		}
 
