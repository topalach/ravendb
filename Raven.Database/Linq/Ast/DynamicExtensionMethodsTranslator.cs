--- conflicted
+++ resolved
@@ -1,20 +1,11 @@
 using System.Linq;
 using System.Reflection;
-<<<<<<< HEAD
 using ICSharpCode.NRefactory.CSharp;
-=======
-using ICSharpCode.NRefactory.Ast;
-using ICSharpCode.NRefactory.Visitors;
->>>>>>> ee002ae4
 using Raven.Database.Linq.PrivateExtensions;
 
 namespace Raven.Database.Linq.Ast
 {
-<<<<<<< HEAD
 	public class DynamicExtensionMethodsTranslator : DepthFirstAstVisitor<object, object>
-=======
-	public class DynamicExtensionMethodsTranslator : AbstractAstTransformer
->>>>>>> ee002ae4
 	{
 		private static readonly string[] methodNames =
 			typeof (DynamicExtensionMethods)
@@ -23,17 +14,12 @@
 
 		public override object VisitInvocationExpression(InvocationExpression invocationExpression, object data)
 		{
-<<<<<<< HEAD
 			var memberReferenceExpression = invocationExpression.Target as MemberReferenceExpression;
-=======
-			var memberReferenceExpression = invocationExpression.TargetObject as MemberReferenceExpression;
->>>>>>> ee002ae4
 			if(memberReferenceExpression == null)
 				return base.VisitInvocationExpression(invocationExpression, data);
 			if(methodNames.Contains(memberReferenceExpression.MemberName) == false)
 				return base.VisitInvocationExpression(invocationExpression, data);
 
-<<<<<<< HEAD
 			var first = invocationExpression.Arguments.FirstOrDefault();
 			if(first != null)
 				invocationExpression.Arguments.InsertBefore(first, memberReferenceExpression.Target.Clone());
@@ -46,17 +32,6 @@
 				invocationExpression.Arguments.Select(x=>x.Clone())
 				);
 			invocationExpression.ReplaceWith(newInvocation);
-=======
-			invocationExpression.Arguments.Insert(0, memberReferenceExpression.TargetObject);
-			var newInvocation = new InvocationExpression(
-				new MemberReferenceExpression(
-					new TypeReferenceExpression(new TypeReference(typeof (DynamicExtensionMethods).FullName)),
-					memberReferenceExpression.MemberName),
-				invocationExpression.Arguments
-				);
-			ReplaceCurrentNode(newInvocation);
-
->>>>>>> ee002ae4
 
 			return base.VisitInvocationExpression(invocationExpression, data);
 		}
