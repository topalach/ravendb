--- conflicted
+++ resolved
@@ -1,5 +1,4 @@
 ﻿using System;
-using Raven.Abstractions.Data;
 
 namespace Raven.Database.Plugins.Builtins.Tenants
 {
@@ -7,9 +6,9 @@
 	{
 		private const string RavenDatabasesPrefix = "Raven/Databases/";
 
-		public override void AfterCommit(string key, Raven.Json.Linq.RavenJObject document, Raven.Json.Linq.RavenJObject metadata, Etag etag)
+		public override void AfterCommit(string key, Raven.Json.Linq.RavenJObject document, Raven.Json.Linq.RavenJObject metadata, Guid etag)
 		{
-			if (key.StartsWith(RavenDatabasesPrefix, StringComparison.OrdinalIgnoreCase) == false)
+			if (key.StartsWith(RavenDatabasesPrefix, StringComparison.InvariantCultureIgnoreCase) == false)
 				return;
 
 			TenantDatabaseModified.Invoke(this, new TenantDatabaseModified.Event
@@ -19,24 +18,4 @@
 			});
 		}
 	}
-<<<<<<< HEAD
-
-	public class DeletedTenantDatabase : AbstractDeleteTrigger
-	{
-		private const string RavenDatabasesPrefix = "Raven/Databases/";
-
-		public override void AfterCommit(string key)
-		{
-			if (key.StartsWith(RavenDatabasesPrefix, StringComparison.OrdinalIgnoreCase) == false)
-				return;
-
-			TenantDatabaseModified.Invoke(this, new TenantDatabaseModified.Event
-			{
-				Database = Database,
-				Name = key.Substring(RavenDatabasesPrefix.Length)
-			});
-		}
-	}
-=======
->>>>>>> f2a050be
 }