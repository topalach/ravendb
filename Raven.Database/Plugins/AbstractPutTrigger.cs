--- conflicted
+++ resolved
@@ -32,7 +32,6 @@
             return VetoResult.Allowed;
         }
 
-<<<<<<< HEAD
 		/// <summary>
 		///  Allow the trigger to perform any logic just before the document is saved to disk.
 		///  Any modifications the trigger makes to the document or the metadata will be persisted 
@@ -49,24 +48,6 @@
 		{
 			
 		}
-=======
-        /// <summary>
-        ///  Allow the trigger to perform any logic just before the document is saved to disk.
-        ///  Any modifications the trigger makes to the document or the metadata will be persisted 
-        ///  to disk.
-        ///  </summary><remarks>
-        ///  If the trigger need to access the previous state of the document, the trigger should
-        ///  implement <seealso cref="IRequiresDocumentDatabaseInitialization" /> and use the provided
-        ///  <seealso cref="DocumentDatabase" /> instance to Get it. The returned result would be the old
-        ///  document (if it exists) or null.
-        ///  Any call to the provided <seealso cref="DocumentDatabase" /> instance will be done under the
-        ///  same transaction as the PUT operation.
-        ///  </remarks><param name="key">The document key</param><param name="document">The new document about to be put into Raven</param><param name="metadata">The new document metadata</param><param name="transactionInformation">The current transaction, if it exists</param>
-        public virtual void OnPut(string key, RavenJObject document, RavenJObject metadata, TransactionInformation transactionInformation)
-        {
-            
-        }
->>>>>>> b19bf61a
 
         /// <summary>
         ///  Allow the trigger to perform any logic after the document was put but still in the 
