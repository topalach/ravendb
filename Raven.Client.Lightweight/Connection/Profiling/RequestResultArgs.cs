--- conflicted
+++ resolved
@@ -26,7 +26,6 @@
         /// </summary>
         public IDictionary<string, string> AdditionalInformation { get; set; }
 
-<<<<<<< HEAD
 		/// <summary>
 		/// When the request completed
 		/// </summary>
@@ -59,40 +58,6 @@
 		/// The result of this request
 		/// </summary>
 		public string Result { get; set; }
-=======
-        /// <summary>
-        /// When the request completed
-        /// </summary>
-        public DateTime At { get; set; }
-        /// <summary>
-        /// The request status
-        /// </summary>
-        public RequestStatus Status { get; set; }
-        /// <summary>
-        /// The request Url
-        /// </summary>
-        public string Url { get; set; }
-        /// <summary>
-        /// How long this request took
-        /// </summary>
-        public double DurationMilliseconds { get; set; }
-        /// <summary>
-        /// The request method
-        /// </summary>
-        public string Method { get; set; }
-        /// <summary>
-        /// The data posted to the server
-        /// </summary>
-        public string PostedData { get; set; }
-        /// <summary>
-        /// The HTTP result for this request
-        /// </summary>
-        public int HttpResult { get; set; }
-        /// <summary>
-        /// The result of this request
-        /// </summary>
-        public string Result { get; set; }
->>>>>>> b19bf61a
 
         /// <summary>
         /// Total amount of memory used by strings here
