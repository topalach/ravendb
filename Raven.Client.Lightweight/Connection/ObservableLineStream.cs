﻿// -----------------------------------------------------------------------
//  <copyright file="EventSourceStream.cs" company="Hibernating Rhinos LTD">
//      Copyright (c) Hibernating Rhinos LTD. All rights reserved.
//  </copyright>
// -----------------------------------------------------------------------
using System;
using System.Collections.Generic;
using System.IO;
using System.Text;
using System.Threading.Tasks;
using Raven.Abstractions.Extensions;
using Raven.Abstractions.Util;
using Raven.Database.Util;

namespace Raven.Client.Connection
{
	public class ObservableLineStream : IObservable<string>, IDisposable
	{
		private readonly Stream stream;
		private readonly byte[] buffer = new byte[8192];
		private int posInBuffer;
		private readonly Action onDispose;

		private readonly ConcurrentSet<IObserver<string>> subscribers = new ConcurrentSet<IObserver<string>>();

		public ObservableLineStream(Stream stream, Action onDispose)
		{
			this.stream = stream;
			this.onDispose = onDispose;
		}

		public void Start()
		{
			ReadAsync()
				.ContinueWith(task =>
				              	{
				              		var read = task.Result;
<<<<<<< HEAD
									if(read == 0)
										throw new EndOfStreamException();

=======
									if(read == 0)// will force reopening of the connection
										throw new EndOfStreamException();
>>>>>>> b26f658e
				              		// find \r\n in newly read range

				              		var startPos = 0;
				              		byte prev = 0;
				              		bool foundLines = false;
				              		for (int i = posInBuffer; i < posInBuffer + read; i++)
				              		{
				              			if (prev == '\r' && buffer[i] == '\n')
				              			{
				              				foundLines = true;
											// yeah, we found a line, let us give it to the users
											var data = Encoding.UTF8.GetString(buffer, startPos, i - 1 - startPos);
				              				startPos = i + 1;
				              				foreach (var subscriber in subscribers)
				              				{
				              					subscriber.OnNext(data);
				              				}
				              			}
				              			prev = buffer[i];
				              		}
				              		posInBuffer += read;
									if(startPos >= posInBuffer) // read to end
									{
										posInBuffer = 0;
										return;
									}
									if (foundLines == false)
										return;

									// move remaining to the start of buffer, then reset
				              		Array.Copy(buffer, startPos, buffer, 0, posInBuffer - startPos);
				              		posInBuffer -= startPos;
				              	})
								.ContinueWith(task =>
								{
									if(task.IsFaulted)
									{
										try
										{
											stream.Dispose();
										}
										catch (Exception)
										{
											// explicitly ignoring this
										}
										var aggregateException = task.Exception;
										if (aggregateException.ExtractSingleInnerException() is ObjectDisposedException)
											return; // this isn't an error
										foreach (var subscriber in subscribers)
										{
											subscriber.OnError(aggregateException);
										}
										return;
									}

									Start(); // read more lines
								});
		}


#if SILVERLIGHT
		private Task<int> ReadAsync()
		{
			try
			{
				return stream.ReadAsync(buffer, posInBuffer, buffer.Length - posInBuffer);
			}
			catch (Exception e)
			{
				return new CompletedTask<int>(e);
			}
		}
#else
		private Task<int> ReadAsync()
		{
			try
			{
				return Task.Factory.FromAsync<int>(
					(callback, state) => stream.BeginRead(buffer, posInBuffer, buffer.Length - posInBuffer, callback, state),
					stream.EndRead,
					null);
			}
			catch (Exception e)
			{
				return new CompletedTask<int>(e);
			}
		}
#endif

		public IDisposable Subscribe(IObserver<string> observer)
		{
			subscribers.TryAdd(observer);
			return new DisposableAction(() => subscribers.TryRemove(observer));
		}

		public void Dispose()
		{
			foreach (var subscriber in subscribers)
			{
				subscriber.OnCompleted();
			}

			onDispose();
		}
	}
}<|MERGE_RESOLUTION|>--- conflicted
+++ resolved
@@ -35,14 +35,8 @@
 				.ContinueWith(task =>
 				              	{
 				              		var read = task.Result;
-<<<<<<< HEAD
-									if(read == 0)
-										throw new EndOfStreamException();
-
-=======
 									if(read == 0)// will force reopening of the connection
 										throw new EndOfStreamException();
->>>>>>> b26f658e
 				              		// find \r\n in newly read range
 
 				              		var startPos = 0;
