--- conflicted
+++ resolved
@@ -489,17 +489,10 @@
 		/// <param name="id">The id.</param>
 		public Task DeleteDocumentAsync(string id)
 		{
-<<<<<<< HEAD
-			return ExecuteWithReplication("DELETE", url =>
-			{
-			    return url.Document(id)
-			        .ToJsonRequest(this, credentials, convention, OperationsHeaders, "DELETE")
-=======
 			return ExecuteWithReplication("DELETE", operationMetadata =>
 			{
 				return operationMetadata.Url.Document(id)
 			        .ToJsonRequest(this, operationMetadata.Credentials, convention, OperationsHeaders, "DELETE")
->>>>>>> 1abb6c64
 			        .ExecuteRequestAsync();
 			});
 		}
