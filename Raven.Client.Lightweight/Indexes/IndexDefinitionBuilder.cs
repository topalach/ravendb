--- conflicted
+++ resolved
@@ -66,7 +66,7 @@
 		/// <value>The sort options.</value>
 		public IDictionary<Expression<Func<TReduceResult, object>>, SortOptions> SortOptions { get; set; }
 
-        /// <summary>
+		/// <summary>
         /// Gets or sets the sort options.
         /// </summary>
         /// <value>The sort options.</value>
@@ -112,17 +112,12 @@
 		/// <value>The spatial options.</value>
 		public IDictionary<string, SpatialOptions> SpatialIndexesStrings { get; set; }
 
-<<<<<<< HEAD
-
 		/// <summary>
 		/// Max number of allowed indexing outputs per one source document
 		/// </summary>
 		public int? MaxIndexOutputsPerDocument { get; set; }
 
 		/// <summary>
-=======
-	    /// <summary>
->>>>>>> 5dd9b125
 		/// Initializes a new instance of the <see cref="IndexDefinitionBuilder{TDocument,TReduceResult}"/> class.
 		/// </summary>
 		public IndexDefinitionBuilder()
@@ -133,7 +128,7 @@
 			IndexesStrings = new Dictionary<string, FieldIndexing>();
 			SortOptions = new Dictionary<Expression<Func<TReduceResult, object>>, SortOptions>();
             SortOptionsStrings = new Dictionary<string, SortOptions>();
-            Suggestions = new Dictionary<Expression<Func<TReduceResult, object>>, SuggestionOptions>();
+			Suggestions = new Dictionary<Expression<Func<TReduceResult, object>>, SuggestionOptions>();
 			Analyzers = new Dictionary<Expression<Func<TReduceResult, object>>, string>();
 			AnalyzersStrings = new Dictionary<string, string>();
 			TermVectors = new Dictionary<Expression<Func<TReduceResult, object>>, FieldTermVector>();
