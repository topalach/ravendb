--- conflicted
+++ resolved
@@ -5,10 +5,7 @@
 using System.Reflection;
 using Raven.Abstractions.Indexing;
 using System.Linq;
-<<<<<<< HEAD
-=======
 using Raven.Client.Document;
->>>>>>> 34cc7820
 #if !NETFX_CORE
 using Raven.Abstractions.MissingFromBCL;
 #else
@@ -78,10 +75,7 @@
 				TransformResults = TransformResults,
 				Stores = Stores,
 				TermVectors = TermVectors,
-<<<<<<< HEAD
 				SpatialIndexes = SpatialIndexes,
-=======
->>>>>>> 34cc7820
 				Suggestions = IndexSuggestions,
 				AnalyzersStrings = AnalyzersStrings,
 				IndexesStrings = IndexesStrings,
