using System;
using System.Linq;
using System.Net;
using System.Net.Http;
using System.Security;
using Raven.Abstractions.Connection;
using Raven.Abstractions.OAuth;
using Raven.Client.Connection;

namespace Raven.Client.Extensions
{
    internal static class SecurityExtensions
    {
<<<<<<< HEAD
        //TODO: this can be used in document store/counter stores/time series store
        internal static void InitializeSecurity(ConventionBase conventions, HttpJsonRequestFactory requestFactory, string serverUrl, ICredentials primaryCredentials)
=======
        internal static void InitializeSecurity(Convention conventions, HttpJsonRequestFactory requestFactory, string serverUrl)
>>>>>>> 2c1332ab
        {
            if (conventions.HandleUnauthorizedResponseAsync != null)
                return; // already setup by the user

            var basicAuthenticator = new BasicAuthenticator(requestFactory.EnableBasicAuthenticationOverUnsecuredHttpEvenThoughPasswordsWouldBeSentOverTheWireInClearTextToBeStolenByHackers);
            var securedAuthenticator = new SecuredAuthenticator();

            requestFactory.ConfigureRequest += basicAuthenticator.ConfigureRequest;
            requestFactory.ConfigureRequest += securedAuthenticator.ConfigureRequest;

            conventions.HandleForbiddenResponseAsync = (forbiddenResponse, credentials) =>
            {
                if (credentials.ApiKey == null)
                {
                    AssertForbiddenCredentialSupportWindowsAuth(forbiddenResponse, credentials.Credentials);
                    return null;
                }

                return null;
            };

            conventions.HandleUnauthorizedResponseAsync = (unauthorizedResponse, credentials) =>
            {
                var oauthSource = unauthorizedResponse.Headers.GetFirstValue("OAuth-Source");

#if DEBUG && FIDDLER
                // Make sure to avoid a cross DNS security issue, when running with Fiddler
                if (string.IsNullOrEmpty(oauthSource) == false)
                    oauthSource = oauthSource.Replace("localhost:", "localhost.fiddler:");
#endif

                // Legacy support
                if (string.IsNullOrEmpty(oauthSource) == false &&
                    oauthSource.EndsWith("/OAuth/API-Key", StringComparison.CurrentCultureIgnoreCase) == false)
                {
                    return basicAuthenticator.HandleOAuthResponseAsync(oauthSource, credentials.ApiKey);
                }

                if (credentials.ApiKey == null)
                {
                    AssertUnauthorizedCredentialSupportWindowsAuth(unauthorizedResponse, credentials.Credentials);
                    return null;
                }

                if (string.IsNullOrEmpty(oauthSource))
                    oauthSource = serverUrl + "/OAuth/API-Key";

                return securedAuthenticator.DoOAuthRequestAsync(serverUrl, oauthSource, credentials.ApiKey);
            };

        }

        private static void AssertForbiddenCredentialSupportWindowsAuth(HttpResponseMessage response, ICredentials credentials)
        {
            if (credentials == null)
                return;

            var requiredAuth = response.Headers.GetFirstValue("Raven-Required-Auth");
            if (requiredAuth == "Windows")
            {
                // we are trying to do windows auth, but we didn't get the windows auth headers
                throw new SecurityException(
                    "Attempted to connect to a RavenDB Server that requires authentication using Windows credentials, but the specified server does not support Windows authentication." +
                    Environment.NewLine +
                    "If you are running inside IIS, make sure to enable Windows authentication.");
            }
        }

        private static void AssertUnauthorizedCredentialSupportWindowsAuth(HttpResponseMessage response, ICredentials credentials)
        {
            if (credentials == null)
                return;

            var authHeaders = response.Headers.WwwAuthenticate.FirstOrDefault();
            if (authHeaders == null || (authHeaders.ToString().Contains("NTLM") == false && authHeaders.ToString().Contains("Negotiate") == false))
            {
                // we are trying to do windows auth, but we didn't get the windows auth headers
                throw new SecurityException(
                    "Attempted to connect to a RavenDB Server that requires authentication using Windows credentials," + Environment.NewLine
                    + " but either wrong credentials were entered or the specified server does not support Windows authentication." +
                    Environment.NewLine +
                    "If you are running inside IIS, make sure to enable Windows authentication.");
            }
        }
    }
}<|MERGE_RESOLUTION|>--- conflicted
+++ resolved
@@ -11,12 +11,7 @@
 {
     internal static class SecurityExtensions
     {
-<<<<<<< HEAD
-        //TODO: this can be used in document store/counter stores/time series store
-        internal static void InitializeSecurity(ConventionBase conventions, HttpJsonRequestFactory requestFactory, string serverUrl, ICredentials primaryCredentials)
-=======
         internal static void InitializeSecurity(Convention conventions, HttpJsonRequestFactory requestFactory, string serverUrl)
->>>>>>> 2c1332ab
         {
             if (conventions.HandleUnauthorizedResponseAsync != null)
                 return; // already setup by the user
