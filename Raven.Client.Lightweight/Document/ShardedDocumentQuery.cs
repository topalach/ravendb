--- conflicted
+++ resolved
@@ -1,248 +1,3 @@
-<<<<<<< HEAD
-﻿//-----------------------------------------------------------------------
-// <copyright file="ShardedDocumentQuery.cs" company="Hibernating Rhinos LTD">
-//     Copyright (c) Hibernating Rhinos LTD. All rights reserved.
-// </copyright>
-//-----------------------------------------------------------------------
-#if !SILVERLIGHT
-using System;
-using System.Collections.Generic;
-using System.Linq;
-using System.Text;
-using Raven.Abstractions.Data;
-using System.Threading;
-#if !NET35
-using System.Threading.Tasks;
-using Raven.Client.Connection.Async;
-using Raven.Client.Document.Batches;
-#endif
-using Raven.Client.Document.SessionOperations;
-using Raven.Client.Listeners;
-using Raven.Client.Connection;
-using Raven.Client.Shard;
-using Raven.Json.Linq;
-using Raven.Abstractions.Extensions;
-
-namespace Raven.Client.Document
-{
-	/// <summary>
-	/// A query that is executed against sharded instances
-	/// </summary>
-	public class ShardedDocumentQuery<T> : DocumentQuery<T>
-	{
-		private readonly Func<ShardRequestData, IList<Tuple<string, IDatabaseCommands>>> getShardsToOperateOn;
-		private readonly ShardStrategy shardStrategy;
-		private List<QueryOperation> shardQueryOperations;
-		
-		private IList<IDatabaseCommands> databaseCommands;
-		private IList<IDatabaseCommands> ShardDatabaseCommands
-		{
-			get
-			{
-				if (databaseCommands == null)
-				{
-					var shardsToOperateOn = getShardsToOperateOn(new ShardRequestData {EntityType = typeof (T), Query = IndexQuery});
-					databaseCommands = shardsToOperateOn.Select(x => x.Item2).ToList();
-				}
-				return databaseCommands;
-			}
-		}
-
-		private IndexQuery indexQuery;
-		private IndexQuery IndexQuery
-		{
-			get { return indexQuery ?? (indexQuery = GenerateIndexQuery(theQueryText.ToString())); }
-		}
-
-		/// <summary>
-		/// Initializes a new instance of the <see cref="ShardedDocumentQuery{T}"/> class.
-		/// </summary>
-		public ShardedDocumentQuery(InMemoryDocumentSessionOperations session, Func<ShardRequestData, IList<Tuple<string, IDatabaseCommands>>> getShardsToOperateOn, ShardStrategy shardStrategy, string indexName, string[] projectionFields, IDocumentQueryListener[] queryListeners)
-			: base(session
-#if !SILVERLIGHT
-			, null
-#endif
-#if !NET35
-			, null
-#endif
-			, indexName, projectionFields, queryListeners)
-		{
-			this.getShardsToOperateOn = getShardsToOperateOn;
-			this.shardStrategy = shardStrategy;
-		}
-
-		protected override void InitSync()
-		{
-			if (queryOperation != null)
-				return;
-
-			shardQueryOperations = new List<QueryOperation>();
-			theSession.IncrementRequestCount();
-
-			ExecuteBeforeQueryListeners();
-
-			foreach (var dbCmd in ShardDatabaseCommands)
-			{
-				ClearSortHints(dbCmd);
-				shardQueryOperations.Add(InitializeQueryOperation(dbCmd.OperationsHeaders.Add));
-			}
-
-			ExecuteActualQuery();
-		}
-
-		public override IDocumentQuery<TProjection> SelectFields<TProjection>(string[] fields)
-		{
-			var documentQuery = new ShardedDocumentQuery<TProjection>(theSession,
-				getShardsToOperateOn,
-				shardStrategy, 
-				indexName,
-				fields,
-				queryListeners)
-			{
-				pageSize = pageSize,
-				theQueryText = new StringBuilder(theQueryText.ToString()),
-				start = start,
-				timeout = timeout,
-				cutoff = cutoff,
-				queryStats = queryStats,
-				theWaitForNonStaleResults = theWaitForNonStaleResults,
-				sortByHints = sortByHints,
-				orderByFields = orderByFields,
-				groupByFields = groupByFields,
-				aggregationOp = aggregationOp,
-				transformResultsFunc = transformResultsFunc,
-				includes = new HashSet<string>(includes)
-			};
-			documentQuery.AfterQueryExecuted(afterQueryExecutedCallback);
-			return documentQuery;
-		}
-
-		protected override void ExecuteActualQuery()
-		{
-			var results = new bool[ShardDatabaseCommands.Count];
-			while (true)
-			{
-				var currentCopy = results;
-				results = shardStrategy.ShardAccessStrategy.Apply(ShardDatabaseCommands,
-					new ShardRequestData
-					{
-						EntityType = typeof(T),
-						Query = IndexQuery
-					}, (dbCmd, i) =>
-				{
-					if (currentCopy[i]) // if we already got a good result here, do nothing
-						return true;
-
-					var queryOp = shardQueryOperations[i];
-
-					using (queryOp.EnterQueryContext())
-					{
-						queryOp.LogQuery();
-						var result = dbCmd.Query(indexName, queryOp.IndexQuery, includes.ToArray());
-						return queryOp.IsAcceptable(result);
-					}
-				});
-				if (results.All(acceptable => acceptable))
-					break;
-				Thread.Sleep(100);
-			}
-
-			AssertNoDuplicateIdsInResults(shardQueryOperations);
-
-			var mergedQueryResult = shardStrategy.MergeQueryResults(IndexQuery,
-			                                                        shardQueryOperations.Select(x => x.CurrentQueryResults)
-			                                                        	.Where(x => x != null)
-			                                                        	.ToList());
-
-			shardQueryOperations[0].ForceResult(mergedQueryResult);
-			queryOperation = shardQueryOperations[0];
-		}
-
-		internal static void AssertNoDuplicateIdsInResults(List<QueryOperation> shardQueryOperations)
-		{
-			var shardsPerId = new Dictionary<string, HashSet<QueryOperation>>(StringComparer.InvariantCultureIgnoreCase);
-
-			foreach (var shardQueryOperation in shardQueryOperations)
-			{
-				var currentQueryResults = shardQueryOperation.CurrentQueryResults;
-				if(currentQueryResults == null)
-					continue;
-				foreach (var include in currentQueryResults.Includes.Concat(currentQueryResults.Results))
-				{
-					var includeMetadata = include.Value<RavenJObject>(Constants.Metadata);
-					if(includeMetadata == null)
-						continue;
-					var id = includeMetadata.Value<string>("@id");
-					if(id == null)
-						continue;
-					shardsPerId.GetOrAdd(id).Add(shardQueryOperation);
-				}
-			}
-
-			foreach (var shardPerId in shardsPerId)
-			{
-				if (shardPerId.Value.Count > 1)
-					throw new InvalidOperationException("Found id: " + shardPerId.Key + " on more than one shard, documents ids must be unique cluster-wide.");
-			}
-		}
-
-#if !SILVERLIGHT
-		/// <summary>
-		///   Grant access to the database commands
-		/// </summary>
-		public override IDatabaseCommands DatabaseCommands
-		{
-			get { throw new NotSupportedException("Sharded has more than one DatabaseCommands to operate on."); }
-		}
-#endif
-
-#if !NET35
-		/// <summary>
-		///   Grant access to the async database commands
-		/// </summary>
-		public override IAsyncDatabaseCommands AsyncDatabaseCommands
-		{
-			get { throw new NotSupportedException("Sharded has more than one DatabaseCommands to operate on."); }
-		}
-#endif
-
-#if !NET35 && !SILVERLIGHT
-
-		/// <summary>
-		/// Register the query as a lazy query in the session and return a lazy
-		/// instance that will evaluate the query only when needed
-		/// </summary>
-		public override Lazy<IEnumerable<T>> Lazily(Action<IEnumerable<T>> onEval)
-		{
-			if (queryOperation == null)
-			{
-				foreach (var databaseCommands11 in ShardDatabaseCommands)
-				{
-					foreach (var key in databaseCommands11.OperationsHeaders.AllKeys.Where(key => key.StartsWith("SortHint")).ToArray())
-					{
-						databaseCommands11.OperationsHeaders.Remove(key);
-					}
-				}
-			
-				ExecuteBeforeQueryListeners();
-				queryOperation = InitializeQueryOperation((s, s1) => ShardDatabaseCommands.ForEach(cmd => cmd.OperationsHeaders.Set(s, s1)));
-			}
-
-			var lazyQueryOperation = new LazyQueryOperation<T>(queryOperation, afterQueryExecutedCallback, includes);
-
-			return ((ShardedDocumentSession)theSession).AddLazyOperation(lazyQueryOperation, onEval, ShardDatabaseCommands);
-		}
-#endif
-
-#if !NET35
-		protected override Task<QueryOperation> ExecuteActualQueryAsync()
-		{
-			throw new NotSupportedException();
-		}
-#endif
-	}
-}
-=======
 ﻿//-----------------------------------------------------------------------
 // <copyright file="ShardedDocumentQuery.cs" company="Hibernating Rhinos LTD">
 //     Copyright (c) Hibernating Rhinos LTD. All rights reserved.
@@ -487,5 +242,4 @@
 #endif
 	}
 }
->>>>>>> 110c84e2
 #endif