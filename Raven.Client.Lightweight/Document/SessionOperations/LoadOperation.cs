--- conflicted
+++ resolved
@@ -26,15 +26,8 @@
 
 		public void LogOperation()
 		{
-<<<<<<< HEAD
 			if (log.IsDebugEnabled)
-				log.Debug("Loading document [{0}] from {1}", id, sessionOperations.StoreIdentifier);
-=======
-            if (log.IsDebugEnabled )
-            {
-                log.Debug("Loading document [{0}] from {1}", id, sessionOperations.StoreIdentifier);
-            }			
->>>>>>> 33f6093c
+			log.Debug("Loading document [{0}] from {1}", id, sessionOperations.StoreIdentifier);
 		}
 
 		public IDisposable EnterLoadContext()
