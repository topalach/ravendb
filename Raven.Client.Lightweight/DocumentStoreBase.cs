using System;
using System.Collections.Generic;
using System.Threading.Tasks;
using System.Collections.Specialized;
using System.Collections.ObjectModel;
using System.Configuration;
using System.Linq;

using Raven.Abstractions.Data;
using Raven.Client.Changes;
using Raven.Client.Connection;
using Raven.Client.Connection.Profiling;
using Raven.Client.Document.DTC;
using Raven.Client.Indexes;
using Raven.Client.Listeners;
using Raven.Client.Document;

using Raven.Client.Connection.Async;
using Raven.Client.Util;
using Raven.Abstractions.Util.Encryptors;

namespace Raven.Client
{

<<<<<<< HEAD
	/// <summary>
	/// Contains implementation of some IDocumentStore operations shared by DocumentStore implementations
	/// </summary>
	public abstract class DocumentStoreBase : IDocumentStore
	{
		protected DocumentStoreBase()
		{
			InitializeEncryptor();

			LastEtagHolder = new GlobalLastEtagHolder();
			TransactionRecoveryStorage = new VolatileOnlyTransactionRecoveryStorage();
			AsyncSubscriptions = new AsyncDocumentSubscriptions(this);
			Subscriptions = new DocumentSubscriptions(this);
		}

		public DocumentSessionListeners Listeners
		{
			get { return listeners; }
		}

		public void SetListeners(DocumentSessionListeners newListeners)
		{
			listeners = newListeners;
		}

		public abstract void Dispose();

		/// <summary>
		/// 
		/// </summary>
		public abstract event EventHandler AfterDispose;

		/// <summary>
		/// Whatever the instance has been disposed
		/// </summary>
		public bool WasDisposed { get; protected set; }

		/// <summary>
		/// Subscribe to change notifications from the server
		/// </summary>

		public abstract IDisposable AggressivelyCacheFor(TimeSpan cacheDuration);

		public abstract IDatabaseChanges Changes(string database = null);

		public abstract IDisposable DisableAggressiveCaching();

		public abstract IDisposable SetRequestsTimeoutFor(TimeSpan timeout);

		/// <summary>
		/// Gets the shared operations headers.
		/// </summary>
		/// <value>The shared operations headers.</value>
		public virtual NameValueCollection SharedOperationsHeaders { get; protected set; }

		public abstract bool HasJsonRequestFactory { get; }
		public abstract HttpJsonRequestFactory JsonRequestFactory { get; }
		public abstract string Identifier { get; set; }
		public abstract IDocumentStore Initialize();
		public abstract IAsyncDatabaseCommands AsyncDatabaseCommands { get; }
		public abstract IAsyncDocumentSession OpenAsyncSession();
		public abstract IAsyncDocumentSession OpenAsyncSession(string database);
		public abstract IAsyncDocumentSession OpenAsyncSession(OpenSessionOptions sessionOptions);

		public abstract IDocumentSession OpenSession();
		public abstract IDocumentSession OpenSession(string database);
		public abstract IDocumentSession OpenSession(OpenSessionOptions sessionOptions);
		public abstract IDatabaseCommands DatabaseCommands { get; }
        
		/// <summary>
		/// Executes index creation.
		/// </summary>
		public virtual void ExecuteIndex(AbstractIndexCreationTask indexCreationTask)
		{
			indexCreationTask.Execute(DatabaseCommands, Conventions);
		}

		/// <summary>
		/// Executes index creation.
		/// </summary>
		public virtual Task ExecuteIndexAsync(AbstractIndexCreationTask indexCreationTask)
		{
			return indexCreationTask.ExecuteAsync(AsyncDatabaseCommands, Conventions);
		}

		/// <summary>
		/// Executes index creation in side-by-side mode.
		/// </summary>
		public virtual void SideBySideExecuteIndex(AbstractIndexCreationTask indexCreationTask, Etag minimumEtagBeforeReplace = null, DateTime? replaceTimeUtc = null)
		{
			indexCreationTask.SideBySideExecute(DatabaseCommands, Conventions, minimumEtagBeforeReplace, replaceTimeUtc);
		}

		/// <summary>
		/// Executes index creation in side-by-side mode.
		/// </summary>
		public virtual Task SideBySideExecuteIndexAsync(AbstractIndexCreationTask indexCreationTask, Etag minimumEtagBeforeReplace = null, DateTime? replaceTimeUtc = null)
		{
			return indexCreationTask.SideBySideExecuteAsync(AsyncDatabaseCommands, Conventions, minimumEtagBeforeReplace, replaceTimeUtc);
		}

		/// <summary>
		/// Executes transformer creation
		/// </summary>
		public virtual void ExecuteTransformer(AbstractTransformerCreationTask transformerCreationTask)
		{
			transformerCreationTask.Execute(DatabaseCommands, Conventions);
		}

		/// <summary>
		/// Executes transformer creation
		/// </summary>
		public virtual Task ExecuteTransformerAsync(AbstractTransformerCreationTask transformerCreationTask)
		{
			return transformerCreationTask.ExecuteAsync(AsyncDatabaseCommands, Conventions);
		}

		/// <summary>
		/// Executes indexes creation.
		/// </summary>
		public virtual void ExecuteIndexes(List<AbstractIndexCreationTask> indexCreationTasks)
		{
			var indexesToAdd = IndexCreation.CreateIndexesToAdd(indexCreationTasks, Conventions);
			DatabaseCommands.PutIndexes(indexesToAdd);

			foreach (var task in indexCreationTasks)
				task.AfterExecute(DatabaseCommands, Conventions);
		}

		/// <summary>
		/// Executes indexes creation.
		/// </summary>
		public virtual async Task ExecuteIndexesAsync(List<AbstractIndexCreationTask> indexCreationTasks)
		{
			var indexesToAdd = IndexCreation.CreateIndexesToAdd(indexCreationTasks, Conventions);
			await AsyncDatabaseCommands.PutIndexesAsync(indexesToAdd).ConfigureAwait(false);

			foreach (var task in indexCreationTasks)
				await task.AfterExecuteAsync(AsyncDatabaseCommands, Conventions).ConfigureAwait(false);
		}

		/// <summary>
		/// Executes indexes creation in side-by-side mode.
		/// </summary>
		public virtual void SideBySideExecuteIndexes(List<AbstractIndexCreationTask> indexCreationTasks, Etag minimumEtagBeforeReplace = null, DateTime? replaceTimeUtc = null)
		{
			var indexesToAdd = IndexCreation.CreateIndexesToAdd(indexCreationTasks, Conventions);
			DatabaseCommands.PutSideBySideIndexes(indexesToAdd, minimumEtagBeforeReplace, replaceTimeUtc);

			foreach (var task in indexCreationTasks)
				task.AfterExecute(DatabaseCommands, Conventions);
		}

		/// <summary>
		/// Executes indexes creation in side-by-side mode.
		/// </summary>
		public virtual async Task SideBySideExecuteIndexesAsync(List<AbstractIndexCreationTask> indexCreationTasks, Etag minimumEtagBeforeReplace = null, DateTime? replaceTimeUtc = null)
		{
			var indexesToAdd = IndexCreation.CreateIndexesToAdd(indexCreationTasks, Conventions);
			await AsyncDatabaseCommands.PutSideBySideIndexesAsync(indexesToAdd, minimumEtagBeforeReplace, replaceTimeUtc).ConfigureAwait(false);

			foreach (var task in indexCreationTasks)
				task.AfterExecute(DatabaseCommands, Conventions);
		}

		private DocumentConvention conventions;

		/// <summary>
		/// Gets the conventions.
		/// </summary>
		/// <value>The conventions.</value>
		public virtual DocumentConvention Conventions
		{
			get { return conventions ?? (conventions = new DocumentConvention()); }
			set { conventions = value; }
		}

		private string url;

		/// <summary>
		/// Gets or sets the URL.
		/// </summary>
		public virtual string Url
		{
			get { return url; }
			set { url = value.EndsWith("/") ? value.Substring(0, value.Length - 1) : value; }
		}

		/// <summary>
		/// Failover servers used by replication informers when cannot fetch the list of replication 
		/// destinations if a master server is down.
		/// </summary>
		public FailoverServers FailoverServers { get; set; }

		/// <summary>
		/// Whenever or not we will use FIPS compliant encryption algorithms (must match server settings).
		/// </summary>
		public bool UseFipsEncryptionAlgorithms { get; set; }

		///<summary>
		/// Whatever or not we will automatically enlist in distributed transactions
		///</summary>
		public bool EnlistInDistributedTransactions
		{
			get { return Conventions.EnlistInDistributedTransactions; }
			set { Conventions.EnlistInDistributedTransactions = value; }
		}
		/// <summary>
		/// The resource manager id for the document store.
		/// IMPORTANT: Using Guid.NewGuid() to set this value is almost certainly a mistake, you should set
		/// it to a value that remains consistent between restart of the system.
		/// </summary>
		public Guid ResourceManagerId { get; set; }


		protected bool initialized;


		///<summary>
		/// Gets the etag of the last document written by any session belonging to this 
		/// document store
		///</summary>
		public virtual Etag GetLastWrittenEtag()
		{
			return LastEtagHolder.GetLastWrittenEtag();
		}

		public abstract BulkInsertOperation BulkInsert(string database = null, BulkInsertOptions options = null);

		public IAsyncReliableSubscriptions AsyncSubscriptions { get; private set; }
		public IReliableSubscriptions Subscriptions { get; private set; }

		protected void EnsureNotClosed()
		{
			if (WasDisposed)
				throw new ObjectDisposedException(GetType().Name, "The document store has already been disposed and cannot be used");
		}

		protected void AssertInitialized()
		{
			if (!initialized)
				throw new InvalidOperationException("You cannot open a session or access the database commands before initializing the document store. Did you forget calling Initialize()?");
		}

		private DocumentSessionListeners listeners = new DocumentSessionListeners();

		/// <summary>
		/// Registers the extended conversion listener.
		/// </summary>
		public DocumentStoreBase RegisterListener(IDocumentConversionListener conversionListener)
		{
			listeners.ConversionListeners = listeners.ConversionListeners.Concat(new[] {conversionListener,}).ToArray();
			return this;
		}

		/// <summary>
		/// Registers the query listener.
		/// </summary>
		/// <param name="queryListener">The query listener.</param>
		public DocumentStoreBase RegisterListener(IDocumentQueryListener queryListener)
		{
			listeners.QueryListeners = listeners.QueryListeners.Concat(new[] {queryListener}).ToArray();
			return this;
		}

		/// <summary>
		/// Registers the store listener.
		/// </summary>
		/// <param name="documentStoreListener">The document store listener.</param>
		public IDocumentStore RegisterListener(IDocumentStoreListener documentStoreListener)
		{
			listeners.StoreListeners = listeners.StoreListeners.Concat(new[] {documentStoreListener}).ToArray();
			return this;
		}

		/// <summary>
		/// Registers the delete listener.
		/// </summary>
		/// <param name="deleteListener">The delete listener.</param>
		public DocumentStoreBase RegisterListener(IDocumentDeleteListener deleteListener)
		{
			listeners.DeleteListeners = listeners.DeleteListeners.Concat(new[] {deleteListener}).ToArray();
			return this;
		}

		/// <summary>
		/// Registers the conflict listener.
		/// </summary>
		/// <param name="conflictListener">The conflict listener.</param>
		public DocumentStoreBase RegisterListener(IDocumentConflictListener conflictListener)
		{
			listeners.ConflictListeners = listeners.ConflictListeners.Concat(new[] {conflictListener}).ToArray();
			return this;
		}

		/// <summary>
		/// Gets a read-only collection of the registered query listeners.
		/// </summary>
		public ReadOnlyCollection<IDocumentQueryListener> RegisteredQueryListeners
		{
			get { return new ReadOnlyCollection<IDocumentQueryListener>(listeners.QueryListeners); }
		}

		/// <summary>
		/// Gets a read-only collection of the registered store listeners.
		/// </summary>
		public ReadOnlyCollection<IDocumentStoreListener> RegisteredStoreListeners
		{
			get { return new ReadOnlyCollection<IDocumentStoreListener>(listeners.StoreListeners); }
		}

		/// <summary>
		/// Gets a read-only collection of the registered delete listeners.
		/// </summary>
		public ReadOnlyCollection<IDocumentDeleteListener> RegisteredDeleteListeners
		{
			get { return new ReadOnlyCollection<IDocumentDeleteListener>(listeners.DeleteListeners); }
		}

		/// <summary>
		/// Gets a read-only collection of the registered conflict listeners.
		/// </summary>
		public ReadOnlyCollection<IDocumentConflictListener> RegisteredConflictListeners
		{
			get { return new ReadOnlyCollection<IDocumentConflictListener>(listeners.ConflictListeners); }
		}

		protected virtual void AfterSessionCreated(InMemoryDocumentSessionOperations session)
		{
			var onSessionCreatedInternal = SessionCreatedInternal;
			if (onSessionCreatedInternal != null)
				onSessionCreatedInternal(session);
		}

		///<summary>
		/// Internal notification for integration tools, mainly
		///</summary>
		public event Action<InMemoryDocumentSessionOperations> SessionCreatedInternal;

		protected readonly ProfilingContext profilingContext = new ProfilingContext();

		public ILastEtagHolder LastEtagHolder { get; set; }
		public ITransactionRecoveryStorage TransactionRecoveryStorage { get; set; }

		/// <summary>
		///  Get the profiling information for the given id
		/// </summary>
		public ProfilingInformation GetProfilingInformationFor(Guid id)
		{
			return profilingContext.TryGet(id);
		}

		/// <summary>
		/// Setup the context for aggressive caching.
		/// </summary>
		public IDisposable AggressivelyCache()
		{
			return AggressivelyCacheFor(TimeSpan.FromDays(1));
		}

		protected void InitializeEncryptor()
		{
			var setting = ConfigurationManager.AppSettings["Raven/Encryption/FIPS"];

			bool fips;
			if (string.IsNullOrEmpty(setting) || !bool.TryParse(setting, out fips))
				fips = UseFipsEncryptionAlgorithms;

			Encryptor.Initialize(fips);
		}

		public abstract void InitializeProfiling();


		public abstract bool CanEnlistInDistributedTransactions(string dbName);
	}
=======
    /// <summary>
    /// Contains implementation of some IDocumentStore operations shared by DocumentStore implementations
    /// </summary>
    public abstract class DocumentStoreBase : IDocumentStore
    {
        protected DocumentStoreBase()
        {
            InitializeEncryptor();

            LastEtagHolder = new GlobalLastEtagHolder();
            TransactionRecoveryStorage = new VolatileOnlyTransactionRecoveryStorage();
            AsyncSubscriptions = new AsyncDocumentSubscriptions(this);
            Subscriptions = new DocumentSubscriptions(this);
        }

        public DocumentSessionListeners Listeners
        {
            get { return listeners; }
        }

        public void SetListeners(DocumentSessionListeners newListeners)
        {
            listeners = newListeners;
        }

        public abstract void Dispose();

        /// <summary>
        /// 
        /// </summary>
        public abstract event EventHandler AfterDispose;

        /// <summary>
        /// Whatever the instance has been disposed
        /// </summary>
        public bool WasDisposed { get; protected set; }

        /// <summary>
        /// Subscribe to change notifications from the server
        /// </summary>

        public abstract IDisposable AggressivelyCacheFor(TimeSpan cacheDuration);

        public abstract IDatabaseChanges Changes(string database = null);

        public abstract IDisposable DisableAggressiveCaching();

        public abstract IDisposable SetRequestsTimeoutFor(TimeSpan timeout);

        /// <summary>
        /// Gets the shared operations headers.
        /// </summary>
        /// <value>The shared operations headers.</value>
        public virtual NameValueCollection SharedOperationsHeaders { get; protected set; }

        public abstract bool HasJsonRequestFactory { get; }
        public abstract HttpJsonRequestFactory JsonRequestFactory { get; }
        public abstract string Identifier { get; set; }
        public abstract IDocumentStore Initialize();
        public abstract IAsyncDatabaseCommands AsyncDatabaseCommands { get; }
        public abstract IAsyncDocumentSession OpenAsyncSession();
        public abstract IAsyncDocumentSession OpenAsyncSession(string database);
        public abstract IAsyncDocumentSession OpenAsyncSession(OpenSessionOptions sessionOptions);

        public abstract IDocumentSession OpenSession();
        public abstract IDocumentSession OpenSession(string database);
        public abstract IDocumentSession OpenSession(OpenSessionOptions sessionOptions);
        public abstract IDatabaseCommands DatabaseCommands { get; }

        /// <summary>
        /// Executes index creation.
        /// </summary>
        public virtual void ExecuteIndex(AbstractIndexCreationTask indexCreationTask)
        {
            indexCreationTask.Execute(DatabaseCommands, Conventions);
        }

        /// <summary>
        /// Executes index creation.
        /// </summary>
        public virtual Task ExecuteIndexAsync(AbstractIndexCreationTask indexCreationTask)
        {
            return indexCreationTask.ExecuteAsync(AsyncDatabaseCommands, Conventions);
        }

        /// <summary>
        /// Executes index creation in side-by-side mode.
        /// </summary>
        public virtual void SideBySideExecuteIndex(AbstractIndexCreationTask indexCreationTask, Etag minimumEtagBeforeReplace = null, DateTime? replaceTimeUtc = null)
        {
            indexCreationTask.SideBySideExecute(DatabaseCommands, Conventions, minimumEtagBeforeReplace, replaceTimeUtc);
        }

        /// <summary>
        /// Executes index creation in side-by-side mode.
        /// </summary>
        public virtual Task SideBySideExecuteIndexAsync(AbstractIndexCreationTask indexCreationTask, Etag minimumEtagBeforeReplace = null, DateTime? replaceTimeUtc = null)
        {
            return indexCreationTask.SideBySideExecuteAsync(AsyncDatabaseCommands, Conventions, minimumEtagBeforeReplace, replaceTimeUtc);
        }

        /// <summary>
        /// Executes transformer creation
        /// </summary>
        public virtual void ExecuteTransformer(AbstractTransformerCreationTask transformerCreationTask)
        {
            transformerCreationTask.Execute(DatabaseCommands, Conventions);
        }

        /// <summary>
        /// Executes transformer creation
        /// </summary>
        public virtual Task ExecuteTransformerAsync(AbstractTransformerCreationTask transformerCreationTask)
        {
            return transformerCreationTask.ExecuteAsync(AsyncDatabaseCommands, Conventions);
        }

        /// <summary>
        /// Executes indexes creation.
        /// </summary>
        public virtual void ExecuteIndexes(List<AbstractIndexCreationTask> indexCreationTasks)
        {
            var indexesToAdd = IndexCreation.CreateIndexesToAdd(indexCreationTasks, Conventions);
            DatabaseCommands.PutIndexes(indexesToAdd);

            foreach (var task in indexCreationTasks)
                task.AfterExecute(DatabaseCommands, Conventions);
        }

        /// <summary>
        /// Executes indexes creation.
        /// </summary>
        public virtual async Task ExecuteIndexesAsync(List<AbstractIndexCreationTask> indexCreationTasks)
        {
            var indexesToAdd = IndexCreation.CreateIndexesToAdd(indexCreationTasks, Conventions);
            await AsyncDatabaseCommands.PutIndexesAsync(indexesToAdd).ConfigureAwait(false);

            foreach (var task in indexCreationTasks)
                await task.AfterExecuteAsync(AsyncDatabaseCommands, Conventions).ConfigureAwait(false);
        }

        /// <summary>
        /// Executes indexes creation in side-by-side mode.
        /// </summary>
        public virtual void SideBySideExecuteIndexes(List<AbstractIndexCreationTask> indexCreationTasks, Etag minimumEtagBeforeReplace = null, DateTime? replaceTimeUtc = null)
        {
            var indexesToAdd = IndexCreation.CreateIndexesToAdd(indexCreationTasks, Conventions);
            DatabaseCommands.PutSideBySideIndexes(indexesToAdd, minimumEtagBeforeReplace, replaceTimeUtc);

            foreach (var task in indexCreationTasks)
                task.AfterExecute(DatabaseCommands, Conventions);
        }

        /// <summary>
        /// Executes indexes creation in side-by-side mode.
        /// </summary>
        public virtual async Task SideBySideExecuteIndexesAsync(List<AbstractIndexCreationTask> indexCreationTasks, Etag minimumEtagBeforeReplace = null, DateTime? replaceTimeUtc = null)
        {
            var indexesToAdd = IndexCreation.CreateIndexesToAdd(indexCreationTasks, Conventions);
            await AsyncDatabaseCommands.PutSideBySideIndexesAsync(indexesToAdd, minimumEtagBeforeReplace, replaceTimeUtc).ConfigureAwait(false);

            foreach (var task in indexCreationTasks)
                task.AfterExecute(DatabaseCommands, Conventions);
        }

        private DocumentConvention conventions;

        /// <summary>
        /// Gets the conventions.
        /// </summary>
        /// <value>The conventions.</value>
        public virtual DocumentConvention Conventions
        {
            get { return conventions ?? (conventions = new DocumentConvention()); }
            set { conventions = value; }
        }

        private string url;

        /// <summary>
        /// Gets or sets the URL.
        /// </summary>
        public virtual string Url
        {
            get { return url; }
            set { url = value.EndsWith("/") ? value.Substring(0, value.Length - 1) : value; }
        }

        /// <summary>
        /// Failover servers used by replication informers when cannot fetch the list of replication 
        /// destinations if a master server is down.
        /// </summary>
        public FailoverServers FailoverServers { get; set; }

        /// <summary>
        /// Whenever or not we will use FIPS compliant encryption algorithms (must match server settings).
        /// </summary>
        public bool UseFipsEncryptionAlgorithms { get; set; }

        ///<summary>
        /// Whatever or not we will automatically enlist in distributed transactions
        ///</summary>
        public bool EnlistInDistributedTransactions
        {
            get { return Conventions.EnlistInDistributedTransactions; }
            set { Conventions.EnlistInDistributedTransactions = value; }
        }
        /// <summary>
        /// The resource manager id for the document store.
        /// IMPORTANT: Using Guid.NewGuid() to set this value is almost certainly a mistake, you should set
        /// it to a value that remains consistent between restart of the system.
        /// </summary>
        public Guid ResourceManagerId { get; set; }


        protected bool initialized;


        ///<summary>
        /// Gets the etag of the last document written by any session belonging to this 
        /// document store
        ///</summary>
        public virtual Etag GetLastWrittenEtag()
        {
            return LastEtagHolder.GetLastWrittenEtag();
        }

        public abstract BulkInsertOperation BulkInsert(string database = null, BulkInsertOptions options = null);

        public IAsyncReliableSubscriptions AsyncSubscriptions { get; private set; }
        public IReliableSubscriptions Subscriptions { get; private set; }

        protected void EnsureNotClosed()
        {
            if (WasDisposed)
                throw new ObjectDisposedException(GetType().Name, "The document store has already been disposed and cannot be used");
        }

        protected void AssertInitialized()
        {
            if (!initialized)
                throw new InvalidOperationException("You cannot open a session or access the database commands before initializing the document store. Did you forget calling Initialize()?");
        }

        private DocumentSessionListeners listeners = new DocumentSessionListeners();

        /// <summary>
        /// Registers the extended conversion listener.
        /// </summary>
        public DocumentStoreBase RegisterListener(IDocumentConversionListener conversionListener)
        {
            listeners.ConversionListeners = listeners.ConversionListeners.Concat(new[] {conversionListener,}).ToArray();
            return this;
        }

        /// <summary>
        /// Registers the query listener.
        /// </summary>
        /// <param name="queryListener">The query listener.</param>
        public DocumentStoreBase RegisterListener(IDocumentQueryListener queryListener)
        {
            listeners.QueryListeners = listeners.QueryListeners.Concat(new[] {queryListener}).ToArray();
            return this;
        }

        /// <summary>
        /// Registers the store listener.
        /// </summary>
        /// <param name="documentStoreListener">The document store listener.</param>
        public IDocumentStore RegisterListener(IDocumentStoreListener documentStoreListener)
        {
            listeners.StoreListeners = listeners.StoreListeners.Concat(new[] {documentStoreListener}).ToArray();
            return this;
        }

        /// <summary>
        /// Registers the delete listener.
        /// </summary>
        /// <param name="deleteListener">The delete listener.</param>
        public DocumentStoreBase RegisterListener(IDocumentDeleteListener deleteListener)
        {
            listeners.DeleteListeners = listeners.DeleteListeners.Concat(new[] {deleteListener}).ToArray();
            return this;
        }

        /// <summary>
        /// Registers the conflict listener.
        /// </summary>
        /// <param name="conflictListener">The conflict listener.</param>
        public DocumentStoreBase RegisterListener(IDocumentConflictListener conflictListener)
        {
            listeners.ConflictListeners = listeners.ConflictListeners.Concat(new[] {conflictListener}).ToArray();
            return this;
        }

        /// <summary>
        /// Gets a read-only collection of the registered query listeners.
        /// </summary>
        public ReadOnlyCollection<IDocumentQueryListener> RegisteredQueryListeners
        {
            get { return new ReadOnlyCollection<IDocumentQueryListener>(listeners.QueryListeners); }
        }

        /// <summary>
        /// Gets a read-only collection of the registered store listeners.
        /// </summary>
        public ReadOnlyCollection<IDocumentStoreListener> RegisteredStoreListeners
        {
            get { return new ReadOnlyCollection<IDocumentStoreListener>(listeners.StoreListeners); }
        }

        /// <summary>
        /// Gets a read-only collection of the registered delete listeners.
        /// </summary>
        public ReadOnlyCollection<IDocumentDeleteListener> RegisteredDeleteListeners
        {
            get { return new ReadOnlyCollection<IDocumentDeleteListener>(listeners.DeleteListeners); }
        }

        /// <summary>
        /// Gets a read-only collection of the registered conflict listeners.
        /// </summary>
        public ReadOnlyCollection<IDocumentConflictListener> RegisteredConflictListeners
        {
            get { return new ReadOnlyCollection<IDocumentConflictListener>(listeners.ConflictListeners); }
        }

        protected virtual void AfterSessionCreated(InMemoryDocumentSessionOperations session)
        {
            var onSessionCreatedInternal = SessionCreatedInternal;
            if (onSessionCreatedInternal != null)
                onSessionCreatedInternal(session);
        }

        ///<summary>
        /// Internal notification for integration tools, mainly
        ///</summary>
        public event Action<InMemoryDocumentSessionOperations> SessionCreatedInternal;

        protected readonly ProfilingContext profilingContext = new ProfilingContext();

        public ILastEtagHolder LastEtagHolder { get; set; }
        public ITransactionRecoveryStorage TransactionRecoveryStorage { get; set; }

        /// <summary>
        ///  Get the profiling information for the given id
        /// </summary>
        public ProfilingInformation GetProfilingInformationFor(Guid id)
        {
            return profilingContext.TryGet(id);
        }

        /// <summary>
        /// Setup the context for aggressive caching.
        /// </summary>
        public IDisposable AggressivelyCache()
        {
            return AggressivelyCacheFor(TimeSpan.FromDays(1));
        }

        protected void InitializeEncryptor()
        {
            var setting = ConfigurationManager.AppSettings["Raven/Encryption/FIPS"];

            bool fips;
            if (string.IsNullOrEmpty(setting) || !bool.TryParse(setting, out fips))
                fips = UseFipsEncryptionAlgorithms;

            Encryptor.Initialize(fips);
        }

        public abstract void InitializeProfiling();


        public abstract bool CanEnlistInDistributedTransactions(string dbName);
    }
>>>>>>> b19bf61a
}<|MERGE_RESOLUTION|>--- conflicted
+++ resolved
@@ -22,7 +22,6 @@
 namespace Raven.Client
 {
 
-<<<<<<< HEAD
 	/// <summary>
 	/// Contains implementation of some IDocumentStore operations shared by DocumentStore implementations
 	/// </summary>
@@ -399,382 +398,4 @@
 
 		public abstract bool CanEnlistInDistributedTransactions(string dbName);
 	}
-=======
-    /// <summary>
-    /// Contains implementation of some IDocumentStore operations shared by DocumentStore implementations
-    /// </summary>
-    public abstract class DocumentStoreBase : IDocumentStore
-    {
-        protected DocumentStoreBase()
-        {
-            InitializeEncryptor();
-
-            LastEtagHolder = new GlobalLastEtagHolder();
-            TransactionRecoveryStorage = new VolatileOnlyTransactionRecoveryStorage();
-            AsyncSubscriptions = new AsyncDocumentSubscriptions(this);
-            Subscriptions = new DocumentSubscriptions(this);
-        }
-
-        public DocumentSessionListeners Listeners
-        {
-            get { return listeners; }
-        }
-
-        public void SetListeners(DocumentSessionListeners newListeners)
-        {
-            listeners = newListeners;
-        }
-
-        public abstract void Dispose();
-
-        /// <summary>
-        /// 
-        /// </summary>
-        public abstract event EventHandler AfterDispose;
-
-        /// <summary>
-        /// Whatever the instance has been disposed
-        /// </summary>
-        public bool WasDisposed { get; protected set; }
-
-        /// <summary>
-        /// Subscribe to change notifications from the server
-        /// </summary>
-
-        public abstract IDisposable AggressivelyCacheFor(TimeSpan cacheDuration);
-
-        public abstract IDatabaseChanges Changes(string database = null);
-
-        public abstract IDisposable DisableAggressiveCaching();
-
-        public abstract IDisposable SetRequestsTimeoutFor(TimeSpan timeout);
-
-        /// <summary>
-        /// Gets the shared operations headers.
-        /// </summary>
-        /// <value>The shared operations headers.</value>
-        public virtual NameValueCollection SharedOperationsHeaders { get; protected set; }
-
-        public abstract bool HasJsonRequestFactory { get; }
-        public abstract HttpJsonRequestFactory JsonRequestFactory { get; }
-        public abstract string Identifier { get; set; }
-        public abstract IDocumentStore Initialize();
-        public abstract IAsyncDatabaseCommands AsyncDatabaseCommands { get; }
-        public abstract IAsyncDocumentSession OpenAsyncSession();
-        public abstract IAsyncDocumentSession OpenAsyncSession(string database);
-        public abstract IAsyncDocumentSession OpenAsyncSession(OpenSessionOptions sessionOptions);
-
-        public abstract IDocumentSession OpenSession();
-        public abstract IDocumentSession OpenSession(string database);
-        public abstract IDocumentSession OpenSession(OpenSessionOptions sessionOptions);
-        public abstract IDatabaseCommands DatabaseCommands { get; }
-
-        /// <summary>
-        /// Executes index creation.
-        /// </summary>
-        public virtual void ExecuteIndex(AbstractIndexCreationTask indexCreationTask)
-        {
-            indexCreationTask.Execute(DatabaseCommands, Conventions);
-        }
-
-        /// <summary>
-        /// Executes index creation.
-        /// </summary>
-        public virtual Task ExecuteIndexAsync(AbstractIndexCreationTask indexCreationTask)
-        {
-            return indexCreationTask.ExecuteAsync(AsyncDatabaseCommands, Conventions);
-        }
-
-        /// <summary>
-        /// Executes index creation in side-by-side mode.
-        /// </summary>
-        public virtual void SideBySideExecuteIndex(AbstractIndexCreationTask indexCreationTask, Etag minimumEtagBeforeReplace = null, DateTime? replaceTimeUtc = null)
-        {
-            indexCreationTask.SideBySideExecute(DatabaseCommands, Conventions, minimumEtagBeforeReplace, replaceTimeUtc);
-        }
-
-        /// <summary>
-        /// Executes index creation in side-by-side mode.
-        /// </summary>
-        public virtual Task SideBySideExecuteIndexAsync(AbstractIndexCreationTask indexCreationTask, Etag minimumEtagBeforeReplace = null, DateTime? replaceTimeUtc = null)
-        {
-            return indexCreationTask.SideBySideExecuteAsync(AsyncDatabaseCommands, Conventions, minimumEtagBeforeReplace, replaceTimeUtc);
-        }
-
-        /// <summary>
-        /// Executes transformer creation
-        /// </summary>
-        public virtual void ExecuteTransformer(AbstractTransformerCreationTask transformerCreationTask)
-        {
-            transformerCreationTask.Execute(DatabaseCommands, Conventions);
-        }
-
-        /// <summary>
-        /// Executes transformer creation
-        /// </summary>
-        public virtual Task ExecuteTransformerAsync(AbstractTransformerCreationTask transformerCreationTask)
-        {
-            return transformerCreationTask.ExecuteAsync(AsyncDatabaseCommands, Conventions);
-        }
-
-        /// <summary>
-        /// Executes indexes creation.
-        /// </summary>
-        public virtual void ExecuteIndexes(List<AbstractIndexCreationTask> indexCreationTasks)
-        {
-            var indexesToAdd = IndexCreation.CreateIndexesToAdd(indexCreationTasks, Conventions);
-            DatabaseCommands.PutIndexes(indexesToAdd);
-
-            foreach (var task in indexCreationTasks)
-                task.AfterExecute(DatabaseCommands, Conventions);
-        }
-
-        /// <summary>
-        /// Executes indexes creation.
-        /// </summary>
-        public virtual async Task ExecuteIndexesAsync(List<AbstractIndexCreationTask> indexCreationTasks)
-        {
-            var indexesToAdd = IndexCreation.CreateIndexesToAdd(indexCreationTasks, Conventions);
-            await AsyncDatabaseCommands.PutIndexesAsync(indexesToAdd).ConfigureAwait(false);
-
-            foreach (var task in indexCreationTasks)
-                await task.AfterExecuteAsync(AsyncDatabaseCommands, Conventions).ConfigureAwait(false);
-        }
-
-        /// <summary>
-        /// Executes indexes creation in side-by-side mode.
-        /// </summary>
-        public virtual void SideBySideExecuteIndexes(List<AbstractIndexCreationTask> indexCreationTasks, Etag minimumEtagBeforeReplace = null, DateTime? replaceTimeUtc = null)
-        {
-            var indexesToAdd = IndexCreation.CreateIndexesToAdd(indexCreationTasks, Conventions);
-            DatabaseCommands.PutSideBySideIndexes(indexesToAdd, minimumEtagBeforeReplace, replaceTimeUtc);
-
-            foreach (var task in indexCreationTasks)
-                task.AfterExecute(DatabaseCommands, Conventions);
-        }
-
-        /// <summary>
-        /// Executes indexes creation in side-by-side mode.
-        /// </summary>
-        public virtual async Task SideBySideExecuteIndexesAsync(List<AbstractIndexCreationTask> indexCreationTasks, Etag minimumEtagBeforeReplace = null, DateTime? replaceTimeUtc = null)
-        {
-            var indexesToAdd = IndexCreation.CreateIndexesToAdd(indexCreationTasks, Conventions);
-            await AsyncDatabaseCommands.PutSideBySideIndexesAsync(indexesToAdd, minimumEtagBeforeReplace, replaceTimeUtc).ConfigureAwait(false);
-
-            foreach (var task in indexCreationTasks)
-                task.AfterExecute(DatabaseCommands, Conventions);
-        }
-
-        private DocumentConvention conventions;
-
-        /// <summary>
-        /// Gets the conventions.
-        /// </summary>
-        /// <value>The conventions.</value>
-        public virtual DocumentConvention Conventions
-        {
-            get { return conventions ?? (conventions = new DocumentConvention()); }
-            set { conventions = value; }
-        }
-
-        private string url;
-
-        /// <summary>
-        /// Gets or sets the URL.
-        /// </summary>
-        public virtual string Url
-        {
-            get { return url; }
-            set { url = value.EndsWith("/") ? value.Substring(0, value.Length - 1) : value; }
-        }
-
-        /// <summary>
-        /// Failover servers used by replication informers when cannot fetch the list of replication 
-        /// destinations if a master server is down.
-        /// </summary>
-        public FailoverServers FailoverServers { get; set; }
-
-        /// <summary>
-        /// Whenever or not we will use FIPS compliant encryption algorithms (must match server settings).
-        /// </summary>
-        public bool UseFipsEncryptionAlgorithms { get; set; }
-
-        ///<summary>
-        /// Whatever or not we will automatically enlist in distributed transactions
-        ///</summary>
-        public bool EnlistInDistributedTransactions
-        {
-            get { return Conventions.EnlistInDistributedTransactions; }
-            set { Conventions.EnlistInDistributedTransactions = value; }
-        }
-        /// <summary>
-        /// The resource manager id for the document store.
-        /// IMPORTANT: Using Guid.NewGuid() to set this value is almost certainly a mistake, you should set
-        /// it to a value that remains consistent between restart of the system.
-        /// </summary>
-        public Guid ResourceManagerId { get; set; }
-
-
-        protected bool initialized;
-
-
-        ///<summary>
-        /// Gets the etag of the last document written by any session belonging to this 
-        /// document store
-        ///</summary>
-        public virtual Etag GetLastWrittenEtag()
-        {
-            return LastEtagHolder.GetLastWrittenEtag();
-        }
-
-        public abstract BulkInsertOperation BulkInsert(string database = null, BulkInsertOptions options = null);
-
-        public IAsyncReliableSubscriptions AsyncSubscriptions { get; private set; }
-        public IReliableSubscriptions Subscriptions { get; private set; }
-
-        protected void EnsureNotClosed()
-        {
-            if (WasDisposed)
-                throw new ObjectDisposedException(GetType().Name, "The document store has already been disposed and cannot be used");
-        }
-
-        protected void AssertInitialized()
-        {
-            if (!initialized)
-                throw new InvalidOperationException("You cannot open a session or access the database commands before initializing the document store. Did you forget calling Initialize()?");
-        }
-
-        private DocumentSessionListeners listeners = new DocumentSessionListeners();
-
-        /// <summary>
-        /// Registers the extended conversion listener.
-        /// </summary>
-        public DocumentStoreBase RegisterListener(IDocumentConversionListener conversionListener)
-        {
-            listeners.ConversionListeners = listeners.ConversionListeners.Concat(new[] {conversionListener,}).ToArray();
-            return this;
-        }
-
-        /// <summary>
-        /// Registers the query listener.
-        /// </summary>
-        /// <param name="queryListener">The query listener.</param>
-        public DocumentStoreBase RegisterListener(IDocumentQueryListener queryListener)
-        {
-            listeners.QueryListeners = listeners.QueryListeners.Concat(new[] {queryListener}).ToArray();
-            return this;
-        }
-
-        /// <summary>
-        /// Registers the store listener.
-        /// </summary>
-        /// <param name="documentStoreListener">The document store listener.</param>
-        public IDocumentStore RegisterListener(IDocumentStoreListener documentStoreListener)
-        {
-            listeners.StoreListeners = listeners.StoreListeners.Concat(new[] {documentStoreListener}).ToArray();
-            return this;
-        }
-
-        /// <summary>
-        /// Registers the delete listener.
-        /// </summary>
-        /// <param name="deleteListener">The delete listener.</param>
-        public DocumentStoreBase RegisterListener(IDocumentDeleteListener deleteListener)
-        {
-            listeners.DeleteListeners = listeners.DeleteListeners.Concat(new[] {deleteListener}).ToArray();
-            return this;
-        }
-
-        /// <summary>
-        /// Registers the conflict listener.
-        /// </summary>
-        /// <param name="conflictListener">The conflict listener.</param>
-        public DocumentStoreBase RegisterListener(IDocumentConflictListener conflictListener)
-        {
-            listeners.ConflictListeners = listeners.ConflictListeners.Concat(new[] {conflictListener}).ToArray();
-            return this;
-        }
-
-        /// <summary>
-        /// Gets a read-only collection of the registered query listeners.
-        /// </summary>
-        public ReadOnlyCollection<IDocumentQueryListener> RegisteredQueryListeners
-        {
-            get { return new ReadOnlyCollection<IDocumentQueryListener>(listeners.QueryListeners); }
-        }
-
-        /// <summary>
-        /// Gets a read-only collection of the registered store listeners.
-        /// </summary>
-        public ReadOnlyCollection<IDocumentStoreListener> RegisteredStoreListeners
-        {
-            get { return new ReadOnlyCollection<IDocumentStoreListener>(listeners.StoreListeners); }
-        }
-
-        /// <summary>
-        /// Gets a read-only collection of the registered delete listeners.
-        /// </summary>
-        public ReadOnlyCollection<IDocumentDeleteListener> RegisteredDeleteListeners
-        {
-            get { return new ReadOnlyCollection<IDocumentDeleteListener>(listeners.DeleteListeners); }
-        }
-
-        /// <summary>
-        /// Gets a read-only collection of the registered conflict listeners.
-        /// </summary>
-        public ReadOnlyCollection<IDocumentConflictListener> RegisteredConflictListeners
-        {
-            get { return new ReadOnlyCollection<IDocumentConflictListener>(listeners.ConflictListeners); }
-        }
-
-        protected virtual void AfterSessionCreated(InMemoryDocumentSessionOperations session)
-        {
-            var onSessionCreatedInternal = SessionCreatedInternal;
-            if (onSessionCreatedInternal != null)
-                onSessionCreatedInternal(session);
-        }
-
-        ///<summary>
-        /// Internal notification for integration tools, mainly
-        ///</summary>
-        public event Action<InMemoryDocumentSessionOperations> SessionCreatedInternal;
-
-        protected readonly ProfilingContext profilingContext = new ProfilingContext();
-
-        public ILastEtagHolder LastEtagHolder { get; set; }
-        public ITransactionRecoveryStorage TransactionRecoveryStorage { get; set; }
-
-        /// <summary>
-        ///  Get the profiling information for the given id
-        /// </summary>
-        public ProfilingInformation GetProfilingInformationFor(Guid id)
-        {
-            return profilingContext.TryGet(id);
-        }
-
-        /// <summary>
-        /// Setup the context for aggressive caching.
-        /// </summary>
-        public IDisposable AggressivelyCache()
-        {
-            return AggressivelyCacheFor(TimeSpan.FromDays(1));
-        }
-
-        protected void InitializeEncryptor()
-        {
-            var setting = ConfigurationManager.AppSettings["Raven/Encryption/FIPS"];
-
-            bool fips;
-            if (string.IsNullOrEmpty(setting) || !bool.TryParse(setting, out fips))
-                fips = UseFipsEncryptionAlgorithms;
-
-            Encryptor.Initialize(fips);
-        }
-
-        public abstract void InitializeProfiling();
-
-
-        public abstract bool CanEnlistInDistributedTransactions(string dbName);
-    }
->>>>>>> b19bf61a
 }