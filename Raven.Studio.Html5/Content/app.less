--- conflicted
+++ resolved
@@ -1498,86 +1498,16 @@
 // End of icons
 
 // Start of Filesystems
-<<<<<<< HEAD
-=======
-// TODO: as this styles are apparently the same than .database-page, consider renaming the original ones to a generic name
-.filesystem-page {
-
-    .btn-toolbar {
-        margin-bottom: 20px;
-    }
-
-    .filesystems-container {
-        margin-top: 10px;
-
-        .filesystem {
-            cursor: pointer;
-            border-radius: 10px;
-            -webkit-box-shadow: 0 0 5px 1px silver;
-            box-shadow: 0 0 5px 1px silver;
-            min-width: 140px;
-            min-height: 60px;
-            display: inline-block;
-            padding: 8px;
-            margin: 0 10px 14px 0;
-
-            @selectColor: rgb(66, 139, 202);
-            @hoverColor: lighten(@selectColor, 10%);
-
-            &:hover {
-                background-color: white;
-                -webkit-box-shadow: 0 0 5px 0 @hoverColor;
-                box-shadow: 0 0 5px 0 @hoverColor;
-            }
-
-            &.selected {
-                -webkit-box-shadow: 0 0 6px 0 @selectColor;
-                box-shadow: 0 0 6px 0 @selectColor;
-                background-color: @selectColor;
-
-                a, .text-muted {
-                    color: white;
-                }
-            }
-
-            &.default-filesystem {
-                @systemDbColor: rgba(192, 192, 192, 0.21);
-                background-color: @systemDbColor;
-
-                &.selected {
-                    background-color: darken(@systemDbColor, 70%);
-
-                    a, .text-muted {
-                        color: darken(@selectColor, 10%);
-                    }
-                }
-            }
-        }
-    }
-
+#fileSystemFilesPage{
     .files-select {
         text-align: center;
         background-color: #ffffcc;
         margin-top: 5px;
         border: 1px solid;
         border-radius: 25px;
-
-        .select-link{
-            text-decoration: underline;
-            cursor: pointer;
-        }
-    }
-
-    .systemButton {
-        color: grey;
-        margin-top: 50px;
-        position: absolute;
-        top: -40px;
-        right: 25px;
-    }
-}
-
->>>>>>> 72077b87
+    }
+}
+
 #editFileContainer {
     &:focus {
         outline: 0;
