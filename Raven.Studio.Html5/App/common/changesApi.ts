/// <reference path="../../Scripts/typings/jquery/jquery.d.ts" />
/// <reference path="../../Scripts/typings/knockout/knockout.d.ts" />

import resource = require('models/resource');
import appUrl = require('common/appUrl');
import changeSubscription = require('models/changeSubscription');
import changesCallback = require('common/changesCallback');
import commandBase = require('commands/commandBase');
import folder = require("models/filesystem/folder");
import getSingleAuthTokenCommand = require("commands/getSingleAuthTokenCommand");
import shell = require("viewmodels/shell");

class changesApi {

    private eventsId: string;
    private coolDownWithDataLoss: number;
    private resourcePath: string;
    private connectToChangesApiTask: JQueryDeferred<any>;
    private webSocket: WebSocket;
    private normalClosureCode = 1000;
    private normalClosureMessage = "CLOSE_NORMAL";
    static isServerSupportingWebSockets: boolean = true;
    static messageWasShownOnce: boolean = false;
    private eventSource: EventSource;
    private readyStateOpen = 1;

    private allDocsHandlers = ko.observableArray<changesCallback<documentChangeNotificationDto>>();
    private allIndexesHandlers = ko.observableArray<changesCallback<indexChangeNotificationDto>>();
    private allTransformersHandlers = ko.observableArray<changesCallback<transformerChangeNotificationDto>>();
    private watchedPrefixes = {};
    private allBulkInsertsHandlers = ko.observableArray<changesCallback<bulkInsertChangeNotificationDto>>();
    private allFsSyncHandlers = ko.observableArray<changesCallback<synchronizationUpdateNotification>>();
    private allFsConflictsHandlers = ko.observableArray<changesCallback<synchronizationConflictNotification>>();
    private allFsConfigHandlers = ko.observableArray<changesCallback<filesystemConfigNotification>>();
    private watchedFolders = {};
    private commandBase = new commandBase();

    constructor(private rs: resource, coolDownWithDataLoss: number = 0) {
        this.eventsId = this.makeId();
        this.coolDownWithDataLoss = coolDownWithDataLoss;
        this.resourcePath = appUrl.forResourceQuery(this.rs);
        this.connectToChangesApiTask = $.Deferred();

        if ("1" in window && changesApi.isServerSupportingWebSockets) {
            this.connectWebSocket();
        }
        else if ("EventSource" in window) {
            this.connectEventSource();
        }
        else {
<<<<<<< HEAD
            //The browser doesn't support nor websocket nor eventsource
            this.showWarning("Nor WebSocket nor EventSource are supported by your Browser! " +
                "Changes API is disabled. Please use a modern browser!");
=======
            //The browser doesn't support websocket and eventsource
            console.log("Neither WebSocket nor EventSource are supported by your Browser!");
>>>>>>> 3ba09a95
            this.connectToChangesApiTask.reject();
        }
    }

    private connectWebSocket() {
        var getTokenTask = new getSingleAuthTokenCommand(this.resourcePath).execute();

        getTokenTask
            .done((tokenObject: singleAuthToken) => {
                var token = tokenObject.Token;
                var host = window.location.host;

                this.webSocket = new WebSocket('ws://' + host + this.resourcePath + '/changes/websocket?singleUseAuthToken=' + token + '&id=' + this.eventsId + '&coolDownWithDataLoss=' + this.coolDownWithDataLoss);

                var isConnectionOpenedOnce = false;

                this.webSocket.onmessage = (e) => this.onMessage(e);
                this.webSocket.onerror = (e) => {
                    if (isConnectionOpenedOnce == false) {
                        this.serverNotSupportingWebsocketsErrorHandler();
                    } else {
                        this.onError(e);
                    }
                };
                this.webSocket.onclose = (e: CloseEvent) => {
                    if (e.wasClean == false && changesApi.isServerSupportingWebSockets) {
                        // Connection has closed uncleanly, so try to reconnect.
                        this.connectWebSocket();
                    }
                }
                this.webSocket.onopen = () => {
                    console.log("Connected to WebSocket changes API (rs = " + this.rs.name + ")");
                    this.showReconnectMessage();
                    isConnectionOpenedOnce = true;
                    this.connectToChangesApiTask.resolve();
                }
                })
            .fail(() => {
                // Connection has closed so try to reconnect every 3 seconds.
<<<<<<< HEAD
                setTimeout(() => this.connectWebSocket(), 3 * 1000);
        });
    }

    private connectEventSource() {
        var isConnectionOpenedOnce: boolean = false;

        this.eventSource = new EventSource(this.resourcePath + '/changes/events?id=' + this.eventsId + '&coolDownWithDataLoss=' + this.coolDownWithDataLoss);

        this.eventSource.onmessage = (e) => this.onMessage(e);
        this.eventSource.onerror = (e: Event) => {
            if (isConnectionOpenedOnce == false) {
                this.connectToChangesApiTask.reject();
            } else {
                this.onError(e);
            }
        };
        this.eventSource.onopen = () => {
            console.log("Connected to EventSource changes API (rs = " + this.rs.name + ")");
            this.showReconnectMessage();
            isConnectionOpenedOnce = true;
            this.connectToChangesApiTask.resolve();
        }
=======
                setTimeout(() => this.connectWebSocket(resourcePath, coolDownWithDataLoss), 3 * 1000);
                this.onError(e);
            });
    }

    private connectEventSource(resourcePath, coolDownWithDataLoss: number = 0) {
        var getTokenTask = new getSingleAuthTokenCommand(resourcePath).execute();

        getTokenTask
            .done((tokenObject: singleAuthToken) => {
                var token = tokenObject.Token;
                this.eventSource = new EventSource(resourcePath + '/changes/events?id=' + this.eventsId + "&singleUseAuthToken=" + token);

                var isConnectionOpenedOnce: boolean = false;

                this.eventSource.onmessage = (e) => this.onMessage(e);
                this.eventSource.onerror = (e) => {
                    if (isConnectionOpenedOnce == false) {
                        this.connectToChangesApiTask.reject();
                    }
                    this.onError(e);
                };
                this.eventSource.onopen = () => {
                    console.log("Connected to EventSource changes API (rs = " + this.rs.name + ")");
                    isConnectionOpenedOnce = true;
                    this.connectToChangesApiTask.resolve();
                }
            });
>>>>>>> 3ba09a95
    }

    private showWarning(message: string) {
        if (changesApi.messageWasShownOnce == false) {
            this.commandBase.reportWarning(message);
            changesApi.messageWasShownOnce = true;
        }
    }

    private showReconnectMessage() {
        if (changesApi.messageWasShownOnce) {
            this.commandBase.reportSuccess("Successfully reconnected to Changes API");
            changesApi.messageWasShownOnce = false;
        }
    }

    private onError(e: Event) {
        if (changesApi.messageWasShownOnce == false) {
            this.commandBase.reportError('Changes stream was disconnected. Retrying connection shortly.');
            changesApi.messageWasShownOnce = true;
        }
    }

    private serverNotSupportingWebsocketsErrorHandler() {
        changesApi.isServerSupportingWebSockets = false;

        if ("EventSource" in window) {
            this.showWarning("Your server doesn't support the WebSocket protocol. EventSource API is going to be used instead. " +
                "However, multi tab usage isn't supported.");
            changesApi.messageWasShownOnce = false;
            this.connectEventSource();
        } else {
            this.showWarning("Your server doesn't support the WebSocket protocol and your browser doesn't support the EventSource API. " +
                "Changes API is Disabled. In order to use it, please use a browser that supports the EventSource API.");
            this.connectToChangesApiTask.reject();
        }
    }

    private send(command: string, value?: string) {
        this.connectToChangesApiTask.done(() => {
            var args = {
                id: this.eventsId,
                command: command
            };
            if (value !== undefined) {
                args["value"] = value;
            }
            //TODO: exception handling?
            this.commandBase.query('/changes/config', args, this.rs);
        });
    }

    private fireEvents<T>(events: Array<any>, param: T, filter: (T) => boolean) {
        for (var i = 0; i < events.length; i++) {
            if (filter(param)) {
                events[i].fire(param);
            }
        }
    }

    private onMessage(e: any) {
        var eventDto: changesApiEventDto = JSON.parse(e.data);
        var type = eventDto.Type;
        var value = eventDto.Value;

        if (type !== "Heartbeat") { // ignore heartbeat
            if (type === "DocumentChangeNotification") {
                this.fireEvents(this.allDocsHandlers(), value, (e) => true);
                for (var key in this.watchedPrefixes) {
                    var docCallbacks = <KnockoutObservableArray<documentChangeNotificationDto>> this.watchedPrefixes[key];
                    this.fireEvents(docCallbacks(), value, (e) => e.Id != null && e.Id.match("^" + key));
                }
            } else if (type === "IndexChangeNotification") {
                this.fireEvents(this.allIndexesHandlers(), value, (e) => true);
            } else if (type === "TransformerChangeNotification") {
                this.fireEvents(this.allTransformersHandlers(), value, (e) => true);
            } else if (type === "BulkInsertChangeNotification") {
                this.fireEvents(this.allBulkInsertsHandlers(), value, (e) => true);
            } else if (type === "SynchronizationUpdateNotification") {
                this.fireEvents(this.allFsSyncHandlers(), value, (e) => true);
            } else if (type === "ConflictNotification") {
                this.fireEvents(this.allFsConflictsHandlers(), value, (e) => true);
            } else if (type == "FileChangeNotification") {
                for (var key in this.watchedFolders) {
                    var folderCallbacks = <KnockoutObservableArray<fileChangeNotification>> this.watchedFolders[key];
                    this.fireEvents(folderCallbacks(), value, (e) => {
                        var notifiedFolder = folder.getFolderFromFilePath(e.File);
                        var match: string[] = null
                        if (notifiedFolder && notifiedFolder.path) {
                            match = notifiedFolder.path.match(key);
                        }
                        return match && match.length > 0;
                    });
                }
            } else if (type == "ConfigurationChangeNotification") {
                this.fireEvents(this.allFsConfigHandlers(), value, (e) => true);
            } else {
                console.log("Unhandled Changes API notification type: " + type);
            }
        }
    }

    watchAllIndexes(onChange: (e: indexChangeNotificationDto) => void) {
        var callback = new changesCallback<indexChangeNotificationDto>(onChange);
        if (this.allIndexesHandlers().length == 0) {
            this.send('watch-indexes');
        }
        this.allIndexesHandlers.push(callback);
        return new changeSubscription(() => {
            this.allIndexesHandlers.remove(callback);
            if (this.allIndexesHandlers().length == 0) {
                this.send('unwatch-indexes');
            }
        });
    }

    watchAllTransformers(onChange: (e: transformerChangeNotificationDto) => void) {
        var callback = new changesCallback<transformerChangeNotificationDto>(onChange);
        if (this.allTransformersHandlers().length == 0) {
            this.send('watch-transformers');
        }
        this.allTransformersHandlers.push(callback);
        return new changeSubscription(() => {
            this.allTransformersHandlers.remove(callback);
            if (this.allTransformersHandlers().length == 0) {
                this.send('unwatch-transformers');
            }
        });
    }

    watchAllDocs(onChange: (e: documentChangeNotificationDto) => void) {
        var callback = new changesCallback<documentChangeNotificationDto>(onChange);
        if (this.allDocsHandlers().length == 0) {
            this.send('watch-docs');
        }
        this.allDocsHandlers.push(callback);
        return new changeSubscription(() => {
            this.allDocsHandlers.remove(callback);
            if (this.allDocsHandlers().length == 0) {
                this.send('unwatch-docs');
            }
        });
    }

    watchDocsStartingWith(docIdPrefix: string, onChange: (e: documentChangeNotificationDto) => void): changeSubscription {
        var callback = new changesCallback<documentChangeNotificationDto>(onChange);
        if (typeof (this.watchedPrefixes[docIdPrefix]) === "undefined") {
            this.send('watch-prefix', docIdPrefix);
            this.watchedPrefixes[docIdPrefix] = ko.observableArray();
        }
        this.watchedPrefixes[docIdPrefix].push(callback);

        return new changeSubscription(() => {
            this.watchedPrefixes[docIdPrefix].remove(callback);
            if (this.watchedPrefixes[docIdPrefix]().length == 0) {
                delete this.watchedPrefixes[docIdPrefix];
                this.send('unwatch-prefix', docIdPrefix);
            }
        });
    }

    watchBulks(onChange: (e: bulkInsertChangeNotificationDto) => void) {
        var callback = new changesCallback<bulkInsertChangeNotificationDto>(onChange);
        if (this.allBulkInsertsHandlers().length == 0) {
            this.send('watch-bulk-operation');
        }
        this.allBulkInsertsHandlers.push(callback);
        return new changeSubscription(() => {
            this.allBulkInsertsHandlers.remove(callback);
            if (this.allDocsHandlers().length == 0) {
                this.send('unwatch-bulk-operation');
            }
        });
    }

    watchDocPrefix(onChange: (e: documentChangeNotificationDto) => void, prefix?: string) {
        var callback = new changesCallback<documentChangeNotificationDto>(onChange);
        if (this.allDocsHandlers().length == 0) {
            this.send('watch-prefix', prefix);
        }
        this.allDocsHandlers.push(callback);
        return new changeSubscription(() => {
            this.allDocsHandlers.remove(callback);
            if (this.allDocsHandlers().length == 0) {
                this.send('unwatch-prefix', prefix);
            }
        });
    }

    watchFsSync(onChange: (e: synchronizationUpdateNotification) => void): changeSubscription {
        var callback = new changesCallback<synchronizationUpdateNotification>(onChange);
        if (this.allFsSyncHandlers().length == 0) {
            this.send('watch-sync');
        }
        this.allFsSyncHandlers.push(callback);
        return new changeSubscription(() => {
            this.allFsSyncHandlers.remove(callback);
            if (this.allFsSyncHandlers().length == 0) {
                this.send('unwatch-sync');
            }
        });
    }

    watchFsConflicts(onChange: (e: synchronizationConflictNotification) => void) : changeSubscription {
        var callback = new changesCallback<synchronizationConflictNotification>(onChange);
        if (this.allFsConflictsHandlers().length == 0) {
            this.send('watch-conflicts');
        }
        this.allFsConflictsHandlers.push(callback);
        return new changeSubscription(() => {
            this.allFsConflictsHandlers.remove(callback);
            if (this.allFsConflictsHandlers().length == 0) {
                this.send('unwatch-conflicts');
            }
        });
    }

    watchFsFolders(folder: string, onChange: (e: fileChangeNotification) => void): changeSubscription {
        var callback = new changesCallback<fileChangeNotification>(onChange);
        if (typeof (this.watchedFolders[folder]) === "undefined") {
            this.send('watch-folder', folder);
            this.watchedFolders[folder] = ko.observableArray();
        }
        this.watchedFolders[folder].push(callback);
        return new changeSubscription(() => {
            this.watchedFolders[folder].remove(callback);
            if (this.watchedFolders[folder].length == 0) {
                delete this.watchedFolders[folder];
                this.send('unwatch-folder', folder);
            }
        });
    }

    watchFsConfig(onChange: (e: filesystemConfigNotification) => void): changeSubscription {
        var callback = new changesCallback<filesystemConfigNotification>(onChange);
        if (this.allFsConfigHandlers().length == 0) {
            this.send('watch-config');
        }
        this.allFsConfigHandlers.push(callback);
        return new changeSubscription(() => {
            this.allFsConfigHandlers.remove(callback);
            if (this.allFsConfigHandlers().length == 0) {
                this.send('unwatch-config');
            }
        });
    }
    
    dispose() {
        this.connectToChangesApiTask.done(() => {
            if (this.webSocket && this.webSocket.readyState == this.readyStateOpen){
                console.log("Disconnecting from WebSocket changes API for (rs = " + this.rs.name + ")");
                this.webSocket.close(this.normalClosureCode, this.normalClosureMessage);
                this.send('disconnect');
            }
            else if (this.eventSource && this.eventSource.readyState == this.readyStateOpen) {
                console.log("Disconnecting from EventSource changes API for (rs = " + this.rs.name + ")");
                this.eventSource.close();
                this.send('disconnect');
            }
        });
    }

    private makeId() {
        var text = "";
        var chars = "ABCDEFGHIJKLMNOPQRSTUVWXYZabcdefghijklmnopqrstuvwxyz0123456789";

        for (var i = 0; i < 5; i++)
            text += chars.charAt(Math.floor(Math.random() * chars.length));

        return text;
    }

}

export = changesApi;<|MERGE_RESOLUTION|>--- conflicted
+++ resolved
@@ -48,14 +48,9 @@
             this.connectEventSource();
         }
         else {
-<<<<<<< HEAD
             //The browser doesn't support nor websocket nor eventsource
             this.showWarning("Nor WebSocket nor EventSource are supported by your Browser! " +
                 "Changes API is disabled. Please use a modern browser!");
-=======
-            //The browser doesn't support websocket and eventsource
-            console.log("Neither WebSocket nor EventSource are supported by your Browser!");
->>>>>>> 3ba09a95
             this.connectToChangesApiTask.reject();
         }
     }
@@ -95,60 +90,39 @@
                 })
             .fail(() => {
                 // Connection has closed so try to reconnect every 3 seconds.
-<<<<<<< HEAD
                 setTimeout(() => this.connectWebSocket(), 3 * 1000);
-        });
+            });
     }
 
     private connectEventSource() {
-        var isConnectionOpenedOnce: boolean = false;
-
-        this.eventSource = new EventSource(this.resourcePath + '/changes/events?id=' + this.eventsId + '&coolDownWithDataLoss=' + this.coolDownWithDataLoss);
-
-        this.eventSource.onmessage = (e) => this.onMessage(e);
-        this.eventSource.onerror = (e: Event) => {
-            if (isConnectionOpenedOnce == false) {
-                this.connectToChangesApiTask.reject();
-            } else {
-                this.onError(e);
-            }
-        };
-        this.eventSource.onopen = () => {
-            console.log("Connected to EventSource changes API (rs = " + this.rs.name + ")");
-            this.showReconnectMessage();
-            isConnectionOpenedOnce = true;
-            this.connectToChangesApiTask.resolve();
-        }
-=======
-                setTimeout(() => this.connectWebSocket(resourcePath, coolDownWithDataLoss), 3 * 1000);
-                this.onError(e);
-            });
-    }
-
-    private connectEventSource(resourcePath, coolDownWithDataLoss: number = 0) {
-        var getTokenTask = new getSingleAuthTokenCommand(resourcePath).execute();
-
-        getTokenTask
-            .done((tokenObject: singleAuthToken) => {
-                var token = tokenObject.Token;
-                this.eventSource = new EventSource(resourcePath + '/changes/events?id=' + this.eventsId + "&singleUseAuthToken=" + token);
-
-                var isConnectionOpenedOnce: boolean = false;
-
-                this.eventSource.onmessage = (e) => this.onMessage(e);
-                this.eventSource.onerror = (e) => {
-                    if (isConnectionOpenedOnce == false) {
-                        this.connectToChangesApiTask.reject();
-                    }
-                    this.onError(e);
-                };
-                this.eventSource.onopen = () => {
-                    console.log("Connected to EventSource changes API (rs = " + this.rs.name + ")");
-                    isConnectionOpenedOnce = true;
-                    this.connectToChangesApiTask.resolve();
-                }
-            });
->>>>>>> 3ba09a95
+	    var getTokenTask = new getSingleAuthTokenCommand(this.resourcePath).execute();
+
+	    getTokenTask
+		    .done((tokenObject: singleAuthToken) => {
+			    var isConnectionOpenedOnce: boolean = false;
+			    var token = tokenObject.Token;
+			
+			    this.eventSource = new EventSource(this.resourcePath + '/changes/events?id=' + this.eventsId + "&singleUseAuthToken=" + token);
+
+			    this.eventSource.onmessage = (e) => this.onMessage(e);
+			    this.eventSource.onerror = (e) => {
+				    if (isConnectionOpenedOnce == false) {
+					    this.connectToChangesApiTask.reject();
+				    } else {
+					    this.onError(e);
+				    }
+			    };
+			    this.eventSource.onopen = () => {
+				    console.log("Connected to EventSource changes API (rs = " + this.rs.name + ")");
+				    this.showReconnectMessage();
+				    isConnectionOpenedOnce = true;
+				    this.connectToChangesApiTask.resolve();
+			    }
+		    })
+        .fail(() => {
+            // Connection has closed so try to reconnect every 3 seconds.
+            setTimeout(() => this.connectEventSource(), 3 * 1000);
+        });
     }
 
     private showWarning(message: string) {
