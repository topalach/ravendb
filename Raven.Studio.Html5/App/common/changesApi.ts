--- conflicted
+++ resolved
@@ -10,12 +10,8 @@
 class changesApi {
 
     private eventsId: string;
-<<<<<<< HEAD
-    source: EventSource;
-=======
     private webSocket: WebSocket;
     private isConnectionClosed: boolean = false;
->>>>>>> 7df6f49a
 
     private allDocsHandlers = ko.observableArray<changesCallback<documentChangeNotificationDto>>();
     private allIndexesHandlers = ko.observableArray<changesCallback<indexChangeNotificationDto>>();
@@ -25,69 +21,20 @@
     private allFsSyncHandlers = ko.observableArray<changesCallback<synchronizationUpdateNotification>>();
     private allFsConflictsHandlers = ko.observableArray<changesCallback<synchronizationConflictNotification>>();
     private commandBase = new commandBase();
-<<<<<<< HEAD
-
-    private eventQueueName: string;
-    private lastEventQueueCheckTime = new Date().getTime();
-    private pollQueueHandle = 0;
-
-    private static eventQueuePollInterval = 4000;
-    private static eventQueueOwnerDeadTime = 10000;
-=======
->>>>>>> 7df6f49a
 
         constructor(private rs: resource) {
         this.eventsId = this.makeId();
-<<<<<<< HEAD
-        this.eventQueueName = "Raven/Studio/ChangesApiEventQueue_" + rs.name;
-        this.connectOrReuseExistingConnection();
-    }
-
-    private connectOrReuseExistingConnection() {
-        // If we already have the Studio opened in another tab, we must re-use that connection.
-        // Why? Because some browsers, such as Chrome, limit the number of connections.
-        // This is a problem if you have the Studio opened in multiple tabs, each creating its own connection.
-        // When you reach the browser-enforced connection limit, all HTTP requests stop, thus breaking the Studio.
-        //
-        // To fix this, we share a single /changes connections between tabs using local storage.
-        // All events go into a queue, that queue is stored in local storage.
-        var eventQueue = this.loadEventQueue();
-        if (this.isOwnerDead(eventQueue)) {
-            this.takeOwnership(eventQueue);
-            this.storeEventQueue(eventQueue);
-        }
-
-        // If we're not the owner of the event queue in local storage,
-        // just consume that, rather than establish a new connection.
-        if (this.isOwner(eventQueue)) {
-            this.connect();
-        }
-
-        this.pollQueueHandle = setTimeout(() => this.monitorEventQueueOwnership(), changesApi.eventQueuePollInterval);
-    }
-
-    private connect() {
-        if (!!window.EventSource) {
-            var url = appUrl.forResourceQuery(this.rs);
-=======
         this.connect();
     }
 
     private connect() {
         if ("WebSocket" in window) {
             var host = window.location.host;
-            var dbUrl = appUrl.forResourceQuery(this.db);
->>>>>>> 7df6f49a
+            var dbUrl = appUrl.forResourceQuery(this.rs);
 
             console.log("Connecting to changes API (rs = " + this.rs.name + ")");
 
-<<<<<<< HEAD
-            this.source = new EventSource(url + '/changes/events?id=' + this.eventsId);
-            this.source.onmessage = (e) => this.onMessage(e);
-            this.source.onerror = (e) => this.onError(e);
-=======
             this.webSocket = new WebSocket("ws://" + host + dbUrl + '/changes/websocket?id=' + this.eventsId);
->>>>>>> 7df6f49a
 
             this.webSocket.onmessage = (e) => this.onEvent(e);
             this.webSocket.onerror = (e) => this.onError(e);
@@ -111,16 +58,6 @@
 
     }
 
-<<<<<<< HEAD
-    private onMessage(e: any) {
-        var eventDto: changesApiEventDto = JSON.parse(e.data);
-        console.warn("Received "+e.Type);
-        this.processEvent(eventDto);
-        this.recordChangeInEventQueue(eventDto, e.data);
-    }
-
-=======
->>>>>>> 7df6f49a
     private onError(e: any) {
         this.commandBase.reportError('Changes stream was disconnected. Retrying connection shortly.');
     }
@@ -145,30 +82,18 @@
                     var callbacks = <KnockoutObservableArray<documentChangeNotificationDto>> this.watchedPrefixes[key];
                     this.fireEvents(callbacks(), value, (e) => e.Id != null && e.Id.match("^" + key));
                 }
-<<<<<<< HEAD
-
-            } else if (change.Type === "IndexChangeNotification") {
-                this.fireEvents(this.allIndexesHandlers(), change.Value, (e) => true);
-            } else if (change.Type === "TransformerChangeNotification") {
-                this.fireEvents(this.allTransformersHandlers(), change.Value, (e) => true);
-            } else if (change.Type === "BulkInsertChangeNotification") {
-                this.fireEvents(this.allBulkInsertsHandlers(), change.Value, (e) => true);
-            } else if (change.Type === "SynchronizationUpdateNotification") {
-                this.fireEvents(this.allFsSyncHandlers(), change.Value, (e) => true);
-            } else if (change.Type === "ConflictNotification") {
-                this.fireEvents(this.allFsConflictsHandlers(), change.Value, (e) => true);  
-            } else {
-                console.log("Unhandled Changes API notification type: " + change.Type);
-=======
             } else if (type === "IndexChangeNotification") {
                 this.fireEvents(this.allIndexesHandlers(), value, (e) => true);
             } else if (type === "TransformerChangeNotification") {
                 this.fireEvents(this.allTransformersHandlers(), value, (e) => true);
             } else if (type === "BulkInsertChangeNotification") {
                 this.fireEvents(this.allBulkInsertsHandlers(), value, (e) => true);
+            } else if (type === "SynchronizationUpdateNotification") {
+                this.fireEvents(this.allFsSyncHandlers(), value, (e) => true);
+            } else if (type === "ConflictNotification") {
+                this.fireEvents(this.allFsConflictsHandlers(), value, (e) => true);
             } else {
                 console.log("Unhandled Changes API notification type: " + type);
->>>>>>> 7df6f49a
             }
         }
     }
@@ -305,112 +230,7 @@
 
         return text;
     }
-<<<<<<< HEAD
-
-    private loadEventQueue(): changesApiEventQueue {
-        var queueJson: string = window.localStorage.getItem(this.eventQueueName);
-        
-        if (!queueJson) {
-            return this.createAndStoreEventQueue();
-        } else {
-            try {
-                return JSON.parse(queueJson);
-            }
-            catch (error) {
-                return this.createAndStoreEventQueue();
-            }
-        }
-    }
-
-    private createAndStoreEventQueue(): changesApiEventQueue {
-        var queue = this.createEventQueue();
-        this.storeEventQueue(queue);
-        return queue;
-    }
-
-    private createEventQueue(): changesApiEventQueue {
-        return {
-            ownerId: this.eventsId,
-            name: this.rs.name,
-            lastHeartbeatMs: new Date().getTime(),
-            events: []
-        };
-    }
-
-    private storeEventQueue(queue: changesApiEventQueue) {
-        window.localStorage.setItem(this.eventQueueName, JSON.stringify(queue));
-    }
-
-    private recordChangeInEventQueue(change: changesApiEventDto, changeDtoJson: string) {
-        if (change.Type !== "Heartbeat") { // No need to record /changes API heartbeats.
-            var queue = this.loadEventQueue();
-            if (this.isOwner(queue)) {
-                queue.events.push({
-                    time: new Date().getTime(),
-                    dtoJson: changeDtoJson
-                });
-
-                // For performance's sake, don't keep more than N events.
-                // Events are typically processed within 5 seconds, and aren't used after that.
-                var maxEvents = 50;
-                if (queue.events.length > maxEvents) {
-                    queue.events.splice(0, 1);
-                }
-
-                this.storeEventQueue(queue);
-            }
-        }
-    }
-
-    private isOwner(queue: changesApiEventQueue) {
-        return queue.ownerId === this.eventsId;
-    }
-
-    private isOwnerDead(queue: changesApiEventQueue) {
-        var differentOwner = queue.ownerId !== this.eventsId;
-        var ownerIsDead = new Date().getTime() - queue.lastHeartbeatMs > changesApi.eventQueueOwnerDeadTime;
-        return differentOwner && ownerIsDead;
-    }
-
-    private takeOwnership(queue: changesApiEventQueue) {
-        queue.lastHeartbeatMs = new Date().getTime();
-        queue.ownerId = this.eventsId;
-    }
-
-    private monitorEventQueueOwnership() {
-        var queue = this.loadEventQueue();
-        var nowMs = new Date().getTime();
-        var isExpectedToBeOwner = !!this.source;
-        var isOwner = this.isOwner(queue);
-        if (this.isOwnerDead(queue)) {
-            // Owner is dead! Taking ownership.
-            this.takeOwnership(queue);
-            this.storeEventQueue(queue);
-            this.connect();
-        }
-        else if (isExpectedToBeOwner && isOwner) {
-            // We're the owner. Record a heartbeat and move on.
-            queue.lastHeartbeatMs = new Date().getTime();
-            this.storeEventQueue(queue);
-        } else if (isExpectedToBeOwner && !isOwner) {
-            // Somebody else grabbed our queue and thought we were dead.
-            // Rumors of my demise are greatly exaggerated!
-            // This should never happen. But, no worries, we'll graciously let them hold the connection.
-            this.disconnect();
-        } else if (!isExpectedToBeOwner && !isOwner) {
-            // Someone else is the owner. Consume the events in the shared queue.
-            queue.events
-                .filter(e => e.time > this.lastEventQueueCheckTime)
-                .reverse() // So that the oldest ones are processed first.
-                .map(e => <changesApiEventDto>JSON.parse(e.dtoJson))
-                .forEach(e => this.processEvent(e));
-            this.lastEventQueueCheckTime = nowMs;
-        }
-
-        this.pollQueueHandle = setTimeout(() => this.monitorEventQueueOwnership(), changesApi.eventQueuePollInterval);
-    }
-=======
->>>>>>> 7df6f49a
+
 }
 
 export = changesApi;