--- conflicted
+++ resolved
@@ -489,11 +489,7 @@
                 shell.currentDbChangesApi().dispose();
             }
 
-<<<<<<< HEAD
-            shell.currentDbChangesApi(new changesApi(newDb,5000));
-=======
-             shell.currentDbChangesApi(new changesApi(newDb));
->>>>>>> a916109b
+            shell.currentDbChangesApi(new changesApi(newDb, 5000));
 
             shell.currentDbChangesApi().watchAllDocs(() => this.fetchDbStats(newDb));
             shell.currentDbChangesApi().watchAllIndexes(() => this.fetchDbStats(newDb));
@@ -502,7 +498,7 @@
             this.currentConnectedDatabase = newDb;
         }
     }
-    
+
     private updateFsChangesApi(newResource: resource) {
         if (shell.currentFsChangesApi()) {
             shell.currentFsChangesApi().dispose();
