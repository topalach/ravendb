--- conflicted
+++ resolved
@@ -47,16 +47,14 @@
     newTransformerUrl = appUrl.forCurrentDatabase().newTransformer;
     filesystems = ko.observableArray<filesystem>();
     filesystemsLoadedTask: JQueryPromise<any>;
-<<<<<<< HEAD
+
     canShowFilesystemNavbar = ko.computed(() => this.filesystems().length > 0 && this.appUrls.isAreaActive('filesystems'));
 
-=======
->>>>>>> 4c7b8d5e
     currentRawUrl = ko.observable<string>("");
     rawUrlIsVisible = ko.computed(() => this.currentRawUrl().length > 0);
     activeArea = ko.observable<string>("Databases");
     goToDocumentSearch = ko.observable<string>();
-    goToDocumentSearchResults = ko.observableArray<string>();   
+    goToDocumentSearchResults = ko.observableArray<string>();    
 
     static globalChangesApi: changesApi;
     static currentDbChangesApi = ko.observable<changesApi>(null);
@@ -95,7 +93,7 @@
             { route: 'filesystems/files', title: 'Files', moduleId: 'viewmodels/filesystem/filesystemFiles', nav: true, hash: this.appUrls.filesystemFiles },
             { route: 'filesystems/search', title: 'Search', moduleId: 'viewmodels/filesystem/filesystemSearch', nav: true, hash: this.appUrls.filesystemSearch },
             { route: 'filesystems/synchronization', title: 'Synchronization', moduleId: 'viewmodels/filesystem/filesystemSynchronization', nav: true, hash: this.appUrls.filesystemSynchronization },
-            { route: 'filesystems/configuration', title: 'Configuration', moduleId: 'viewmodels/filesystem/configuration', nav: true, hash: this.appUrls.filesystemConfiguration },            
+            { route: 'filesystems/configuration', title: 'Configuration', moduleId: 'viewmodels/filesystem/configuration', nav: true, hash: this.appUrls.filesystemConfiguration },
             { route: 'filesystems/upload', title: 'Upload File', moduleId: 'viewmodels/filesystem/filesystemUploadFile', nav: false },
             { route: 'filesystems/edit', title: 'Upload File', moduleId: 'viewmodels/filesystem/filesystemEditFile', nav: false },
         ]).buildNavigationModel();
@@ -151,7 +149,7 @@
             systemDatabase.activate();
         } else {
             this.databases.first(x => x.isVisible()).activate();
-        }        
+        }
     }
 
     filesystemsLoaded(filesystems) {
@@ -294,22 +292,22 @@
                     });
                 if (!existingDb ) {
                     this.databases.unshift(result);
-                    }                
+                    }
                 });
             });
-
+                
         new getFilesystemsCommand()
             .execute()
             .done(results => {
                 ko.utils.arrayForEach(results, (result: filesystem) => {
                     var existingFs = this.filesystems().first(d=> {
                         return d.name == result.name;
-                    });
+                });
                     if (!existingFs) {
                         this.filesystems.unshift(result);
                     }
                 });
-            });
+        });
 
         var db = this.activeDatabase();
         if (db) {
