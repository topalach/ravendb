--- conflicted
+++ resolved
@@ -400,11 +400,7 @@
     }
 
     refreshDocument() {
-<<<<<<< HEAD
-=======
-        var meta = this.metadata();
         if (this.isInDocMode()) {
->>>>>>> 506fa9be
         if (!this.isCreatingNewDocument()) {
             var docId = this.editedDocId();
             this.document(null);
@@ -496,20 +492,18 @@
             list.getNthItem(index)
                 .done((doc: document) => {
                     if (this.isInDocMode() === true) {
-                    this.loadDocument(doc.getId());
-                    list.currentItemIndex(index);
-                    this.updateUrl(doc.getId());
-<<<<<<< HEAD
-
-                    if (!!newTotalResultCount) {
-                        list.totalResultCount(newTotalResultCount);
-=======
+	                    this.loadDocument(doc.getId());
+	                    list.currentItemIndex(index);
+	                    this.updateUrl(doc.getId());
                     }
                     else {
                         this.document(doc);
                         this.lodaedDocumentName("");
                         viewModelBase.dirtyFlag().reset(); //Resync Changes
->>>>>>> 506fa9be
+                    }
+
+                    if (!!newTotalResultCount) {
+                        list.totalResultCount(newTotalResultCount);
                     }
                 });
         }
