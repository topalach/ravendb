--- conflicted
+++ resolved
@@ -1,10 +1,10 @@
 ﻿<div id="reportingContainer">
-<<<<<<< HEAD
     <ul class="breadcrumb">
         <a target="_blank" data-bind="attr: { href: $root.currentHelpLink }, visible: $root.currentHelpLink" class="global_help_link"><i class="fa fa-question-circle fa-2x"></i></a>
         <li>
             <h3>
-                <a href="#databases">
+          
+            <a href="#resources">
                     Databases
                 </a>
             </h3>
@@ -27,34 +27,6 @@
             </div>
         </li>
     </ul>
-=======
-<ul class="breadcrumb">
-    <li>
-        <h3>
-            <a href="#resources">
-                Databases
-            </a>
-        </h3>
-    </li>
-    <li data-bind="with: activeDatabase">
-        <a data-bind="text: name, attr: { href: $parent.appUrls.documents }"></a>
-    </li>
-    <li>
-        <a data-bind="attr: { href: appUrls.reporting }">Reporting</a>
-    </li>
-    <li>
-        <div class="btn-group">
-            <button type="button" class="btn btn-default dropdown-toggle" data-toggle="dropdown">
-                <span data-bind="text: selectedIndexLabel"></span>
-                <span class="caret"></span>
-            </button>
-            <ul class="dropdown-menu" role="menu" data-bind="foreach: indexNames">
-                <li data-bind="click: $root.setSelectedIndex.bind($root, $data)"><a href="#" data-bind="text: $data"></a></li>
-            </ul>
-        </div>
-    </li>
-</ul>
->>>>>>> a46277eb
 
 <div class="btn-toolbar" role="toolbar">
     <div class="btn-group">
