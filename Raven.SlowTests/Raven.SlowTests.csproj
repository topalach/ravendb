--- conflicted
+++ resolved
@@ -24,12 +24,9 @@
     <ErrorReport>prompt</ErrorReport>
     <WarningLevel>4</WarningLevel>
     <NoWarn>618</NoWarn>
-<<<<<<< HEAD
     <PlatformTarget>x64</PlatformTarget>
-=======
     <PlatformTarget>AnyCPU</PlatformTarget>
     <LangVersion>5</LangVersion>
->>>>>>> 3435ab70
   </PropertyGroup>
   <PropertyGroup Condition=" '$(Configuration)|$(Platform)' == 'Release|AnyCPU' ">
     <DebugType>pdbonly</DebugType>
