--- conflicted
+++ resolved
@@ -1,27 +1,3 @@
-<<<<<<< HEAD
-﻿using System;
-
-namespace Voron
-{
-	using System.IO;
-
-	public class ReadResult : IDisposable
-	{
-		public ReadResult(Stream stream, ushort version)
-		{
-			Stream = stream;
-			Version = version;
-		}
-
-		public Stream Stream { get; private set; }
-
-		public ushort Version { get; private set; }
-		public void Dispose()
-		{
-			Stream.Dispose();
-		}
-	}
-=======
 ﻿using System;
 
 namespace Voron
@@ -40,5 +16,4 @@
 
 		public ushort Version { get; private set; }
 	}
->>>>>>> d8897405
 }