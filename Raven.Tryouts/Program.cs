--- conflicted
+++ resolved
@@ -1,70 +1,9 @@
-<<<<<<< HEAD
 ﻿namespace Raven.Tryouts
 {
 	public class Program
-	{
+    {
 		public static void Main()
-		{
-		}
-	}
-=======
-﻿using System;
-using System.Collections.Generic;
-using System.Diagnostics;
-using System.Linq;
-using System.Text;
-using System.Threading;
-using System.Threading.Tasks;
-using Raven.Abstractions.Util;
-using Raven.Client.Document;
-using Raven.Client.Embedded;
-using Raven.Database.Storage.Voron.Impl;
-using Raven.Tests.MailingList;
-
-namespace ConsoleApplication4
-{
-    class Program
-    {
-        public class Item
         {
-            public int Number;
         }
-        private static void Main(string[] args)
-        {
-            using (var store = new DocumentStore
-            {
-                Url = "http://localhost:8080",
-                DefaultDatabase = "r1"
-            }.Initialize())
-            {
-                for (int i = 0; i < 10; i++)
-                {
-                    ThreadPool.QueueUserWorkItem(state =>
-                    {
-                        while (true)
-                        {
-                            using (var session = store.OpenSession())
-                            {
-                                session.Load<dynamic>("users/1");
-                            }
-                        }
-                    });
                 }
-
-                Console.ReadLine();
-            }
-        }
-
-    }
-
-    public class Company
-    {
-        public string Id { get; set; }
-        public string ExternalId { get; set; }
-        public string Name { get; set; }
-
-        public string Phone { get; set; }
-        public string Fax { get; set; }
-    }
->>>>>>> e61b6840
-}+            }